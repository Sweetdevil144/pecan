--- conflicted
+++ resolved
@@ -11,7 +11,7 @@
     (PEcAn) is a scientific workflow management tool that
     is designed to simplify the management of model
     parameterization, execution, and analysis. The goal of
-    PECAn is to streamline the interaction between data and
+    PEcAn is to streamline the interaction between data and
     models, and to improve the efficacy of scientific
     investigation.
 Depends:
@@ -19,15 +19,11 @@
     XML,
     ggplot2,
     randtoolbox,
-    ncdf,
-<<<<<<< HEAD
-    coda
+    ncdf
 Suggests:
     RMySQL
-=======
     coda,
     MASS
->>>>>>> a4b3f336
 License: FreeBSD + file LICENSE
 Copyright: Authors
 LazyLoad: yes

--- conflicted
+++ resolved
@@ -24,14 +24,10 @@
 ##' @return an updated settings list, which includes ensemble IDs for SA and ensemble analysis
 ##' @export
 ##'
-<<<<<<< HEAD
-##' @author David LeBauer, Shawn Serbin
+##' @author David LeBauer, Shawn Serbin, Ryan Kelly
 run.write.configs <- function(settings, write = TRUE, ens.sample.method="halton",
                        posterior.files=rep(NA, length(settings$pfts))) {
-=======
-##' @author David LeBauer, Shawn Serbin, Ryan Kelly
-run.write.configs <- function(settings, write = TRUE) {
->>>>>>> f04c2b59
+
   model = settings$model$type
   scipen = getOption("scipen")
   options(scipen=12)
@@ -185,39 +181,19 @@
   
   ### Write ENSEMBLE
   if('ensemble' %in% names(settings)){
-<<<<<<< HEAD
-      if(settings$ensemble$size == 1) {
-          ## run at median if only one run in ensemble
-          ensemble.samples <- get.sa.sample.list(pft = trait.samples,
-                                                 env = env.samples,
-                                                 quantiles = 0.5)
-      } else if (settings$ensemble$size > 1) {
-          
-          ## subset the trait.samples to ensemble size using Halton sequence 
-          ensemble.samples <- get.ensemble.samples(settings$ensemble$size, 
-                                                   trait.samples, env.samples, ens.sample.method)
-      }
-          logger.info("Ensemble size: ",settings$ensemble$size)
-          
-          ens.runs <- write.ensemble.configs(defaults = settings$pfts,
-                                                          ensemble.samples = ensemble.samples,
-                                                          settings = settings,
-                                                          model = model,
-                                                          write.to.db = write)
-=======
     if(settings$ensemble$size == 1) {
         ## run at median if only one run in ensemble
         ensemble.samples <- get.sa.sample.list(pft = trait.samples,
                                                env = env.samples,
                                                quantiles = 0.5)
     } else if (settings$ensemble$size > 1) {
-        
+    
         ## subset the trait.samples to ensemble size using Halton sequence 
         ensemble.samples <- get.ensemble.samples(settings$ensemble$size, 
-                                                 trait.samples, env.samples)
+                                                 trait.samples, env.samples, ens.sample.method)
     }
     logger.info("Ensemble size: ",settings$ensemble$size)
-        
+    
     ens.runs <- write.ensemble.configs(defaults = settings$pfts,
                                                     ensemble.samples = ensemble.samples,
                                                     settings = settings,
@@ -228,8 +204,7 @@
     runs.samples$ensemble <- ens.run.ids <- ens.runs$runs
     settings$ensemble$ensemble.id <- ens.ensemble.id <- ens.runs$ensemble.id
     ens.samples <- ensemble.samples # rename just for consistency
->>>>>>> f04c2b59
-
+    
     # Save ensemble analysis info
     fname <- ensemble.filename(settings, "ensemble.samples", "Rdata", all.var.yr=TRUE)
     save(ens.run.ids, ens.ensemble.id, ens.samples, pft.names, trait.names, file=fname)

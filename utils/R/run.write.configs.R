#-------------------------------------------------------------------------------
# Copyright (c) 2012 University of Illinois, NCSA.
# All rights reserved. This program and the accompanying materials
# are made available under the terms of the 
# University of Illinois/NCSA Open Source License
# which accompanies this distribution, and is available at
# http://opensource.ncsa.illinois.edu/license.html
#-------------------------------------------------------------------------------
#--------------------------------------------------------------------------------------------------#
##' Main driver function to call the ecosystem model specific (e.g. ED, SiPNET) 
##' run and configuration file scripts 
##' 
##' @name run.write.configs
##' @title Run model specific write configuration functions
##' @param model the ecosystem model to generate the configuration files for
##' @param write should the runs be written to the database
##' @param ens.sample.method how to sample the ensemble members("halton" sequence or "uniform" random)
##' @param posterior.files Filenames for posteriors for drawing samples for ensemble and sensitivity
##'    analysis (e.g. post.distns.Rdata, or prior.distns.Rdata). Defaults to NA, in which case the 
##'    most recent posterior or prior (in that order) for the workflow is used. Should be a vector, 
##'    with one entry for each PFT. File name only; PFT outdirs will be appended (this forces use of only
##'    files within this workflow, to avoid confusion).
##'
##' @return an updated settings list, which includes ensemble IDs for SA and ensemble analysis
##' @export
##'
##' @author David LeBauer, Shawn Serbin, Ryan Kelly
run.write.configs <- function(settings, write = TRUE, ens.sample.method="halton",
                       posterior.files=rep(NA, length(settings$pfts))) {

  model = settings$model$type
  scipen = getOption("scipen")
  options(scipen=12)
  get.parameter.samples(pfts = settings$pfts)
  load(file.path(settings$outdir, "samples.Rdata"))

<<<<<<< HEAD
=======
  require(coda)
>>>>>>> d72c3611
  ## remove previous runs.txt
  if (file.exists(file.path(settings$rundir, "runs.txt"))) {
    logger.warn("Existing runs.txt file will be removed.")
    unlink(file.path(settings$rundir, "runs.txt"))
  }

  load.modelpkg(model)

  ## Check for model-specific write configs

  my.write.config <- paste("write.config.",model,sep="")
  if(!exists(my.write.config)){
    logger.error(my.write.config, "does not exist, please make sure that the model package contains a function called",  my.write.config)
  }

  ## Prepare for model output.  Cleanup any old config files (if exists)
  my.remove.config <- paste0("remove.config.",model)
  if(exists(my.remove.config)) {
    do.call(my.remove.config, args = list(settings$rundir, settings))
  }
<<<<<<< HEAD
  
  
  # TODO RK : need to write to runs_inputs table
=======

>>>>>>> d72c3611
  
  # TODO RK : need to write to runs_inputs table

  # Save names
  pft.names <- names(trait.samples)
  trait.names <- lapply(trait.samples, names)

  
  ### NEED TO IMPLEMENT: 
  ## Load Environmental Priors and Posteriors
  
  ### Sensitivity Analysis
  if('sensitivity.analysis' %in% names(settings)) {
<<<<<<< HEAD

      ### Write out SA config files
      if(!exists("cnt")) {            
        cnt <- 0
        assign("cnt", cnt, .GlobalEnv)
      }
      logger.info("\n ----- Writing model run config files ----")
      runs.samples$sa <- write.sa.configs(defaults = settings$pfts,
                                          quantile.samples = sa.samples,
                                          settings = settings,
                                          model = model,
                                          write.to.db = write)
=======

    ### Get info on the quantiles to be run in the sensitivity analysis (if requested)
    quantiles <- get.quantiles(settings$sensitivity.analysis$quantiles)
    ### Get info on the years to run the sensitivity analysis (if requested)
    sa.years <- data.frame(sa.start = settings$sensitivity.analysis$start.year,
                          sa.end = settings$sensitivity.analysis$end.year)
    
    logger.info("\n Selected Quantiles: ", vecpaste(round(quantiles, 3)))
    
    ### Generate list of sample quantiles for SA run
    sa.samples <-  get.sa.sample.list(pft       = trait.samples, 
                                      env       = env.samples, 
                                      quantiles = quantiles)
    ### Write out SA config files
    if(!exists("cnt")) {            
      cnt <- 0
      assign("cnt", cnt, .GlobalEnv)
    }
    logger.info("\n ----- Writing model run config files ----")
    sa.runs <- write.sa.configs(defaults = settings$pfts,
                                        quantile.samples = sa.samples,
                                        settings = settings,
                                        model = model,
                                        write.to.db = write)

    # Store output in settings and output variables
    runs.samples$sa <- sa.run.ids <- sa.runs$runs
    settings$sensitivity.analysis$ensemble.id <- sa.ensemble.id <- sa.runs$ensemble.id

    # Save sensitivity analysis info
    fname <- sensitivity.filename(settings, "sensitivity.samples", "Rdata", all.var.yr=TRUE, pft=NULL)
    save(sa.run.ids, sa.ensemble.id, sa.samples, pft.names, trait.names, file=fname)

>>>>>>> d72c3611
  } ### End of SA
  
  ### Write ENSEMBLE
  if('ensemble' %in% names(settings)){
<<<<<<< HEAD
    
    logger.info("Ensemble size: ",settings$ensemble$size)
    
    runs.samples$ensemble <- write.ensemble.configs(defaults = settings$pfts,
=======
        ens.runs <- write.ensemble.configs(defaults = settings$pfts,
>>>>>>> d72c3611
                                                    ensemble.samples = ensemble.samples,
                                                    settings = settings,
                                                    model = model,
                                                    write.to.db = write)
<<<<<<< HEAD
=======

    # Store output in settings and output variables
    runs.samples$ensemble <- ens.run.ids <- ens.runs$runs
    settings$ensemble$ensemble.id <- ens.ensemble.id <- ens.runs$ensemble.id
    ens.samples <- ensemble.samples # rename just for consistency
    
    # Save ensemble analysis info
    fname <- ensemble.filename(settings, "ensemble.samples", "Rdata", all.var.yr=TRUE)
    save(ens.run.ids, ens.ensemble.id, ens.samples, pft.names, trait.names, file=fname)
>>>>>>> d72c3611
  } else {
    logger.info('not writing config files for ensemble, settings are NULL')
  } ### End of Ensemble

  logger.info("###### Finished writing model run config files #####")
  logger.info("config files samples in ", file.path(settings$outdir, "run"))
  
  ### Save output from SA/Ensemble runs
  env.samples <- list()
  save(ensemble.samples, trait.samples, sa.samples, runs.samples, env.samples,
       file = file.path(settings$outdir, 'samples.Rdata'))
  logger.info("parameter values for runs in ", file.path(settings$outdir, "samples.RData"))
  options(scipen=scipen)
  
  invisible(settings)
}
#==================================================================================================#

 
####################################################################################################
### EOF.  End of R script file.          		
####################################################################################################<|MERGE_RESOLUTION|>--- conflicted
+++ resolved
@@ -34,10 +34,7 @@
   get.parameter.samples(pfts = settings$pfts)
   load(file.path(settings$outdir, "samples.Rdata"))
 
-<<<<<<< HEAD
-=======
   require(coda)
->>>>>>> d72c3611
   ## remove previous runs.txt
   if (file.exists(file.path(settings$rundir, "runs.txt"))) {
     logger.warn("Existing runs.txt file will be removed.")
@@ -58,13 +55,7 @@
   if(exists(my.remove.config)) {
     do.call(my.remove.config, args = list(settings$rundir, settings))
   }
-<<<<<<< HEAD
-  
-  
-  # TODO RK : need to write to runs_inputs table
-=======
 
->>>>>>> d72c3611
   
   # TODO RK : need to write to runs_inputs table
 
@@ -78,20 +69,6 @@
   
   ### Sensitivity Analysis
   if('sensitivity.analysis' %in% names(settings)) {
-<<<<<<< HEAD
-
-      ### Write out SA config files
-      if(!exists("cnt")) {            
-        cnt <- 0
-        assign("cnt", cnt, .GlobalEnv)
-      }
-      logger.info("\n ----- Writing model run config files ----")
-      runs.samples$sa <- write.sa.configs(defaults = settings$pfts,
-                                          quantile.samples = sa.samples,
-                                          settings = settings,
-                                          model = model,
-                                          write.to.db = write)
-=======
 
     ### Get info on the quantiles to be run in the sensitivity analysis (if requested)
     quantiles <- get.quantiles(settings$sensitivity.analysis$quantiles)
@@ -125,25 +102,15 @@
     fname <- sensitivity.filename(settings, "sensitivity.samples", "Rdata", all.var.yr=TRUE, pft=NULL)
     save(sa.run.ids, sa.ensemble.id, sa.samples, pft.names, trait.names, file=fname)
 
->>>>>>> d72c3611
   } ### End of SA
   
   ### Write ENSEMBLE
   if('ensemble' %in% names(settings)){
-<<<<<<< HEAD
-    
-    logger.info("Ensemble size: ",settings$ensemble$size)
-    
-    runs.samples$ensemble <- write.ensemble.configs(defaults = settings$pfts,
-=======
         ens.runs <- write.ensemble.configs(defaults = settings$pfts,
->>>>>>> d72c3611
                                                     ensemble.samples = ensemble.samples,
                                                     settings = settings,
                                                     model = model,
                                                     write.to.db = write)
-<<<<<<< HEAD
-=======
 
     # Store output in settings and output variables
     runs.samples$ensemble <- ens.run.ids <- ens.runs$runs
@@ -153,7 +120,6 @@
     # Save ensemble analysis info
     fname <- ensemble.filename(settings, "ensemble.samples", "Rdata", all.var.yr=TRUE)
     save(ens.run.ids, ens.ensemble.id, ens.samples, pft.names, trait.names, file=fname)
->>>>>>> d72c3611
   } else {
     logger.info('not writing config files for ensemble, settings are NULL')
   } ### End of Ensemble
@@ -162,8 +128,8 @@
   logger.info("config files samples in ", file.path(settings$outdir, "run"))
   
   ### Save output from SA/Ensemble runs
-  env.samples <- list()
-  save(ensemble.samples, trait.samples, sa.samples, runs.samples, env.samples,
+  # A lot of this is duplicate with the ensemble/sa specific output above, but kept for backwards compatibility. 
+  save(ensemble.samples, trait.samples, sa.samples, runs.samples,  pft.names, trait.names,
        file = file.path(settings$outdir, 'samples.Rdata'))
   logger.info("parameter values for runs in ", file.path(settings$outdir, "samples.RData"))
   options(scipen=scipen)

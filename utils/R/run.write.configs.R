--- conflicted
+++ resolved
@@ -31,13 +31,9 @@
   model = settings$model$type
   scipen = getOption("scipen")
   options(scipen=12)
-<<<<<<< HEAD
-  require(coda)
-=======
   get.parameter.samples(pfts = settings$pfts)
   load(file.path(settings$outdir, "samples.Rdata"))
 
->>>>>>> 9505319b
   ## remove previous runs.txt
   if (file.exists(file.path(settings$rundir, "runs.txt"))) {
     logger.warn("Existing runs.txt file will be removed.")
@@ -58,74 +54,9 @@
   if(exists(my.remove.config)) {
     do.call(my.remove.config, args = list(settings$rundir, settings))
   }
-<<<<<<< HEAD
-
-  ## Load PFT priors and posteriors
-  for (i in seq(pft.names)){
-    ## Load posteriors
-    if(!is.na(posterior.files[i])) {
-      # Load specified file
-      load(file.path(outdirs[i], posterior.files[i]))
-      if(!exists('prior.distns') & exists('post.distns')) {
-        prior.distns <- post.distns
-      }
-    } else {
-      # Default to most recent posterior in the workflow, or the prior if there is none
-      fname = file.path(outdirs[i], 'post.distns.Rdata')
-      if(file.exists(fname)){
-        load(fname)
-        prior.distns = post.distns
-      } else {
-        load(file.path(outdirs[i], 'prior.distns.Rdata'))
-      }
-    }
-
-    ### Load trait mcmc data (if exists)
-    if("trait.mcmc.Rdata" %in% dir(unlist(outdirs))) {
-      ma.results <- TRUE
-      load(file.path(outdirs[i], 'trait.mcmc.Rdata'))
-    }
-    
-    pft.name <- unlist(pft.names[i])
-    
-    ### When no ma for a trait, sample from  prior
-    ### Trim all chains to shortest mcmc chain, else 20000 samples
-    priors <- rownames(prior.distns)
-    if(exists('trait.mcmc')) {
-      ma.traits <- names(trait.mcmc)
-      samples.num <- min(sapply(trait.mcmc, function(x) nrow(as.matrix(x))))
-      
-      ## report which traits use MA results, which use priors 
-      if(length(ma.traits) > 0){
-        logger.info("PFT",  pft.names[i], "has MCMC samples for:\n", paste0(ma.traits, collapse = "\n "))        
-      }
-      if(!all(priors %in% ma.traits)){
-        logger.info("PFT", pft.names[i], "will use prior distributions for:\n", paste0(priors[!priors %in% ma.traits], collapse = "\n "))        
-      }
-    } else {
-      ma.traits <- NULL
-      samples.num <- 20000
-      logger.info("No MCMC results for PFT",  pft.names[i])  
-      logger.info("PFT", pft.names[i], "will use prior distributions for", priors )
-    }
-
-
-    logger.info("using ", samples.num, "samples per trait")
-    for (prior in priors) {
-      if (prior %in% ma.traits) {
-        samples <- as.matrix(trait.mcmc[[prior]][,'beta.o'])
-      } else {
-        samples <- get.sample(prior.distns[prior,], samples.num)
-      }
-      trait.samples[[pft.name]][[prior]] <- samples
-    }
-    
-  } ### End for loop
-=======
   
   
   # TODO RK : need to write to runs_inputs table
->>>>>>> 9505319b
   
   # Save names
   pft.names <- names(trait.samples)
@@ -137,42 +68,6 @@
   
   ### Sensitivity Analysis
   if('sensitivity.analysis' %in% names(settings)) {
-<<<<<<< HEAD
-    
-    ### Get info on the quantiles to be run in the sensitivity analysis (if requested)
-    quantiles <- get.quantiles(settings$sensitivity.analysis$quantiles)
-    ### Get info on the years to run the sensitivity analysis (if requested)
-    sa.years <- data.frame(sa.start = settings$sensitivity.analysis$start.year,
-                          sa.end = settings$sensitivity.analysis$end.year)
-    
-    logger.info("\n Selected Quantiles: ", vecpaste(round(quantiles, 3)))
-    
-    ### Generate list of sample quantiles for SA run
-    sa.samples <-  get.sa.sample.list(pft       = trait.samples, 
-                                      env       = env.samples, 
-                                      quantiles = quantiles)
-    ### Write out SA config files
-    if(!exists("cnt")) {            
-      cnt <- 0
-      assign("cnt", cnt, .GlobalEnv)
-    }
-    logger.info("\n ----- Writing model run config files ----")
-    sa.runs <- write.sa.configs(defaults = settings$pfts,
-                                        quantile.samples = sa.samples,
-                                        settings = settings,
-                                        model = model,
-                                        write.to.db = write)
-
-    # Store output in settings and output variables
-    runs.samples$sa <- sa.run.ids <- sa.runs$runs
-    settings$sensitivity.analysis$ensemble.id <- sa.ensemble.id <- sa.runs$ensemble.id
-
-    # Save sensitivity analysis info
-    fname <- sensitivity.filename(settings, "sensitivity.samples", "Rdata", all.var.yr=TRUE, pft=NULL)
-    save(sa.run.ids, sa.ensemble.id, sa.samples, pft.names, trait.names, file=fname)
-
-      
-=======
 
       ### Write out SA config files
       if(!exists("cnt")) {            
@@ -185,49 +80,18 @@
                                           settings = settings,
                                           model = model,
                                           write.to.db = write)
->>>>>>> 9505319b
   } ### End of SA
   
   ### Write ENSEMBLE
   if('ensemble' %in% names(settings)){
-<<<<<<< HEAD
-    if(settings$ensemble$size == 1) {
-        ## run at median if only one run in ensemble
-        ensemble.samples <- get.sa.sample.list(pft = trait.samples,
-                                               env = env.samples,
-                                               quantiles = 0.5)
-    } else if (settings$ensemble$size > 1) {
-    
-        ## subset the trait.samples to ensemble size using Halton sequence 
-        ensemble.samples <- get.ensemble.samples(settings$ensemble$size, 
-                                                 trait.samples, env.samples, ens.sample.method)
-    }
-    logger.info("Ensemble size: ",settings$ensemble$size)
-    
-    ens.runs <- write.ensemble.configs(defaults = settings$pfts,
-=======
     
     logger.info("Ensemble size: ",settings$ensemble$size)
     
     runs.samples$ensemble <- write.ensemble.configs(defaults = settings$pfts,
->>>>>>> 9505319b
                                                     ensemble.samples = ensemble.samples,
                                                     settings = settings,
                                                     model = model,
                                                     write.to.db = write)
-<<<<<<< HEAD
-
-    # Store output in settings and output variables
-    runs.samples$ensemble <- ens.run.ids <- ens.runs$runs
-    settings$ensemble$ensemble.id <- ens.ensemble.id <- ens.runs$ensemble.id
-    ens.samples <- ensemble.samples # rename just for consistency
-    
-    # Save ensemble analysis info
-    fname <- ensemble.filename(settings, "ensemble.samples", "Rdata", all.var.yr=TRUE)
-    save(ens.run.ids, ens.ensemble.id, ens.samples, pft.names, trait.names, file=fname)
-      
-=======
->>>>>>> 9505319b
   } else {
     logger.info('not writing config files for ensemble, settings are NULL')
   } ### End of Ensemble
@@ -236,13 +100,8 @@
   logger.info("config files samples in ", file.path(settings$outdir, "run"))
   
   ### Save output from SA/Ensemble runs
-<<<<<<< HEAD
-  # A lot of this is duplicate with the ensemble/sa specific output above, but kept for backwards compatibility. 
-  save(ensemble.samples, trait.samples, sa.samples, runs.samples,  pft.names, trait.names,
-=======
   env.samples <- list()
   save(ensemble.samples, trait.samples, sa.samples, runs.samples, env.samples,
->>>>>>> 9505319b
        file = file.path(settings$outdir, 'samples.Rdata'))
   logger.info("parameter values for runs in ", file.path(settings$outdir, "samples.RData"))
   options(scipen=scipen)

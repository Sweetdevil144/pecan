##' Generate ensemble filenames
##' 
##' @name ensemble.filename
##' @title Generate ensemble filenames
##' 
##' @return a filename
##' @export
##'
##' @details Generally uses values in settings, but can be overwritten for manual uses
##' @author Ryan Kelly
ensemble.filename <- function(settings, prefix = "ensemble.samples", suffix = "Rdata", 
                              all.var.yr = TRUE, ensemble.id = settings$ensemble$ensemble.id, 
                              variable = settings$ensemble$variable, 
                              start.year = settings$ensemble$start.year, 
                              end.year = settings$ensemble$end.year) {
  
  if (is.null(ensemble.id) || is.na(ensemble.id)) {
    # This shouldn't generally arise, as run.write.configs() appends ensemble.id to
    # settings. However,it will come up if running run.write.configs(..., write=F),
    # because then no ensemble ID is created in the database. A simple workflow will
    # still work in that case, but provenance will be lost if multiple ensembles are
    # run.
    ensemble.id <- "NOENSEMBLEID"
  }
  
  ensemble.dir <- settings$outdir
  
  dir.create(ensemble.dir, showWarnings = FALSE, recursive = TRUE)
  
  if (all.var.yr) {
    # All variables and years will be included; omit those from filename
    ensemble.file <- file.path(ensemble.dir, paste(prefix, ensemble.id, suffix, sep = "."))
  } else {
    ensemble.file <- file.path(ensemble.dir, paste(prefix, ensemble.id, variable, 
                                                   start.year, end.year, suffix, sep = "."))
  }
  
  return(ensemble.file)
} # ensemble.filename


##' Generate sensitivity analysis filenames
##' 
##' @name sensitivity.filename
##' @title Generate sensitivity analysis filenames
##' 
##' @return a filename
##' @export
##'
##' @details  Generally uses values in settings, but can be overwritten for manual uses
##' @author Ryan Kelly
<<<<<<< HEAD
sensitivity.filename <- function(settings, 
                              prefix = "sensitivity.samples", suffix = "Rdata", 
                              all.var.yr = TRUE,
                              pft        = NULL,
                              ensemble.id = settings$sensitivity.analysis$ensemble.id,
                              variable    = settings$sensitivity.analysis$variable,
                              start.year  = settings$sensitivity.analysis$start.year,
                              end.year    = settings$sensitivity.analysis$end.year) {
  
  if(is.null(ensemble.id) || is.na(ensemble.id)) {
    # This shouldn't generally arise, as run.write.configs() appends ensemble.id to settings. However,it will come up if running run.write.configs(..., write=F), because then no ensemble ID is created in the database. A simple workflow will still work in that case, but provenance will be lost if multiple ensembles are run.
=======
sensitivity.filename <- function(settings, prefix = "sensitivity.samples", suffix = "Rdata", 
                                 all.var.yr = TRUE, pft = NULL, 
                                 ensemble.id = settings$sensitivity.analysis$ensemble.id, 
                                 variable = settings$sensitivity.analysis$variable, 
                                 start.year = settings$sensitivity.analysis$start.year, 
                                 end.year = settings$sensitivity.analysis$end.year) {
  
  if (is.null(ensemble.id) || is.na(ensemble.id)) {
    # This shouldn't generally arise, as run.write.configs() appends ensemble.id to
    # settings. However,it will come up if running run.write.configs(..., write=F),
    # because then no ensemble ID is created in the database. A simple workflow will
    # still work in that case, but provenance will be lost if multiple ensembles are
    # run.
>>>>>>> 9d40a616
    ensemble.id <- "NOENSEMBLEID"
  }
  ## for other variables, these are just included in the filename so just need to
  ## make sure they don't crash
  if (is.null(variable)) {
    variable <- "NA"
  }
  if (is.null(start.year)) {
    start.year <- "NA"
  }
  if (is.null(end.year)) {
    end.year <- "NA"
  }
  
  if (is.null(pft)) {
    # Goes in main output directory.
    sensitivity.dir <- settings$outdir
  } else {
    ind <- which(sapply(settings$pfts, function(x) x$name) == pft)
    if (length(ind) == 0) {
      ## no match
      logger.warn("sensitivity.filename: unmatched PFT = ", pft, " not among ", 
                  sapply(settings$pfts, function(x) x$name))
      sensitivity.dir <- file.path(settings$outdir, "pfts", pft)
    } else {
      if (length(ind) > 1) {
        ## multiple matches
        logger.warn("sensitivity.filename: multiple matchs of PFT = ", pft, 
                    " among ", sapply(settings$pfts, function(x) x$name), " USING")
        ind <- ind[1]
      }
      if (is.null(settings$pfts[[ind]]$outdir) | is.na(settings$pfts[[ind]]$outdir)) {
        ## no outdir
        settings$pfts[[ind]]$outdir <- file.path(settings$outdir, "pfts", pft)
      }
      sensitivity.dir <- settings$pfts[[ind]]$outdir
    }
  }
  
  dir.create(sensitivity.dir, showWarnings = FALSE, recursive = TRUE)
  if (!dir.exists(sensitivity.dir)) {
    logger.error("sensitivity.filename: could not create directory, please check permissions ", 
                 sensitivity.dir, " will try ", settings$outdir)
    if (dir.exists(settings$outdir)) {
      sensitivity.dir <- settings$outdir
    } else {
      logger.error("sensitivity.filename: no OUTDIR ", settings$outdir)
    }
  }
  
  if (all.var.yr) {
    # All variables and years will be included; omit those from filename
    sensitivity.file <- file.path(sensitivity.dir,
                                  paste(prefix, ensemble.id, suffix, sep = "."))
  } else {
    sensitivity.file <- file.path(sensitivity.dir, 
                                  paste(prefix, ensemble.id, variable, start.year, end.year, suffix, sep = "."))
  }
  
  return(sensitivity.file)
} # sensitivity.filename<|MERGE_RESOLUTION|>--- conflicted
+++ resolved
@@ -49,7 +49,6 @@
 ##'
 ##' @details  Generally uses values in settings, but can be overwritten for manual uses
 ##' @author Ryan Kelly
-<<<<<<< HEAD
 sensitivity.filename <- function(settings, 
                               prefix = "sensitivity.samples", suffix = "Rdata", 
                               all.var.yr = TRUE,
@@ -61,21 +60,6 @@
   
   if(is.null(ensemble.id) || is.na(ensemble.id)) {
     # This shouldn't generally arise, as run.write.configs() appends ensemble.id to settings. However,it will come up if running run.write.configs(..., write=F), because then no ensemble ID is created in the database. A simple workflow will still work in that case, but provenance will be lost if multiple ensembles are run.
-=======
-sensitivity.filename <- function(settings, prefix = "sensitivity.samples", suffix = "Rdata", 
-                                 all.var.yr = TRUE, pft = NULL, 
-                                 ensemble.id = settings$sensitivity.analysis$ensemble.id, 
-                                 variable = settings$sensitivity.analysis$variable, 
-                                 start.year = settings$sensitivity.analysis$start.year, 
-                                 end.year = settings$sensitivity.analysis$end.year) {
-  
-  if (is.null(ensemble.id) || is.na(ensemble.id)) {
-    # This shouldn't generally arise, as run.write.configs() appends ensemble.id to
-    # settings. However,it will come up if running run.write.configs(..., write=F),
-    # because then no ensemble ID is created in the database. A simple workflow will
-    # still work in that case, but provenance will be lost if multiple ensembles are
-    # run.
->>>>>>> 9d40a616
     ensemble.id <- "NOENSEMBLEID"
   }
   ## for other variables, these are just included in the filename so just need to

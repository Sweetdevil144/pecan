--- conflicted
+++ resolved
@@ -261,14 +261,8 @@
 ##' @export
 ##' @author David LeBauer
 summarize.result <- function(result) {
-<<<<<<< HEAD
-  library(plyr)
-  ans1 <- ddply(result[result$n == 1, ], 
-                .(citation_id, site_id, trt_id, control, greenhouse, 
-=======
   ans1 <- plyr::ddply(result[result$n == 1, ], 
                 plyr::.(citation_id, site_id, trt_id, control, greenhouse, 
->>>>>>> f641fc05
                   date, time, cultivar_id, specie_id), 
                 plyr::summarise, n = length(n), 
                 mean = mean(mean), 

--- conflicted
+++ resolved
@@ -621,7 +621,6 @@
   } else {
     return(FALSE)
   }
-<<<<<<< HEAD
 }
 
 
@@ -631,7 +630,7 @@
 ##' @return list
 ##' @export
 ##' @author Istem Fer
-convert.expr <- function(expression){
+convert.expr <- function(expression) {
   
   library(stringi)
   
@@ -649,7 +648,4 @@
 
 ####################################################################################################
 ### EOF.  End of R script file.              
-####################################################################################################
-=======
-} # misc.are.convertible
->>>>>>> 9d40a616
+####################################################################################################
--- conflicted
+++ resolved
@@ -221,21 +221,10 @@
         "rundir      : ", file.path(settings$run$host$rundir, run.id), "\n",
         "outdir      : ", file.path(settings$run$host$outdir, run.id), "\n",
         file=file.path(settings$rundir, run.id, "README.txt"), sep='')
-<<<<<<< HEAD
-
-    do.call(my.write.config,args=list(defaults,
-                                      lapply(ensemble.samples,function(x,n){
-                                        out <- x[n,]
-                                        names(out) <- names(x)
-                                        return(out)
-                                      }, n=counter),
-                                      settings, run.id))
-=======
     
     do.call(my.write.config, args = list(defaults = defaults,
                                          trait.values = lapply(ensemble.samples, function(x, n){x[n, ]},n = counter),
                                          settings = settings, run.id = run.id))
->>>>>>> 9505319b
     cat(run.id, file=file.path(settings$rundir, "runs.txt"), sep="\n", append=TRUE)
   }
   if (!is.null(con)) {

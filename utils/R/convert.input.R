--- conflicted
+++ resolved
@@ -67,21 +67,13 @@
                         files.to.delete <- remote.execute.R( paste0("list.files('",
                                                              existing.dbfile[["file_path"]],
                                                              "', full.names=TRUE)"),
-<<<<<<< HEAD
-                                                             host, user = NA, verbose = TRUE,R = Rbinary)
-=======
                                                              host, user = NA, verbose = TRUE,R = Rbinary, scratchdir = outfolder)
->>>>>>> ecb9cd45
       
                         file.deletion.commands <- .get.file.deletion.commands(files.to.delete)
       
                         remote.execute.R( file.deletion.commands$move.to.tmp,
                                           host, user = NA, 
-<<<<<<< HEAD
-                                          verbose = TRUE,R = Rbinary)
-=======
                                           verbose = TRUE,R = Rbinary, scratchdir = outfolder)
->>>>>>> ecb9cd45
       
                        
                         # Schedule files to be replaced or deleted on exiting the function
@@ -91,21 +83,13 @@
                                     logger.info("Conversion successful, with overwrite=TRUE. Deleting old files.")
                                     remote.execute.R( file.deletion.commands$delete.tmp, 
                                                       host, user = NA, 
-<<<<<<< HEAD
-                                                      verbose = TRUE,  R = Rbinary )
-=======
                                                       verbose = TRUE,  R = Rbinary, scratchdir = outfolder )
->>>>>>> ecb9cd45
                           
                                 } else {
                                     logger.info("Conversion failed. Replacing old files.")
                                     remote.execute.R( file.deletion.commands$replace.from.tmp, 
                                                       host, user = NA, 
-<<<<<<< HEAD
-                                                      verbose = TRUE, R = Rbinary )
-=======
                                                       verbose = TRUE, R = Rbinary, scratchdir = outfolder )
->>>>>>> ecb9cd45
                                 }
                         )#Close on.exit
                         
@@ -160,21 +144,13 @@
                         files.to.delete <- remote.execute.R( paste0("list.files('",
                                                                     existing.dbfile[["file_path"]],
                                                                     "', full.names=TRUE)"),
-<<<<<<< HEAD
-                                                                     host, user = NA, verbose = TRUE,R = Rbinary)
-=======
                                                                      host, user = NA, verbose = TRUE,R = Rbinary, scratchdir = outfolder)
->>>>>>> ecb9cd45
           
                         file.deletion.commands <- .get.file.deletion.commands(files.to.delete)
           
                         remote.execute.R( file.deletion.commands$move.to.tmp,
                                           host, user = NA, 
-<<<<<<< HEAD
-                                          verbose = TRUE,R = Rbinary)
-=======
                                           verbose = TRUE,R = Rbinary, scratchdir = outfolder)
->>>>>>> ecb9cd45
           
                         # Schedule files to be replaced or deleted on exiting the function
                         successful <- FALSE
@@ -183,22 +159,14 @@
                                     logger.info("Conversion successful, with overwrite=TRUE. Deleting old files.")
                                     remote.execute.R( file.deletion.commands$delete.tmp,
                                                       host, user = NA, 
-<<<<<<< HEAD
-                                                      verbose = TRUE,  R = Rbinary )
-=======
                                                       verbose = TRUE,  R = Rbinary, scratchdir = outfolder )
->>>>>>> ecb9cd45
             
                                     } else {
                                       
                                     logger.info("Conversion failed. Replacing old files.")
                                     remote.execute.R( file.deletion.commands$replace.from.tmp,
                                                       host, user = NA,
-<<<<<<< HEAD
-                                                      verbose = TRUE, R = Rbinary )
-=======
                                                       verbose = TRUE, R = Rbinary, scratchdir = outfolder )
->>>>>>> ecb9cd45
                                     } 
                         )#close on on.exit
           
@@ -393,11 +361,7 @@
     cmdFcn <- paste0(pkg, "::", fcn, "(", arg.string, ")")
     logger.debug(paste0("convert.input executing the following function:\n", cmdFcn))
     
-<<<<<<< HEAD
-    result <- remote.execute.R(script = cmdFcn, host, user = NA, verbose = TRUE, R = Rbinary)
-=======
     result <- remote.execute.R(script = cmdFcn, host, user = NA, verbose = TRUE, R = Rbinary, scratchdir = outfolder)
->>>>>>> ecb9cd45
   }
   
   logger.info("RESULTS: Convert.Input")

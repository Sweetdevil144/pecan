--- conflicted
+++ resolved
@@ -10,7 +10,7 @@
   if(substr(outfolder,n,n) != "/"){outfolder = paste0(outfolder,"/")}
   
   outname = tail(unlist(strsplit(outfolder,'/')),n=1)
-
+  
   ## Query inputs, site, dbfiles, machine
   dbparms <- list(driver="PostgreSQL" , user = "bety", dbname = "bety", password = "bety", host = "psql-pecan.bu.edu")
   con     <- db.open(dbparms)
@@ -48,16 +48,11 @@
     site  = db.query(paste("SELECT * from sites where id =",input$site_id),con) 
     if(nrow(site)==0){logger.error("Site not found");db.close(con);return(NULL)} 
   }      
-    
+  
   if("lst" %in% names(l) && is.null(l[["lst"]])==FALSE){
     if("overwrite" %in% names(l) && is.logical(l[["overwrite"]])==TRUE){args = c(args, l$lst, l$overwrite)
-<<<<<<< HEAD
-    }else{args = c(args, l$lst, FALSE)}
-  }else{logger.error("No lst for extraction site"); return(NULL)}
-=======
     }else{args = c(args, l$lst)}
   }else if("lst" %in% names(l) && is.null(l[["lst"]])==TRUE){logger.error("No lst for extraction site"); db.close(con); return(NULL)}
->>>>>>> 9a42312a
   
   cmdArgs = paste(args,collapse=" ")
   #  Rfcn = system.file("scripts/Rfcn.R", package = "PEcAn.all")
@@ -75,7 +70,7 @@
     system2("ssh",paste0(usr,paste(machine$hostname,Rfcn,cmdArgs)))
     success <- system(paste0("ssh ",usr,paste(machine$hostname,Rfcn,chkArgs)),intern=TRUE)
   }
-
+  
   ## Check if the conversion was successful, currently not very robust
   if(unlist(strsplit(success,' '))[2] == TRUE){
     logger.info("Conversion was successful")
@@ -86,7 +81,7 @@
   }
   
   ### NOTE: We will eventually insert Brown Dog REST API calls here
-
+  
   ## insert new record into database
   if(write==TRUE){
     formatname <- 'CF Meteorology'
@@ -96,7 +91,7 @@
     }else{filename <- paste0(outfolder,"NARR.")}
     
     newinput <- dbfile.input.insert(filename, site$id, paste(input$start_date), paste(input$end_date), 
-                        mimetype, formatname,input$id,con=con,machine$hostname,outname) 
+                                    mimetype, formatname,input$id,con=con,machine$hostname,outname) 
     return(newinput$input.id)
   }else{
     logger.warn('Input was not added to the database')

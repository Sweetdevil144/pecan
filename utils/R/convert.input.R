--- conflicted
+++ resolved
@@ -59,23 +59,19 @@
     usr = ifelse(username==NULL | username=="","",paste0(username,"@"))
     system2("ssh",paste0(usr,paste(machine$hostname,Rfcn,cmdArgs)))
     success <- system2("ssh",paste0(usr,paste(machine$hostname,Rfcn,chkArgs)))
-<<<<<<< HEAD
   }
 
+  ## Check if the conversion was successful, currently not very robust
   if(success==TRUE){
     logger.info("Conversion was successful")
   }else{
     logger.error("Conversion was not successful"); write==FALSE
   }
-=======
-  }
-
-  print(success)
->>>>>>> 7d978750
   
   ### NOTE: We will eventually insert Brown Dog REST API calls here
   
-  ## Add a check to insert only if the conversion was successful
+
+
   
   ## insert new record into database
   if(write==TRUE){
@@ -85,11 +81,7 @@
                         mimetype, formatname,input$id,con=con,machine$hostname) 
     return(newinput$container_id)
   }else{
-<<<<<<< HEAD
     logger.warn('Input was not added to the database')
-=======
-    logger.warn('New input was not added to the database')
->>>>>>> 7d978750
     db.close(con)
     return(NULL)
   }

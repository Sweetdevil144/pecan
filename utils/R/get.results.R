#-------------------------------------------------------------------------------
# Copyright (c) 2012 University of Illinois, NCSA.
# All rights reserved. This program and the accompanying materials
# are made available under the terms of the 
# University of Illinois/NCSA Open Source License
# which accompanies this distribution, and is available at
# http://opensource.ncsa.illinois.edu/license.html
#-------------------------------------------------------------------------------
#--------------------------------------------------------------------------------------------------#
##' Reads model output and runs sensitivity and ensemble analyses
##'
##' Output is placed in model output directory (settings$run$host$outdir).
##' @name get.results
##' @title Generate model output for PEcAn analyses
##' @export
##' @param settings list, read from settings file (xml) using \code{\link{read.settings}}
##' @author David LeBauer, Shawn Serbin, Mike Dietze
get.results <- function(settings) {
  outdir <- settings$outdir
  ### Load PEcAn sa info
  load(file.path(outdir, 'samples.Rdata'))
  
  sensitivity.output <- list()   
  if('sensitivity.analysis' %in% names(settings)) {
    start.year <- ifelse(is.null(settings$sensitivity.analysis$start.year), NA, settings$sensitivity.analysis$start.year)
    end.year   <- ifelse(is.null(settings$sensitivity.analysis$end.year), NA, settings$sensitivity.analysis$end.year)
    variables  <- NULL
    if("variable" %in% names(settings$sensitivity.analysis)){
      variables = settings$sensitivity.analysis[
                 names(settings$sensitivity.analysis) == "variable"]
    }
    
    for(pft.name in names(trait.samples)){
      
      traits <- names(trait.samples[[pft.name]])
      quantiles <- rownames(sa.samples[[pft.name]])
      
      sensitivity.output[[pft.name]] <- read.sa.output(traits = traits,
                                                       quantiles = quantiles,
                                                       pecandir = outdir,
                                                       outdir = settings$run$host$outdir, 
<<<<<<< HEAD
                                                       pft.name = pft.name,
                                                       start.year = start.year,
                                                       end.year = end.year,
                                                       variables = variables)
=======
                                                       pft.name=pft.name,
                                                       start.year=start.year,
                                                       end.year=end.year,
                                                       variables=variables)
>>>>>>> cacd29df
    }
  }
  
  ensemble.output    <- list()
  if('ensemble' %in% names(settings)) {
    start.year <- ifelse(is.null(settings$ensemble$start.year), NA, settings$ensemble$start.year)
    end.year   <- ifelse(is.null(settings$ensemble$end.year), NA, settings$ensemble$end.year)
    variables  <- NULL
    if("variable" %in% names(settings$ensemble)){
      var <- which(names(settings$ensemble) == 'variable')
      for(i in 1:length(var)){
        variables[i] = settings$ensemble[[var[i]]]
      }
    }
    ensemble.output <- read.ensemble.output(settings$ensemble$size,
                                            pecandir = outdir,
                                            outdir = settings$run$host$outdir, 
<<<<<<< HEAD
                                            start.year = start.year,
                                            end.year = end.year,
                                            variables = variables)
=======
                                            start.year=start.year,
                                            end.year=end.year,
                                            variables=variables)
>>>>>>> cacd29df
  }
  
  save(ensemble.output, sensitivity.output, file = file.path(outdir, 'output.Rdata'))
}
#==================================================================================================#
<|MERGE_RESOLUTION|>--- conflicted
+++ resolved
@@ -39,17 +39,10 @@
                                                        quantiles = quantiles,
                                                        pecandir = outdir,
                                                        outdir = settings$run$host$outdir, 
-<<<<<<< HEAD
-                                                       pft.name = pft.name,
-                                                       start.year = start.year,
-                                                       end.year = end.year,
-                                                       variables = variables)
-=======
                                                        pft.name=pft.name,
                                                        start.year=start.year,
                                                        end.year=end.year,
                                                        variables=variables)
->>>>>>> cacd29df
     }
   }
   
@@ -67,15 +60,9 @@
     ensemble.output <- read.ensemble.output(settings$ensemble$size,
                                             pecandir = outdir,
                                             outdir = settings$run$host$outdir, 
-<<<<<<< HEAD
-                                            start.year = start.year,
-                                            end.year = end.year,
-                                            variables = variables)
-=======
                                             start.year=start.year,
                                             end.year=end.year,
                                             variables=variables)
->>>>>>> cacd29df
   }
   
   save(ensemble.output, sensitivity.output, file = file.path(outdir, 'output.Rdata'))

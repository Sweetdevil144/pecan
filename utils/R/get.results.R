--- conflicted
+++ resolved
@@ -92,7 +92,6 @@
                          variable.sa, ")"))
     }
     
-<<<<<<< HEAD
     # if an expression is provided, convert.expr returns names of the variables accordingly
     # if a derivation is not requested it returns the variable name as is
     variables <- convert.expr(unlist(variable.sa))
@@ -102,10 +101,6 @@
 
     for(pft.name in pft.names){
       quantiles <- rownames(sa.samples[[pft.name]])    
-=======
-    for (pft.name in pft.names) {
-      quantiles <- rownames(sa.samples[[pft.name]])
->>>>>>> 9d40a616
       traits <- trait.names[[pft.name]]
       
       sensitivity.output[[pft.name]] <- read.sa.output(traits = traits, 
@@ -119,20 +114,14 @@
     }
     
     # Save sensitivity output
-<<<<<<< HEAD
  
-    fname <- sensitivity.filename(
-      settings, "sensitivity.output", "Rdata", all.var.yr=FALSE, pft=NULL,
-      ensemble.id=sa.ensemble.id, variable=variable.fn, start.year=start.year.sa, end.year=end.year.sa)
-=======
     fname <- sensitivity.filename(settings, "sensitivity.output", "Rdata", 
                                   all.var.yr = FALSE, 
                                   pft = NULL, 
                                   ensemble.id = sa.ensemble.id, 
-                                  variable = variable.sa, 
+                                  variable = variable.fn, 
                                   start.year = start.year.sa, 
                                   end.year = end.year.sa)
->>>>>>> 9d40a616
     save(sensitivity.output, file = fname)
     
   }
@@ -208,16 +197,12 @@
                          variable.ens, ")"))
     }
     
-<<<<<<< HEAD
     # if an expression is provided, convert.expr returns names of the variables accordingly
     # if a derivation is not requested it returns the variable name as is
     variables <- convert.expr(variable.ens)
     variable.ens <- variables$variable.eqn
     variable.fn <- variables$variable.drv
     
-
-=======
->>>>>>> 9d40a616
     ensemble.output <- read.ensemble.output(settings$ensemble$size,
                                             pecandir = outdir, 
                                             outdir = settings$modeloutdir,
@@ -227,18 +212,12 @@
                                             ens.run.ids = ens.run.ids)
     
     # Save ensemble output
-<<<<<<< HEAD
-    fname <- ensemble.filename(settings, "ensemble.output", "Rdata", all.var.yr=FALSE,
-      ensemble.id=ens.ensemble.id, variable=variable.fn, 
-      start.year=start.year.ens, end.year=end.year.ens)
-=======
     fname <- ensemble.filename(settings, "ensemble.output", "Rdata", 
                                all.var.yr = FALSE, 
                                ensemble.id = ens.ensemble.id, 
-                               variable = variable.ens, 
+                               variable = variable.fn, 
                                start.year = start.year.ens, 
                                end.year = end.year.ens)
->>>>>>> 9d40a616
     save(ensemble.output, file = fname)
   }
 } # get.results

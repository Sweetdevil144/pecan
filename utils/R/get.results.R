#-------------------------------------------------------------------------------
# Copyright (c) 2012 University of Illinois, NCSA.
# All rights reserved. This program and the accompanying materials
# are made available under the terms of the 
# University of Illinois/NCSA Open Source License
# which accompanies this distribution, and is available at
# http://opensource.ncsa.illinois.edu/license.html
#-------------------------------------------------------------------------------
#--------------------------------------------------------------------------------------------------#
##' Reads model output and runs sensitivity and ensemble analyses
##'
##' Output is placed in model output directory (settings$modeloutdir).
##' @name get.results
##' @title Generate model output for PEcAn analyses
##' @export
##' @param settings list, read from settings file (xml) using \code{\link{read.settings}}
##' @author David LeBauer, Shawn Serbin, Mike Dietze, Ryan Kelly
get.results <- function(settings, sa.ensemble.id=NULL, ens.ensemble.id=NULL,
                        variable=NULL, start.year=NULL, end.year=NULL) {
<<<<<<< HEAD
=======

>>>>>>> 287491c3
  outdir <- settings$outdir
  
  sensitivity.output <- list()   
  if('sensitivity.analysis' %in% names(settings)) {
    ### Load PEcAn sa info
    # Can specify ensemble ids manually. If not, look in settings. 
    # if no ensemble ids in settings look in samples.Rdata, 
    # which for backwards compatibility still contains the sample info for (the most recent)
    # sensitivity and ensemble analysis combined.
    if(!is.null(sa.ensemble.id)) {
      fname <- sensitivity.filename(settings, "sensitivity.samples", "Rdata", 
                 ensemble.id=sa.ensemble.id, all.var.yr=TRUE, pft=NULL)
    } else if(!is.null(settings$sensitivity.analysis$ensemble.id)) {
      sa.ensemble.id <- settings$sensitivity.analysis$ensemble.id
      fname <- sensitivity.filename(settings, "sensitivity.samples", "Rdata", 
                 ensemble.id=sa.ensemble.id, all.var.yr=TRUE, pft=NULL)
    } else {
      fname <- file.path(outdir, 'samples.Rdata')
      sa.ensemble.id <- NULL
    }
    if(!file.exists(fname)) logger.severe("No sensitivity analysis samples file found!")
    load(fname)

    # For backwards compatibility, define some variables if not just loaded
    if(!exists("pft.names"))    pft.names <- names(trait.samples)
    if(!exists("trait.names"))  trait.names <- lapply(trait.samples, names)
    if(!exists("sa.run.ids"))   sa.run.ids <- runs.samples$sa
  
    # Set variable and years. Use args first, then settings, then defaults/error
    start.year.sa <- start.year
    if(is.null(start.year.sa)) start.year.sa <- settings$sensitivity.analysis$start.year
    if(is.null(start.year.sa)) start.year.sa <- NA

    end.year.sa <- end.year
    if(is.null(end.year.sa)) end.year.sa <- settings$sensitivity.analysis$end.year
    if(is.null(end.year.sa)) end.year.sa <- NA

    variable.sa <- variable
    if(is.null(variable.sa)) {
      if("variable" %in% names(settings$sensitivity.analysis)){
        variable.sa <- settings$sensitivity.analysis[names(settings$sensitivity.analysis) == "variable"]
      } else {
        logger.severe("no variable defined for sensitivity analysis")
      }
    }

    # Only handling one variable at a time for now
    if(length(variable.sa) > 1) {
      variable.sa <- variable.sa[1]
      logger.warn(paste0("Currently performs sensitivity analysis on only one variable at a time. Using first (", variable.sa, ")"))
    }

    for(pft.name in pft.names){
      quantiles <- rownames(sa.samples[[pft.name]])    
      traits <- trait.names[[pft.name]]
      
      sensitivity.output[[pft.name]] <- read.sa.output(traits = traits,
                                                       quantiles = quantiles,
                                                       pecandir = outdir,
                                                       outdir = settings$modeloutdir, 
                                                       pft.name = pft.name,
                                                       start.year = start.year.sa,
                                                       end.year = end.year.sa,
                                                       variable = variable.sa,
                                                       sa.run.ids = sa.run.ids)
    }

    # Save sensitivity output
    fname <- sensitivity.filename(
      settings, "sensitivity.output", "Rdata", all.var.yr=FALSE, pft=NULL,
      ensemble.id=sa.ensemble.id, variable=variable.sa, start.year=start.year.sa, end.year=end.year.sa)
    save(sensitivity.output, file = fname)
    
  }
  
  ensemble.output    <- list()
  if('ensemble' %in% names(settings)) {
    ### Load PEcAn ensemble info
    # Can specify ensemble ids manually. If not, look in settings. If none there, just look in samples.Rdata, which for backwards compatibility still contains the sample info for (the most recent)  sensitivity and ensemble analysis combined.
    if(!is.null(ens.ensemble.id)) {
      fname <- ensemble.filename(settings, "ensemble.samples", "Rdata", 
                 ensemble.id=ens.ensemble.id, all.var.yr=TRUE)
    } else if(!is.null(settings$ensemble$ensemble.id)) {
      ens.ensemble.id <- settings$ensemble$ensemble.id
      fname <- ensemble.filename(settings, "ensemble.samples", "Rdata", 
                 ensemble.id=ens.ensemble.id, all.var.yr=TRUE)
    } else {
      fname <- file.path(outdir, 'samples.Rdata')
    }
    if(!file.exists(fname)) logger.severe("No ensemble samples file found!")
    load(fname)
    
    # For backwards compatibility, define some variables if not just loaded
    if(!exists("pft.names"))    pft.names <- names(trait.samples)
    if(!exists("trait.names"))  trait.names <- lapply(trait.samples, names)
    if(!exists("ens.run.ids"))   ens.run.ids <- runs.samples$ens

    # Set variable and years. Use args first, then settings, then defaults/error
    start.year.ens <- start.year
    if(is.null(start.year.ens)) start.year.ens <- settings$ensemble$start.year
    if(is.null(start.year.ens)) start.year.ens <- NA

    end.year.ens <- end.year
    if(is.null(end.year.ens)) end.year.ens <- settings$ensemble$end.year
    if(is.null(end.year.ens)) end.year.ens <- NA

    variable.ens <- variable
    if(is.null(variable.ens)) {
      if("variable" %in% names(settings$ensemble)){
        var <- which(names(settings$ensemble) == 'variable')
        for(i in 1:length(var)){
          variable.ens[i] = settings$ensemble[[var[i]]]
        }
      }
    }

    if(is.null(variable.ens)) logger.sever("No variables for ensemble analysis!")
  
    # Only handling one variable at a time for now
    if(length(variable.ens) > 1) {
      variable.ens <- variable.ens[1]
      logger.warn(paste0("Currently performs ensemble analysis on only one variable at a time. Using first (", variable.ens, ")"))
    }

    ensemble.output <- read.ensemble.output(settings$ensemble$size,
                                            pecandir    = outdir,
                                            outdir      = settings$modeloutdir, 
                                            start.year  = start.year.ens,
                                            end.year    = end.year.ens,
                                            variable    = variable.ens,
                                            ens.run.ids = ens.run.ids)


    # Save ensemble output
    fname <- ensemble.filename(settings, "ensemble.output", "Rdata", all.var.yr=FALSE,
      ensemble.id=ens.ensemble.id, variable=variable.ens, 
      start.year=start.year.ens, end.year=end.year.ens)
    save(ensemble.output, file = fname)
  }

}
#==================================================================================================#
<|MERGE_RESOLUTION|>--- conflicted
+++ resolved
@@ -17,10 +17,7 @@
 ##' @author David LeBauer, Shawn Serbin, Mike Dietze, Ryan Kelly
 get.results <- function(settings, sa.ensemble.id=NULL, ens.ensemble.id=NULL,
                         variable=NULL, start.year=NULL, end.year=NULL) {
-<<<<<<< HEAD
-=======
 
->>>>>>> 287491c3
   outdir <- settings$outdir
   
   sensitivity.output <- list()   

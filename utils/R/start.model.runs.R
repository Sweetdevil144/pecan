--- conflicted
+++ resolved
@@ -56,25 +56,9 @@
 
     # if running on a remote cluster,
     # create folders and copy any data to remote host
-<<<<<<< HEAD
-    if (settings$run$host$name != "localhost") {
-      system2("ssh", 
-              c(settings$run$host$name, "mkdir", "-p", 
-                file.path(settings$run$host$rundir, format(run,scientific=FALSE))), 
-              stdout=TRUE)
-      system2("ssh", 
-              c(settings$run$host$name, "mkdir", "-p", 
-                file.path(settings$run$host$outdir, format(run,scientific=FALSE))), 
-              stdout=TRUE)
-      rsync("-a --delete", 
-            file.path(settings$rundir, format(run,scientific=FALSE)), 
-            paste(settings$run$host$name, file.path(settings$run$host$rundir, format(run,scientific=FALSE)), 
-                  sep=":"), pattern='/')
-=======
     if (!is.localhost(settings$run$host)) {
       remote.execute.cmd(settings$run$host, "mkdir", c("-p", file.path(settings$run$host$outdir, format(run,scientific=FALSE))))
       remote.copy.to(settings$run$host, file.path(settings$rundir, format(run,scientific=FALSE)), settings$run$host$rundir, delete=TRUE)
->>>>>>> eec2443d
     }
 
     # check to see if we use the model launcer
@@ -150,15 +134,9 @@
   if (!is.null(settings$run$host$modellauncher)) {
     close(jobfile)
 
-<<<<<<< HEAD
-    # copy launcher and joblist
-    if (settings$run$host$name != "localhost") {
-      rsync("-a --delete", file.path(settings$rundir, format(firstrun,scientific=FALSE)), paste(settings$run$host$name, file.path(settings$run$host$rundir, format(firstrun,scientific=FALSE)), sep=":"), pattern='/')
-=======
     # copy launcer and joblist
     if (!is.localhost(settings$run$host)) {
       remote.copy.to(settings$run$host, file.path(settings$rundir, format(firstrun,scientific=FALSE)), settings$run$host$rundir, delete=TRUE)
->>>>>>> eec2443d
     }
 
     # if qsub is requested

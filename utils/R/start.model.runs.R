--- conflicted
+++ resolved
@@ -27,133 +27,6 @@
   print("-------------------------------------------------------------------")
   print(" ")
 
-<<<<<<< HEAD
-    load.modelpkg(model)
-    fcn.name <- paste("start.runs.", model, sep="")
-    if(exists(fcn.name)){
-        print(" ")
-        print("-------------------------------------------------------------------")
-        print(paste(" Starting model runs", model))
-        print("-------------------------------------------------------------------")
-        print(" ")
-
-        ##copy all run/out dirs to remote host
-        if (!is.null(settings$run$host$qsub) || (settings$run$host$name != "localhost")) {
-            if (settings$run$host$name == "localhost") {
-                dir.create(settings$run$host$rundir, recursive = TRUE, showWarnings = FALSE)
-                dir.create(settings$run$host$outdir, recursive = TRUE, showWarnings = FALSE)
-            } else {
-                system2("ssh", c(settings$run$host$name, "mkdir", "-p", settings$run$host$rundir), stdout=TRUE)
-                system2("ssh", c(settings$run$host$name, "mkdir", "-p", settings$run$host$outdir), stdout=TRUE)
-                rsync("-a", settings$rundir, paste(settings$run$host$name, settings$run$host$rundir, sep=":"), pattern="/*")
-                rsync("-a", settings$modeloutdir, paste(settings$run$host$name, settings$run$host$outdir, sep=":"), pattern="/*")
-            }
-        }
-
-        ##loop through runs and either call start run, or launch job on remote machine
-        jobids <- list()
-        
-        ## setup progressbar
-        nruns <- length(readLines(con = file.path(settings$rundir, "runs.txt")))
-        pb <- txtProgressBar(min = 0, max = nruns, style = 3)
-        pbi <- 0
-
-        if (write) {
-            dbcon <- db.open(settings$database)
-        } else {
-            dbcon <- NULL
-        }
-        for (run in readLines(con = file.path(settings$rundir, "runs.txt"))) {
-            pbi <- pbi + 1
-            setTxtProgressBar(pb, pbi)
-            ## write start time to database
-            if (!is.null(dbcon)) {
-                db.query(paste("UPDATE runs SET started_at =  NOW() WHERE id = ", run), con=dbcon)
-            }
-
-            ##if qsub is requested on localhost
-            if (!is.null(settings$run$host$qsub)){
-                qsub <- gsub("@NAME@", paste("PEcAn-", run, sep=""), settings$run$host$qsub)
-                qsub <- gsub("@STDOUT@", file.path(settings$run$host$outdir, run, "stdout.log"), qsub)
-                qsub <- gsub("@STDERR@", file.path(settings$run$host$outdir, run, "stderr.log"), qsub)
-
-                ##start the actual model run
-                if (settings$run$host$name == "localhost") {        
-                    args <- c(strsplit(qsub, " (?=([^\"']*\"[^\"']*\")*[^\"']*$)", perl=TRUE), file.path(settings$rundir, run, "job.sh"), recursive=TRUE)
-                    cmd <- args[[1]]
-                    args <- args[-1]
-                    out <- system2(cmd, args, stdout=TRUE)
-                    ##print(out) # <-- for debugging
-                } else {
-                    out <- system2("ssh", c(settings$run$host$name, qsub, file.path(settings$run$host$rundir, run, "job.sh")), stdout=TRUE)
-                }
-                m <- regexec(settings$run$host$qsub.jobid, out) #
-                jobids[run] <- regmatches(out, m)[[1]][2] #
-                ##if qsub option is not invoked.  just start model runs in serial.
-            } else {
-                if (settings$run$host$name == "localhost") {        
-                    out <- system2(file.path(settings$rundir, run, "job.sh"), stdout=TRUE)
-                } else {
-                    out <- system2("ssh", c(settings$run$host$name, file.path(settings$run$host$rundir, run, "job.sh")), stdout=TRUE)
-                }
-
-                ##write finished time to database
-                if (!is.null(dbcon)) {
-                    db.query(paste("UPDATE runs SET finished_at =  NOW() WHERE id = ", run), con=dbcon)
-                }
-            }
-        }
-        close(pb)
-
-        ##check to see if all remote jobs are done
-        if (settings$run$host$name != "localhost") {
-            while(length(jobids) > 0) {
-                Sys.sleep(10)
-                for(run in names(jobids)) {
-                    check <- gsub("@JOBID@", jobids[run], settings$run$host$qstat)
-                    out <- system2("ssh", c(settings$run$host$name, check), stdout=TRUE)
-                    if ((length(out) > 0) && (out == "DONE")) {
-                        logger.debug("Job", jobids[run], "for run", run, "finished")
-                        jobids[run] <- NULL
-                        ##write finished time to database 
-                        if (!is.null(dbcon)) {
-                            db.query(paste("UPDATE runs SET finished_at =  NOW() WHERE id = ", run), con=dbcon)
-                        } ##end writing to database
-                    } ##end job done if loop
-                } ##end for loop
-            } ##end while loop
-        } else if (settings$run$host$name == "localhost" && !is.null(settings$run$host$qsub)) {
-            while(length(jobids) > 0) {
-                Sys.sleep(10)
-                print("---- Checking for completed model runs ---- ")
-                print(" ")
-                for (run in names(jobids)) {
-                    check <- gsub("@JOBID@", jobids[run], settings$run$host$qstat)
-                                        #out <- system2("ssh", c(settings$run$host$name, check), stdout=TRUE)
-                    out <- system(check, intern=TRUE, ignore.stdout = FALSE, ignore.stderr = FALSE, wait=TRUE)
-                    if ((length(out) > 0) && (out == "DONE")) {
-                        logger.debug("Job", jobids[run], "for run", run, "finished")
-                        jobids[run] <- NULL
-                        ##write finished time to database 
-                        if (!is.null(dbcon)) {
-                            db.query(paste("UPDATE runs SET finished_at =  NOW() WHERE id = ", run), con=dbcon)
-                        } ##end writing to database
-                    } ##end job done if loop
-                } #end jobids for loop
-            } ##end while loop
-        } ##end if/else
-
-        ##close database connection
-        if (!is.null(dbcon)) {
-            db.close(dbcon)
-        }
-
-    } else {
-        warning(paste(fcn.name, "does not exist"))
-        warning(paste("This function is required, please make sure the model module is loaded for",model))
-        stop()
-    }
-=======
   # loop through runs and either call start run, or launch job on remote machine
   jobids <- list()
   
@@ -256,7 +129,6 @@
   if (!is.null(dbcon)) {
     db.close(dbcon)
   }
->>>>>>> f297612d
 } ### End of function
 ##==================================================================================================#
 

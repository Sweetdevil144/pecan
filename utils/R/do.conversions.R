##' @export
##' @name do.conversions
##' @title do.conversions
##' @description Input conversion workflow
##' @author Ryan Kelly, Rob Kooper, Betsy Cowdery
##' @export
do.conversions <- function(settings, overwrite.met = FALSE, overwrite.fia = FALSE) {
<<<<<<< HEAD
  if (is.MultiSettings(settings)) {
    return(
      papply(settings, do.conversions, overwrite.met=overwrite.met, overwrite.fia=overwrite.fia)
    )
=======
  if (PEcAn.settings::is.MultiSettings(settings)) {
    return(PEcAn.settings::papply(settings, do.conversions))
>>>>>>> 475cc709
  }
  
  if (is.character(settings$run$inputs)) {
    settings$run$inputs <- NULL  ## check for empty set
  }
  
<<<<<<< HEAD
  dbfiles <- ifelse(!is.localhost(settings$host) & !is.null(settings$host$folder), 
    settings$host$dbfiles, settings$database$dbfiles)
=======
  dbfiles <- ifelse(!is.localhost(settings$host) & !is.null(settings$host$folder),settings$host$folder,settings$database$dbfiles)
>>>>>>> 475cc709

  for (i in seq_along(settings$run$inputs)) {
    input <- settings$run$inputs[[i]]
    if (is.null(input)) {
      next
    }
    
    input.tag <- names(settings$run$input)[i]
    
    # fia database
    if ((input.tag %in% c("css", "pss", "site")) &&
        is.null(input$path) && !is.null(input$source) && (input$source == "FIA")) {
<<<<<<< HEAD
      settings <- fia.to.psscss(settings, overwrite=overwrite.fia)
=======
      settings <- PEcAn.data.land::fia.to.psscss(settings, overwrite=overwrite.fia)
      needsave <- TRUE
>>>>>>> 475cc709
    }
    
    # met conversion
    if (input.tag == "met") {
      if (is.null(input$path)) {
        settings$run$inputs[[i]][['path']] <- 
          PEcAn.data.atmosphere::met.process(
            site       = settings$run$site, 
            input_met  = settings$run$inputs$met,
            start_date = settings$run$start.date,
            end_date   = settings$run$end.date,
            model      = settings$model$type,
            host       = settings$host,
            dbparms    = settings$database$bety, 
            dir        = dbfiles,
            browndog   = settings$browndog,
            overwrite  = overwrite.met
          )
      }
    }
  }
<<<<<<< HEAD
=======
  if (needsave) {
    saveXML(listToXml(settings, "pecan"), file = file.path(settings$outdir, "pecan.METProcess.xml"))
  } else if (file.exists(file.path(settings$outdir, "pecan.METProcess.xml"))) {
    settings <- PEcAn.settings::read.settings(file.path(settings$outdir, "pecan.METProcess.xml"))
  }
>>>>>>> 475cc709
  return(settings)
}<|MERGE_RESOLUTION|>--- conflicted
+++ resolved
@@ -5,27 +5,15 @@
 ##' @author Ryan Kelly, Rob Kooper, Betsy Cowdery
 ##' @export
 do.conversions <- function(settings, overwrite.met = FALSE, overwrite.fia = FALSE) {
-<<<<<<< HEAD
-  if (is.MultiSettings(settings)) {
-    return(
-      papply(settings, do.conversions, overwrite.met=overwrite.met, overwrite.fia=overwrite.fia)
-    )
-=======
   if (PEcAn.settings::is.MultiSettings(settings)) {
     return(PEcAn.settings::papply(settings, do.conversions))
->>>>>>> 475cc709
   }
   
   if (is.character(settings$run$inputs)) {
     settings$run$inputs <- NULL  ## check for empty set
   }
   
-<<<<<<< HEAD
-  dbfiles <- ifelse(!is.localhost(settings$host) & !is.null(settings$host$folder), 
-    settings$host$dbfiles, settings$database$dbfiles)
-=======
   dbfiles <- ifelse(!is.localhost(settings$host) & !is.null(settings$host$folder),settings$host$folder,settings$database$dbfiles)
->>>>>>> 475cc709
 
   for (i in seq_along(settings$run$inputs)) {
     input <- settings$run$inputs[[i]]
@@ -38,12 +26,8 @@
     # fia database
     if ((input.tag %in% c("css", "pss", "site")) &&
         is.null(input$path) && !is.null(input$source) && (input$source == "FIA")) {
-<<<<<<< HEAD
-      settings <- fia.to.psscss(settings, overwrite=overwrite.fia)
-=======
       settings <- PEcAn.data.land::fia.to.psscss(settings, overwrite=overwrite.fia)
       needsave <- TRUE
->>>>>>> 475cc709
     }
     
     # met conversion
@@ -65,13 +49,10 @@
       }
     }
   }
-<<<<<<< HEAD
-=======
   if (needsave) {
     saveXML(listToXml(settings, "pecan"), file = file.path(settings$outdir, "pecan.METProcess.xml"))
   } else if (file.exists(file.path(settings$outdir, "pecan.METProcess.xml"))) {
     settings <- PEcAn.settings::read.settings(file.path(settings$outdir, "pecan.METProcess.xml"))
   }
->>>>>>> 475cc709
   return(settings)
 }
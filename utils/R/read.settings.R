##-------------------------------------------------------------------------------
## Copyright (c) 2012 University of Illinois, NCSA.
## All rights reserved. This program and the accompanying materials
## are made available under the terms of the 
## University of Illinois/NCSA Open Source License
## which accompanies this distribution, and is available at
## http://opensource.ncsa.illinois.edu/license.html
##-------------------------------------------------------------------------------
library(XML)

##--------------------------------------------------------------------------------------------------#
## EXTERNAL FUNCTIONS
##--------------------------------------------------------------------------------------------------#

##' Sanity checks. Checks the settings file to make sure expected fields exist. It will try to use
##' default values for any missing values, or stop the exection if no defaults are possible.
##'
##' Expected fields in settings file are:
##' - pfts with at least one pft defined
##' @title Check Settings
##' @param settings settings file
##' @return will return the updated settings values with defaults set.
##' @export
##' @author Rob Kooper
check.settings <- function(settings) {
  if (!is.null(settings$nocheck)) {
    logger.info("Not doing sanity checks of pecan.xml")
    return(0)
  }

  # should runs be written to database
  if (is.null(settings$bety$write)) {
    logger.info("Writing all runs/configurations to database.")
    settings$bety$write <- TRUE
  } else {
    settings$bety$write <- as.logical(settings$bety$write)
    if (settings$bety$write) {
      logger.debug("Writing all runs/configurations to database.")
    } else {
      logger.warn("Will not write runs/configurations to database.")
    }
  }

  # check database information
  if (is.null(settings$database)) {
    settings$database <- list(username = "bety", password = "bety", 
                              host = "localhost", dbname = "bety", driver = "MySQL")
    logger.info("No database information specified; using default bety bety bety.")
  }
  
  if (is.null(settings$database$driver)) {
    settings$database$driver <- "MySQL"
    logger.info("Using", settings$database$driver, "as database driver.")
  }
  if (!is.null(settings$database$userid) && (settings$database$driver == "MySQL")) {
    logger.info("userid in database section should be username for MySQL")
    settings$database$username <- settings$database$userid
    settings$database$userid <- NULL
  }
  if (!is.null(settings$database$passwd) && (settings$database$driver == "MySQL")) {
    logger.info("passwd in database section should be password for MySQL")
    settings$database$password <- settings$database$passwd
    settings$database$passwd <- NULL
  }
  if (!is.null(settings$database$name) && (settings$database$driver == "MySQL")) {
    logger.info("name in database section should be dbname for MySQL")
    settings$database$dbname <- settings$database$name
    settings$database$name <- NULL
  }
  if(paste0("R", settings$database$driver) %in% rownames(installed.packages())){
    require(PEcAn.DB)
    if (!db.exists(params=settings$database, write=settings$bety$write)) {
      logger.warn("Could not connect to the database.")
      database <- FALSE
    } else {
      logger.info("Successfully connected to database")
      database <- TRUE
    }
  } else {
    database <- FALSE
  }

  # TODO check userid and userpassword
  
  # check database version
  if(database){
    versions <- db.query("SELECT version FROM schema_migrations WHERE version >= 20130425152503;", params=settings$database)[['version']]
    if (length(versions) == 0) {
      logger.severe("Database is out of date, please update the database.")
    }
    if (length(versions) > 1) {
      logger.warn("Database is more recent than PEcAn expects this could result in PEcAn not working as expected.",
                  "If PEcAn fails, either revert database OR update PEcAn and edit expected database version in",
                  "utils/R/read.settings.R (Redmine #1673).")
    } else {
      logger.debug("Database is correct version", versions[1], ".")
    }
  }
  # make sure there are pfts defined
  if (is.null(settings$pfts) || (length(settings$pfts) == 0)) {
    logger.severe("No PFTS specified.")
  }

  # check if there is either ensemble or sensitivy.analysis
  if (is.null(settings$ensemble) && is.null(settings$sensitivity.analysis)) {
    logger.warn("No ensemble or sensitivity analysis specified, runs will fail!")
  }

  # check ensemble
  if (!is.null(settings$ensemble)) {
    if (is.character(settings$ensemble) || is.null(settings$ensemble$variable)) {
      if (is.null(settings$sensitivity.analysis$variable)) {
        logger.severe("No variable specified to compute ensemble for.")
      }
      logger.info("Setting ensemble variable to the same as sensitivity analysis variable [", settings$sensitivity.analysis$variable, "]")
      settings$ensemble$variable <- settings$sensitivity.analysis$variable
    }

    if (is.null(settings$ensemble$size)) {
      logger.info("Setting ensemble size to 1.")
      settings$ensemble$size <- 1
    }

    if(is.null(settings$ensemble$start.date)) {
      if(is.null(settings$sensitivity.analysis$start.date)) {
        settings$ensemble$start.date <- settings$run$start.date 
        logger.info("No start date passed to ensemble - using the run date (", settings$ensemble$start.date, ").")
      } else { 
        settings$ensemble$start.date <- settings$sensitivity.analysis$start.date 
        logger.info("No start date passed to ensemble - using the sensitivity.analysis date (", settings$ensemble$start.date, ").")
      }
    }

    if(is.null(settings$ensemble$end.date)) {
      if(is.null(settings$sensitivity.analysis$end.date)) {
        settings$ensemble$end.date <- settings$run$end.date 
        logger.info("No end date passed to ensemble - using the run date (", settings$ensemble$end.date, ").")
      } else { 
        settings$ensemble$end.date <- settings$sensitivity.analysis$end.date 
        logger.info("No end date passed to ensemble - using the sensitivity.analysis date (", settings$ensemble$end.date, ").")
      }
    }
  }

  # check sensitivity analysis
  if (!is.null(settings$sensitivity.analysis)) {
    if (is.null(settings$sensitivity.analysis$variable)) {
      if (is.null(settings$ensemble$variable)) {
        logger.severe("No variable specified to compute sensitivity.analysis for.")
      }
      logger.info("Setting sensitivity.analysis variable to the same as ensemble variable [", settings$ensemble$variable, "]")
      settings$sensitivity.analysis$variable <- settings$ensemble$variable
    }

    if(is.null(settings$sensitivity.analysis$start.date)) {
      if(is.null(settings$ensemble$start.date)) {
        settings$sensitivity.analysis$start.date <- settings$run$start.date 
        logger.info("No start date passed to sensitivity.analysis - using the run date (", settings$sensitivity.analysis$start.date, ").")
      } else { 
        settings$sensitivity.analysis$start.date <- settings$ensemble$start.date 
        logger.info("No start date passed to sensitivity.analysis - using the ensemble date (", settings$sensitivity.analysis$start.date, ").")
      }
    }

    if(is.null(settings$sensitivity.analysis$end.date)) {
      if(is.null(settings$ensemble$end.date)) {
        settings$sensitivity.analysis$end.date <- settings$run$end.date 
        logger.info("No end date passed to sensitivity.analysis - using the run date (", settings$sensitivity.analysis$end.date, ").")
      } else { 
        settings$sensitivity.analysis$end.date <- settings$ensemble$end.date 
        logger.info("No end date passed to sensitivity.analysis - using the ensemble date (", settings$sensitivity.analysis$end.date, ").")
      }
    }
  }

  # check to make sure run information is filled out
  if (is.null(settings$run$host$name)) {
    logger.info("Setting localhost for execution host.")
    settings$run$host$name = "localhost"
  }
  if (settings$run$host$name != "localhost") {
    if (is.null(settings$run$host$rundir)) {
      logger.severe("not rundir specified on remote machine.")
    }
    if (is.null(settings$run$host$outdir)) {
      logger.severe("not outdir specified on remote machine.")
    }
  }

  # check meta-analysis
  if (is.null(settings$meta.analysis) || is.null(settings$meta.analysis$iter)) {
    settings$meta.analysis$iter <- 3000
    logger.info("Setting meta.analysis iterations to ", settings$meta.analysis$iter)
  }
  if (is.null(settings$meta.analysis$random.effects)) {
    settings$meta.analysis$random.effects <- FALSE
    logger.info("Setting meta.analysis random effects to ", settings$meta.analysis$random.effects)
  }

  # check modelid with values
  if(!is.null(settings$model)){
  if (is.null(settings$model$id)) {
    settings$model$id <- -1
  } else if (settings$model$id >= 0) {
    if(database){
      model <- db.query(paste("SELECT * FROM models WHERE id =", settings$model$id), params=settings$database)      
    }
    if(nrow(model) == 0) {
      logger.error("There is no record of model_id = ", settings$model$id, "in database")
    }
    model$binary <- tail(strsplit(model$model_path, ":")[[1]], 1)

    if (is.null(settings$model$name)) {
      if ((is.null(model$model_type) && model$model_type == "")) {
        logger.severe("No model type specified.")
      }
      settings$model$name <- model$model_type
      logger.info("Setting model type to ", settings$model$name)
    } else if (model$model_type != settings$model$name) {
      logger.warn("Specified model type [", settings$model$name, "] does not match model_type in database [", model$model_type, "]")
    }

    if (is.null(settings$model$binary)) {
      if ((is.null(model$binary) && model$binary == "")) {
        logger.severe("No model binary specified.")
      }
      settings$model$binary <- tail(strsplit(model$binary, ":")[[1]], 1)
      logger.info("Setting model binary to ", settings$model$binary)
    } else if (model$binary != settings$model$binary) {
      logger.warn("Specified binary [", settings$model$binary, "] does not match model_path in database [", model$binary, "]")
    }
  }
  }

  # check siteid with values
  if(!is.null(settings$run$site)){
  if (is.null(settings$run$site$id)) {
    settings$run$site$id <- -1
  } else if (settings$run$site$id >= 0) {
    site <- db.query(paste("SELECT * FROM sites WHERE id =", settings$run$site$id), params=settings$database);

    if (is.null(settings$run$site$name)) {
      if ((is.null(site$sitename) && site$sitename == "")) {
        logger.info("No site name specified.")
        settings$run$site$name <- "NA"
      } else {
        settings$run$site$name <- site$sitename        
        logger.info("Setting site name to ", settings$run$site$name)
      }
    } else if (site$sitename != settings$run$site$name) {
      logger.warn("Specified site name [", settings$run$site$name, "] does not match sitename in database [", site$sitename, "]")
    }

    if (is.null(settings$run$site$lat)) {
      if ((is.null(site$lat) && site$lat == "")) {
        logger.severe("No lat specified for site.")
      } else {
        settings$run$site$lat <- as.numeric(site$lat)
        logger.info("Setting site lat to ", settings$run$site$lat)
      }
    } else if (as.numeric(site$lat) != as.numeric(settings$run$site$lat)) {
      logger.warn("Specified site lat [", settings$run$site$lat, "] does not match lat in database [", site$lat, "]")
    }

    if (is.null(settings$run$site$lon)) {
      if ((is.null(site$lon) && site$lon == "")) {
        logger.severe("No lon specified for site.")
      } else {
        settings$run$site$lon <- as.numeric(site$lon)
        logger.info("Setting site lon to ", settings$run$site$lon)
      }
    } else if (as.numeric(site$lon) != as.numeric(settings$run$site$lon)) {
      logger.warn("Specified site lon [", settings$run$site$lon, "] does not match lon in database [", site$lon, "]")
    }
  }
  }

  # check/create the pecan folder
  if (is.null(settings$outdir)) {
    settings$outdir <- tempdir()
    logger.info("No output folder specified, using", tempdir())
  } else {
    logger.debug("output folder =", settings$outdir)
  }
  if (!file.exists(settings$outdir) && !dir.create(settings$outdir, recursive=TRUE)) {
    logger.severe("Could not create folder", settings$outdir)
  }

  # check/create the run folder
  if (settings$run$host$name == "localhost") {
    if (is.null(settings$run$host$rundir)) {
      settings$run$host$rundir <- file.path(settings$outdir, "run")
    }
    settings$rundir <- settings$run$host$rundir
  } else {
    if (is.null(settings$rundir)) {
      settings$rundir <- file.path(settings$outdir, "run")
    }
  }
  if (!file.exists(settings$rundir) && !dir.create(settings$rundir, recursive=TRUE)) {
    logger.severe("Could not create folder", settings$rundir)
  }

  # check/create the out folder
  if (settings$run$host$name == "localhost") {
    if (is.null(settings$run$host$outdir)) {
      settings$run$host$outdir <- file.path(settings$outdir, "out")
    }
    settings$modeloutdir <- settings$run$host$outdir
  } else {
    if (is.null(settings$modeloutdir)) {
      settings$modeloutdir <- file.path(settings$outdir, "out")
    }
  }
  if (!file.exists(settings$modeloutdir) && !dir.create(settings$modeloutdir, recursive=TRUE)) {
    logger.severe("Could not create folder", settings$modeloutdir)
  }

  # check/create the pft folders
  for (i in 1:sum(names(unlist(settings$pfts)) == "pft.name")) {
    if (is.null(settings$pfts[i]$pft$outdir)) {
      settings$pfts[i]$pft$outdir <- file.path(settings$outdir, "pft", settings$pfts[i]$pft$name)
      logger.info("Storing pft", settings$pfts[i]$pft$name, "in", settings$pfts[i]$pft$outdir)      
    } else {
      logger.debug("Storing pft", settings$pfts[i]$pft$name, "in", settings$pfts[i]$pft$outdir)      
    }
    out.dir <- settings$pfts[i]$pft$outdir
    if (!file.exists(out.dir) && !dir.create(out.dir, recursive=TRUE)) {
      if(identical(dir(out.dir), character(0))){
        logger.warn(out.dir, "exists but is empty")
      } else {
        logger.severe("Could not create folder", out.dir)        
      }
    }
  }

  # add defaults for qsub
  if (settings$run$host$name != "localhost") {
    if (is.null(settings$run$host$qsub)) {
      settings$run$host$qsub = "qsub -N @NAME@ -o @STDOUT@ -e @STDERR@"
      logger.info("qsub not specified using default value :", settings$run$host$qsub)
    }
    if (is.null(settings$run$host$qsub.jobid)) {
      settings$run$host$qsub.jobid = "Your job ([0-9]+) .*"
      logger.info("qsub.jobid not specified using default value :", settings$run$host$qsub.jobid)
    }
    if (is.null(settings$run$host$qstat)) {
      settings$run$host$qstat = "qstat -j @JOBID@ 2>1 >/dev/null || echo DONE"
      logger.info("qstat not specified using default value :", settings$run$host$qstat)
    }
  }

  # check for workflow defaults
<<<<<<< HEAD
  if(database){
    if (settings$bety$write) {
      if ("model" %in% names(settings) && !'workflow' %in% names(settings)) {
        con <- db.open(settings$database)
        if(!is.character(con)){
          db.query(paste("INSERT INTO workflows (site_id, model_id, hostname, start_date, end_date, started_at, created_at, folder) values ('",
=======
  if (settings$bety$write) {
    if ("model" %in% names(settings)  && !'workflow' %in% names(settings)) {
      con <- db.open(settings$database)
      if(!is.character(con)){
        db.query(paste("INSERT INTO workflows (site_id, model_id, hostname, start_date, end_date, started_at, created_at, folder) values ('",
>>>>>>> 044a0c17
                         settings$run$site$id, "','", settings$model$id, "', '", settings$run$host$name, "', '",
                         settings$run$start.date, "', '", settings$run$end.date, "', NOW(), NOW(), '", dirname(settings$outdir), "')", sep=''), con)
          settings$workflow$id = db.query(paste("SELECT LAST_INSERT_ID() AS ID"), con)[['ID']]
          db.close(con)
        }
      }
    } else {
      settings$workflow$id = "NA"
    }
  }
  # all done return cleaned up settings
  invisible(settings)
}


##' Loads PEcAn settings file
##' 
##' This will try and find the PEcAn settings file in the following order:
##' 
##' \enumerate{
##' \item {--settings <file>}{passed as command line argument using --settings}
##' \item {inputfile}{passed as argument to function}
##' \item {PECAN_SETTINGS}{environment variable PECAN_SETTINGS pointing to a specific file}
##' \item {./pecan.xml}{pecan.xml in the current folder}
##' }
##' @param inputfile the PEcAn settings file to be used.
##' @param outputfile the name of file to which the settings will be
##'        written inside the outputdir.
##' @return list of all settings as loaded from the XML file(s)
##' @export
##' @import XML
##' @author Shawn Serbin
##' @author Rob Kooper
##' @examples
##' \dontrun{
##' settings <- read.settings()
##' settings <- read.settings(file="willowcreek.xml")
##' test.settings.file <- system.file("tests/test.xml", package = "PEcAn.all")
##' settings <- read.settings(test.settings.file)
##' }
read.settings <- function(inputfile=NULL, outputfile="pecan.xml"){
  if (is.null(outputfile)) {
    outputfile="pecan.xml"
  }
  if(inputfile == ""){
    logger.warn("settings files specified as empty string; \n\t\tthis may be caused by an incorrect argument to system.file.")
  }
  loc <- which(commandArgs() == "--settings")
  if (length(loc) != 0) {
    # 1 filename is passed as argument to R
    for(idx in loc) {
      if (!is.null(commandArgs()[idx+1]) && file.exists(commandArgs()[idx+1])) {
        logger.info("Loading --settings=", commandArgs()[idx+1])
        xml <- xmlParse(commandArgs()[idx+1])
        break
      }
    }

  } else if(!is.null(inputfile) && file.exists(inputfile)) {
    # 2 filename passed into function
    logger.info("Loading inpufile=", inputfile)
    xml <- xmlParse(inputfile)

  } else if (file.exists(Sys.getenv("PECAN_SETTINGS"))) {
    # 3 load from PECAN_SETTINGS
    logger.info("Loading PECAN_SETTINGS=", Sys.getenv("PECAN_SETTINGS"))
    xml <- xmlParse(Sys.getenv("PECAN_SETTINGS"))

  } else if (file.exists("pecan.xml")) {
    # 4 load ./pecan.xml
    logger.info("Loading ./pecan.xml")
    xml <- xmlParse("pecan.xml")

  } else {
    # file not found
    stop("Could not find a pecan.xml file")
  }

  ## convert the xml to a list for ease and return
  settings <- check.settings(xmlToList(xml))
  
  ## save the checked/fixed pecan.xml
  pecanfile <- file.path(settings$outdir, outputfile)
  if (file.exists(pecanfile)) {
    logger.warn(paste("File already exists [", pecanfile, "] file will be overwritten"))
  }
  saveXML(listToXml(settings, "pecan"), file=pecanfile)

  ## setup Rlib from settings
  if(!is.null(settings$Rlib)){
    .libPaths(settings$Rlib)
  }

  ## Return settings file as a list
  invisible(settings)
}
##=================================================================================================#

####################################################################################################
### EOF.  End of R script file.  						
####################################################################################################<|MERGE_RESOLUTION|>--- conflicted
+++ resolved
@@ -28,6 +28,12 @@
     return(0)
   }
 
+  ## allow PEcAn to run without database
+  if (is.null(settings$database)) {
+    database <- NULL
+    logger.warn("No database information specified; not using database.")
+    settings$bety$write <- FALSE
+  }
   # should runs be written to database
   if (is.null(settings$bety$write)) {
     logger.info("Writing all runs/configurations to database.")
@@ -41,12 +47,7 @@
     }
   }
 
-  # check database information
-  if (is.null(settings$database)) {
-    settings$database <- list(username = "bety", password = "bety", 
-                              host = "localhost", dbname = "bety", driver = "MySQL")
-    logger.info("No database information specified; using default bety bety bety.")
-  }
+  ## check database settings
   
   if (is.null(settings$database$driver)) {
     settings$database$driver <- "MySQL"
@@ -351,20 +352,12 @@
   }
 
   # check for workflow defaults
-<<<<<<< HEAD
   if(database){
     if (settings$bety$write) {
       if ("model" %in% names(settings) && !'workflow' %in% names(settings)) {
         con <- db.open(settings$database)
         if(!is.character(con)){
           db.query(paste("INSERT INTO workflows (site_id, model_id, hostname, start_date, end_date, started_at, created_at, folder) values ('",
-=======
-  if (settings$bety$write) {
-    if ("model" %in% names(settings)  && !'workflow' %in% names(settings)) {
-      con <- db.open(settings$database)
-      if(!is.character(con)){
-        db.query(paste("INSERT INTO workflows (site_id, model_id, hostname, start_date, end_date, started_at, created_at, folder) values ('",
->>>>>>> 044a0c17
                          settings$run$site$id, "','", settings$model$id, "', '", settings$run$host$name, "', '",
                          settings$run$start.date, "', '", settings$run$end.date, "', NOW(), NOW(), '", dirname(settings$outdir), "')", sep=''), con)
           settings$workflow$id = db.query(paste("SELECT LAST_INSERT_ID() AS ID"), con)[['ID']]

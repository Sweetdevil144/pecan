# Change Log
All notable changes are kept in this file. All changes made should be added to the section called
`Unreleased`. Once a new release is made this file will be updated to create a new `Unreleased`
section for the next release.

For more information about this file see also [Keep a Changelog](http://keepachangelog.com/) .


## [Unreleased]

<<<<<<< HEAD
### Fixes
- PEcAn.data.atmosphere: 
    - download.Geostreams is pickier about formatting start/end datess, for fewer surprises in result timestamps
    - Fixed swapped lat/lon in met2CF.Geostreams
    - download.GFDL now records reference date in time units field, as required by the CF met standard
    - Reduced download.GFDL network load by not preloading dimension data
- ED:
    - Change all history parameter files to have zero storage respiration
    
### Added

- From history you can now select an old run and show the curl command to re-execute this run. This only works with runs submitted through web interface right now.

### Removed

### Changed


## [1.5.3] - not yet
=======
## [1.5.3] - 2018-05-15
>>>>>>> c67b6969

### Fixes
- read.output now accepts date-times for start.year and end.year argument (#1887)
- read.output no longer assumes timestamps are in days since the beginning of the year
- Fixed xss issue in setup folder, now require users to login before accessing the setup folder scripts.
- Fixed issue where in website not all sites are shown #1884
- Fixed status page, should now be run from cronjob, creates static page
- Fixed bug that overwrote remote  met file paths with local file paths
- PEcAnRTM:
    - Remove non-portable extensions from `src/Makevars`. This should make the package Windows-compatible.
- Fixed BrownDog shiny issues of removing site without geometry; fixing sites.length==0; removing old map markers when change input$type; fixing agreement bug when change input$type

### Added
- Functionality to read pft-specific outputs and to run sensitivity analysis on pft-specific outputs.
- Ability to allow for insecure sync using -k flag
- Added information on how to join slack
- PEcAn.BIOCRO now supports BioCro version 1.0. BioCro 0.9x models should still work as before, but note parameter and weather format changes in the `Changed` section below.  
- Added new model package (PEcAn.dvmdostem) and initial wrappers for integration of the DVM-DOS-TEM model and tested.
- PEcAn now supports PFTs whose members are cultivars rather than species, and will automatically restrict the meta-analysis to matching records, e.g. runs with a PFT containing only Panicum virgatum 'Cave-In-Rock' will not use observations from Panicum virgatum 'Alamo', but a PFT containing the whole species will use observations from both. However, there is not yet any BETYdb interface to *create* cultivar-PFTs other than manual SQL.
- New base package `PEcAn.workflow`, for functions used to perform the each major step of the analysis. These were previously scattered in other base packages.
- Added PR review time estimate to PR template 
- New set of `PEcAn.logger` functions similar to `stopifnot` to facilitate assertive programming: `severeifnot`, `errorifnot`, `warnifnot`, `infoifnot`, `debugifnot`
- PEcAnRTM:
    - Exposed PROSPECT absorption coefficients and `gpm()` function ("generalized plate model"), facilitating experimentation with different absorption coefficients
    - Added `spectra` S3 class and methods for subsetting (e.g. `myspec[[400:700]]`), plotting (`plot()` and `matplot()`), and combining spectra by wavelength.
    - Added `resample` functions for quickly resampling spectra (and, more generally, vectors and functions) to different dimensions. 
    - `EDR` API has been revised. Setup has been refactored from EDR via new `setup_edr` function, which relies on the ED utilities (see `PEcAn.ED2` below), and the `EDR` function now focuses only on execution. Also, added new `params2edr` function to make it easy to convert complex EDR parameters list to flat parameter vector required by `invert_bt` (or other optimization functions).
- PEcAn.ED2:
    - New set of utilities for working with ED meteorology and vegetation inputs, and the ED2IN file. Existing PEcAn code has been revised to use these utilities.
- PEcAn.data.atmosphere:
    - New utilities for efficiently downloading NARR time series using THREDDS/OpenDAP

### Removed
- Removed deprecated copies of PEcAn.utils::SafeList, PEcAn.utils::listToXml (both moved to PEcAn.settings in v 1.5.2), and PEcAn.utils::fqdn (moved to PEcAn.remote in 1.5.2). This fixes the masses of deprecation warnings in otherwise normal run logs (#1719).

### Changed
- Updated wrappers for FATES model to work with recent CLM5 release. Updated write.config, job.template, and other associated files to work with CLM5 inputs and met drivers
- Updated model2netcdf.MAAT to use ncdf4::ncvar_def to define netCDF variables
- Fixed an remote code execution discovered by NCSA security team.
- Column name changes for newly generated biocromet csvs: `SolarR` is now `solar` and `WS` is now `windspeed`. Previously generated met files with the old names will still work for BioCro 0.9 runs, but will need to be renamed before using them with BioCro 1.0.
- write.configs.BIOCRO now requires a model version specification so that it can format parameters to match your version of BioCro. Set it in your Bety model record or in the model$revision field of your pecan.xml.
- When using BioCro 1.0 and no parameter file is given, PEcAn will make an attempt to find default parameters for your genus in the datasets provided by the BioCro package. Note that the default parameter files provided in `models/biocro/inst/extdata/defaults` will *not* work when using BioCro 1.0.
- Added documentation how to submit a run from the command line
- Updated models/maat to provide support for latest model code updates
- PEcAn.DB function `rename.jags.columns` renamed to `rename_jags_columns` to avoid conflict with S3 method naming conventions
- Replaced `rhdf5` library with `hdf5r`, a more modern alternative that is available on CRAN.
- PEcAn.DB function `runModule.get.trait.data` has been moved to the new PEcAn.workflow package to avoid a circular package dependency between PEcAn.DB and PEcAn.settings.
- Major documentation refactoring. The documentation names are now directly tied to the order in which they are rendered, and all `Rmd` files in all subdirectories of the documentation source are rendered by default. The overall structure of the documentation has been revised for clarity and cohesiveness.
- Edited met2model.ED2 to not enforce leap years. 
- Integrate demo 1 into basic user guide

## [1.5.2] - 2017-12-07

### Fixes
- Updated models/ed/data/pftmapping.csv to include two new BETYdb PFTs
- Simple fix to models/ed/R/write.configs.ed.R to properly align pss and css file prefix
- Fixed issue #1752 by updating the site.lst() function to include `site.id=site$id` instead of site.id=site, as site is an object not just the id
- Update to PEcAn.ED2::met2model.ED2 to fix issue with rhdf5::h5write. Bug fix to #1742
- Fixed write.config.xml.ED2 parsing of data/history* files
- `PEcAn.utils` now lazy-loads data for faster execution of functions that consult lookup tables, especially `to_ncvar`.
- Fixed incorrect `PEcAn.BIOCRO` daily and yearly results: Was calculating every row from whole simulation instead of that day (#1738)

### Added
- New Dockerfile to create PEcAn specific container for SIPNET.

### Removed
- Removed `PEcAn.utils::model2netcdf`, which has been deprecated since PEcAn 1.3.7. Use `model2netcdf.<YOURMODEL>` in the appropriate model package instead.

### Changed
- Major namespace cleanup in the `PEcAn.utils` package. It now loads more quietly and is much less likely to mask functions in a package you loaded earlier.
- Moved many functions from `PEcAn.utils` into other PEcAn packages. The `PEcAn.utils` versions still work with a deprecation warning, but will be removed in next release.
	- `listToXml` and `SafeList` moved to `PEcAn.settings`
	- `fqdn` moved to `PEcAn.remote`
- PEcAnRTM: Removed effective sample size normalization from likelihood calculation. It was giving weird results.

## [1.5.1] - 2017-10-05

### Fixes
- Fixed hyperparameter draws in PDA
- Show workflowid in the URL when run is finshed and user clicks results (#1659)
- `PEcAn.BIOCRO` now uses PEcAn-standard variable names. As a result, two output variables have been renamed but keep their existing units and definitions:
	- `StemBiom` renamed to `AbvGrndWood`
	- `RootBiom` renamed to `root_carbon_content`
- Improved make install logic (#1558)
- Fixed remote code execution #1545
- Added check for NA end/start year in read.output
- Fixed jagify bug for raw field data
- Fixed bug (order of dims in nc_create) introduced in model2netcdf.DALEC by standard_vars changes
- Cleaned up NAMESPACE and source code of `PEcAn.DB` (#1520)
- Debugged python script in call_MODIS in data.remote to allow MODIS downloads
- Fixed FATES build script to work on ubuntu
 SIPNET output netcdf now includes LAI; some variable names changed to match standard
- Cleanup of leap year logic, using new `PEcAn.utils::days_in_year(year)` function (#801).
- Replace many hard-coded unit conversions with `udunits2::ud.convert` for consistency, readability, and clarity
- Refactored extract_soil_nc to create soil2netcdf, which will write soil data out in PEcAn standard.
- Added a new retry.func() to base/utils to provide ability to re-try a function X times before stopping.  Currently using this function in the download.CRUNCEP() function to handle slow responses from THREDDS.
- Reformatted call_MODIS netcdf output to reflect the orientation of the MODIS grid
- Remote execution is more robust to errors in the submission process, not just the actual model execution
- PRELES model run script bug fix 

### Added
- Functionality to pass hyperparameters via settings
- Created new (and very rudimentary) web interface for downloading data from the dataone federation into the PEcAn database. More updates to come.
- Expanded initial conditions workflow for pool-based models, including PEcAn.data.land::prepare_pools to calculate pools from IC file (to be coupled with write.configs)
- New `PEcAn.utils::days_in_year(year)` function that should make it easier to work with leap years.
- New `PEcAn.data.atmosphere::solar_angle` function that replaces math that occurs in some models.
- New `PEcAn.benchmarking::align_pft` fucntion that aligns data assosiated with two different plant functional types
- #1594 shiny/workflowPlot Adding interactiveness using ggploltly
- #1594 shiny/workflowPlot Load outputs from multiple runs of the model
- #1594 shiny/workflowPlot Ways to toggle geometries (e.g. geom_point vs. geom_line).
- #1594 shiny/workflowPlot Smoothing using geom_smooth (Slider for specifying moving window width)
- #1594 shiny/workflowPlot Comparing model output vs loaded data according to [tutorial](https://github.com/PecanProject/pecan/blob/develop/documentation/tutorials/AnalyzeOutput/modelVSdata.Rmd) 
- Allow SIPNET and DALEC met files and model2netcdf to start or end mid year
- A Pre-release database clean up script that deletes unused/unassosiated entries from the database

### Changed
- Clean up directory structure:
    * Move `base` packages (`utils`, `settings`, `db`, `visualizaton`) to a `base` directory, for consistency with `modules` and `models`
    * Move `logger.*` functions out of the `PEcAn.utils` package and into the `PEcAn.logger` package
    * Move `remote` functions out of the `PEcAn.utils` package and into their own `PEcAn.remote` package.
- #1594 shiny/workflowPlot Refactoring of code. `get_workflow_ids` in db/R/query.dplyr.R changed with `ensemble = FALSE`. Also allowing to load all workflow IDs. `load_data_single_run` and `var_names_all` also moved from shiny/workflowPlot/server.R to query.dplyr.R
- `PEcAn.remote::start.model.runs` has been significantly refactored to be less redundant and more robust
- `betyConnect` function in `query.dplyr.R` is now refactored into `read_web_config` so that the the Data-Ingest app can leverage `read_web_config` and provide it with a machine specific filepath for `.../dbfiles`
- Rpreles and Maeswrap package moved to suggest checked for within package function.


## [1.5.0] - 2017-07-13
### Added
- Added cron job and script for the sync of the database.
- Added PEcAn.utils::download.file() to allow for use of alternative FTP programs
- Updated downloadAmeriflux and downloadNARR to make use of PEcAn.utils::download.file()
- Added -w flag to load.bety.sh script to specify the URL to fetch the data from
- Add new table sites_cultivars to betydb sync scripts (dump and load)
- Added docker container scrips (.yml) to create docker container for PEcAn
- Added the configuration edit page to allow easy modification of config via web interface
- Thredds server documentation and catlog generating script
- Added new standard variables table (standard_vars.csv) and to_ncvar and to_ncdim functions in PEcAn.utils
- Added initial conditions file io functions for pool-based models in data.land

### Changed
- upscale_met now accepts ~any valid CF file (not just full years), retains correct time units, and respects the previously ignored `overwrite` parameter
- Better date handling in BioCro functions

## [1.4.10.1] - 2017-04-18

### Changed
- Bugfix in Fluxnet2015
- Update Git workflow in Documentation
- download.CRUNCEP now uses CF-compliant time units (days since start of year instead of "secs")
- Bugfixes in met.process


## [1.4.10] - 2017-03-27
Documentation

### Added
- Source Rmarkdown and deploy scripts for PEcAn documentation
- Autocorrelation correction in PDA and scaling factor in emulator

### Changed
- now dumping/loading experiments, cultivars_pfts, current_posteriors, experiments_sites experiments_treatments, trait_covariate_associations [BETY #403](https://github.com/PecanProject/bety/issues/403) [BETY #491](https://github.com/PecanProject/bety/issues/491)

### Removed
- Ameriflux is no longer selectable from the web gui [#1291](https://github.com/PecanProject/pecan/issues/1291)

## [1.4.9] - 2016-12-10
Benchmarking, code cleanup

### Added
- benchmarking code

### Changed
- no more build.sh, using Makefile
- Lots of code cleanup thanks to @bpbond

## [1.4.8] - 2016-08-11
Camp PEON: Assimilation, multi-site, soil params, Maespa, LPJ-GUESS, improvements to web & tutorials

## [1.4.7] - 2016-07-13
CMIP5, Shiny, FLUXNET2015, Global Sensitivity<|MERGE_RESOLUTION|>--- conflicted
+++ resolved
@@ -8,7 +8,6 @@
 
 ## [Unreleased]
 
-<<<<<<< HEAD
 ### Fixes
 - PEcAn.data.atmosphere: 
     - download.Geostreams is pickier about formatting start/end datess, for fewer surprises in result timestamps
@@ -26,11 +25,7 @@
 
 ### Changed
 
-
-## [1.5.3] - not yet
-=======
 ## [1.5.3] - 2018-05-15
->>>>>>> c67b6969
 
 ### Fixes
 - read.output now accepts date-times for start.year and end.year argument (#1887)

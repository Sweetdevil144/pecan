# Change Log
All notable changes are kept in this file. All changes made should be added to the section called
`Unreleased`. Once a new release is made this file will be updated to create a new `Unreleased`
section for the next release.

For more information about this file see also [Keep a Changelog](http://keepachangelog.com/) .

## [Unreleased]

### Added

- `PEcAn.all` gains new function `pecan_version`, which reports for each PEcAn
  package the version that was provided with this release and the version that
  is currently installed. Use it in scripts to record your system state for
  reproducibility, or for debugging.

We are slowly change the license from NCSA opensource to BSD-3 to help with publishing PEcAn to CRAN.

### Fixed
<<<<<<< HEAD
- Replaced the broken ameriflux download pipeline with the new amerifluxr package's function.
=======

- Replaced the broken ameriflux download pipeline with the new amerifluxr package's function.
- Fix broken build caused by BioCro updates #2925
>>>>>>> abaf30e8

### Changed

- Using R4.0 and R4.1 tags to build PEcAn. Default is now 4.1
- Database connections consistently use `DBI::dbConnect` instead of the deprecated `dplyr::src_postgres` (#2881). This change should be invisible to most users, but it involved converting a lot of internal variables from `bety$con` to `con`. If you see errors involving these symbols it means we missed a place, so please report them as bugs.
- Update URL for MERRA downloads (#2888)
- PEcAn.logger is now BSD-3 License
- Skipped ICOS and MERRA download tests when running in github actions

### Removed

- the check image (used in kubernetes) is removed, please use ncsa/checks instead.

## [1.7.2] - 2021-10-04

### Due to dependencies, PEcAn is now using R 4.0.3 for Docker images.

This is a major change:

- Newer version of R 
- Ubuntu 20.04 instead of Debian.

### Fixed

- Removed sender.py and now allow the submission of workflows from inside the rstudio container.
- Use TRAEFIK_FRONTEND_RULE in compose file and TRAEFIK_HOST in env.example, using TRAEFIK_HOST everywhere now. Make sure TRAEFIK_HOST is used in .env
- Use initial biomass pools for Sorghum and Setaria #2495, #2496
- PEcAn.DB::betyConnect() is now smarter, and will try to use either config.php or environment variables to create a connection. It has switched to use db.open helper function (#2632).
- PEcAn.utils::tranformstats() assumed the statistic names column of its input was a factor. It now accepts character too, and returns the same class given as input (#2545).
- fixed and added tests for `get.rh` function in PEcAn.data.atmosphere 
- Invalid .zenodo.json that broke automatic archiving on Zenodo ([b56ef53](https://github.com/PecanProject/pecan/commit/b56ef53888d73904c893b9e8c8cfaeedd7b1edbe))
- Fixed a filehandle leak in multi-year runs of PEcAn.BIOCRO::met2model.BIOCRO: It was only closing the last input file it processed (#2485).
- Fix issue with cruncep download: use netcdf subset (ncss) method instead of opendap (#2424).
- The `parse` option to `PEcAn.utils::read_web_config` had no effect when `expand` was TRUE (#2421).
- Fixed a typo that made `PEcAn.DB::symmetric_setdiff` falsely report no differences (#2428).
- sipnet2netcdf will now only extract the data for the year requested (#2187)
- Fixed Priors vignette (#2439).
- When building sipnet model would not set correct model version
- Update pecan/depends docker image to have latest Roxygen and devtools.
- Update ED docker build, will now build version 2.2.0 and git
- Do not override meta-analysis settings random-effects = FALSE https://github.com/PecanProject/pecan/pull/2625
- model2netcdf.ED2 no longer detecting which varibles names `-T-` files have based on ED2 version (#2623)
- Changed docker-compose.yml to use user & group IDs of the operating system user (#2572)  
- gSSURGO file download now added as inputs into BETY through extract_soil_gssurgo (#2666)
- ensure Tleaf converted to K for temperature corrections in PEcAn.photosynthesis::fitA (#2726)
- fix bug in summarize.result to output stat, which is needed to turn on RE in the meta-analysis (#2753)
- ensure that control treatments always receives the random effect index of 1; rename madata.Rdata to jagged.data.Rdata and include database ids and names useful for calculating parameter estimates by treatment (#2756)
- ensure that existing meta-analysis results can be used for pfts with cultivars (#2761)
- Major code cleanup by GSoC student @moki1202, fixing many check warnings across 10 packages
  (#2771, #2773, #2774, #2775, #2805, #2815, #2826, #2830, #2857)

### Changed

- Removed deprecated mstmip_vars and mstmip_local; now all functions use the combined standard_vars.csv  
- RabbitMQ is set to be 3.8 since the 3.9 version can no longer be configured with environment variables.
- Removed old api, now split into rpecanapi and apps/api.
- Replaced `tmvtnorm` package with `TruncatedNormal` package for speed up per #2621.
- Continuous integration changes: Added experimental GitHub Actions CI builds (#2544), streamlined Travis CI builds, added a fourth R version (second-newest old release; currently R 3.5) to Travis test matrix (#2592).
- Functions that update database entries no longer pass `created_at` or `updated_at` timestamps. The database now updates these itself and ensures they are consistently in UTC (#1083).
- `PEcAn.DB::insert_table` now uses `DBI::dbAppendTable` internally instead of manually constructed SQL (#2552).
- Rebuilt documentation using Roxygen 7. Readers get nicer formatting of usage sections, writers get more flexible behavior when inheriting parameters and less hassle when maintaining namespaces (#2524).
- Renamed functions that looked like S3 methods but were not:
    * PEcAn.priors: `plot.posterior.density`->`plot_posterior.density`, `plot.prior.density`->`plot_prior.density`, `plot.trait`->`plot_trait` (#2439).
    * PEcAn.visualization: `plot.netcdf`->`plot_netcdf` (#2526).
    * PEcAn.assim.sequential: `Remote.Sync.launcher` -> `Remote_Sync_launcher` (#2652)
- Stricter package checking: `make check` and CI builds will now fail if `R CMD check` returns any ERRORs or any "newly-added" WARNINGs or NOTEs. "Newly-added" is determined by strict string comparison against a check result saved 2019-09-03; messages that exist in the reference result do not break the build but will be fixed as time allows in future refactorings (#2404).
- No longer writing an arbitrary num for each PFT, this was breaking ED runs potentially.
- The pecan/data container has no longer hardcoded path for postgres
- PEcAn.JULES: Removed dependency on `ncdf4.helpers` package, which has been removed from CRAN (#2511).
- data.remote: Arguments to the function `call_MODIS()` have been changed (issue #2519). 
- Changed precipitaion downscale in `PEcAn.data.atmosphere::download.NOAA_GEFS_downscale`. Precipitation was being downscaled via a spline which was causing fake rain events. Instead the 6 hr precipitation flux values from GEFS are preserved with 0's filling in the hours between. 
- Changed `dbfile.input.insert` to work with inputs (i.e soils) that don't have start and end dates associated with them 
- Default behavior for `stop_on_error` is now `TRUE` for non-ensemble runs; i.e., workflows that run only one model simulation (or omit the `ensemble` XML group altogether) will fail if the model run fails. For ensemble runs, the old behavior is preserved; i.e., workflows will continue even if one of the model runs failed. This behavior can also be manually controlled by setting the new `run -> stop_on_error` XML tag to `TRUE` or `FALSE`.
- Several functions have been moved out of `PEcAn.utils` into other packages (#2830, #2857):
  * `ensemble.filename`, `get.results`, `runModule.get.results`, `read.sa.output`, `sensitivity.filename`,
    and `write.sa.configs` have been moved to `PEcAn.uncertainty`.
  * `create.base.plot`, `dhist`, `plot_data` and `theme_border` have been moved to `PEcAn.visualizaton`.

### Added

- BioCro can export Aboveground Biomass (#2790)
- Functionality for generating the same ensemble parameter sets with randtoolbox functions.
- Functionality for joint sampling from the posteriors using randtoolbox functions.
- BASGRA-SDA couplers.
- Now creates docker images during a PR, when merged it will push them to docker hub and github packages
- New functionality to the PEcAn API to GET information about PFTs, formats & sites, submit workflows in XML or JSON formats & download relevant inputs/outputs/files related to runs & workflows (#2674 #2665 #2662 #2655)
- Functions to send/receive messages to/from rabbitmq.
- Documentation in [DEV-INTRO.md](DEV-INTRO.md) on development in a docker environment (#2553)
- PEcAn API that can be used to talk to PEcAn servers. Endpoints to GET the details about the server that user is talking to, PEcAn models, workflows & runs. Authetication enabled. (#2631)
- New versioned ED2IN template: ED2IN.2.2.0 (#2143) (replaces ED2IN.git)
- model_info.json and Dockerfile to template (#2567)
- Dockerize BASGRA_N model.
- Basic coupling for models BASGRA_N and STICS.
- PEcAn.priors now exports functions `priorfig` and `plot_densities` (#2439).
- Models monitoring container for Docker now shows a webpage with models it has seen
- Added small container to check if certain services are up, used as initi container for kubernetes
- Documentation how to run ED using singularity
- PEcAn.DB gains new function `get_postgres_envvars`, which tries to look up connection parameters from Postgres environment variables (if they are set) and return them as a list ready to be passed to `db.open`. It should be especially useful when writing tests that need to run on systems with many different database configurations (#2541).
- New shiny application to show database synchronization status (shiny/dbsync)
- Ability to run with [MERRA-2 meteorology](https://gmao.gsfc.nasa.gov/reanalysis/MERRA-2/) (reanalysis product based on GEOS-5 model)
- Ability to run with ICOS Ecosystem products

### Removed

- Removed travis integration
- Removed the sugarcane and db folders from web, this removes the simple DB editor in the web folder. (#2532)
- Removed ED2IN.git (#2599) 'definitely going to break things for people' - but they can still use PEcAn <=1.7.1
- Database maintenance scripts `vacuum.bety.sh` and `reindex.bety.sh` have been moved to the [BeTY database repository](https://github.com/PecanProject/bety) (#2563).
- Scripts `dump.pgsql.sh` and `dump.mysql.sh` have been deleted. See the ["BeTY database administration"](https://pecanproject.github.io/pecan-documentation/develop/database.html) chapter of the PEcAn documentation for current recommendations (#2563).
- Old dependency management scripts `check.dependencies.sh`, `update.dependencies.sh`, and `install_deps.R` have been deleted. Use `generate_dependencies.R` and the automatic dependency handling built into `make install` instead (#2563).
- Deprecated copies of functions previously moved to other packages have been removed from `PEcAn.utils` (#2830):
  * `do_conversions` and `runModule.run.write.configs`, `run.write.configs`. These are now in `PEcAn.workflow`
  * `get.ensemble.samples`, `read.ensemble.output`, `write.ensemble.configs`. These are now in `PEcAn.uncertainty`
  * `logger.debug`, `logger.error`, `logger.getLevel`, `logger.info`, `logger.setLevel`,
    `logger.setOutputFile`, `logger.setQuitOnSevere`, `logger.setWidth`, `logger.severe`, `logger.warn`.
    These are now in `PEcAn.logger`

## [1.7.1] - 2018-09-12

### Fixed
- Replace deprecated `rlang::UQ` syntax with the recommended `!!`
- Explicitly use `PEcAn.uncertainty::read.ensemble.output` in `PEcAn.utils::get.results`. Otherwise, it would sometimes use the deprecated `PEcAn.utils::read.ensemble.output` version.
- `PEcAn.ED2::met2model.ED2` now skips processing of years for which all output files are already present (unless `overwrite = TRUE`). This prevents a lot of unnecessary work when extending an existing ED met record.
- Fixed issue that prevented modellauncher from working properly #2262
- Use explicit namespacing (`package::function`) throughout `PEcAn.meta.analysis`. Otherwise, many of these functions would fail when trying to run a meta-analysis outside of the PEcAn workflow (i.e. without having loaded the packages first) (#2351).
- Standardize how `PEcAn.DB` tests create database connections, and make sure tests work with both the newer `Postgres` and older `PostgreSQL` drivers (#2351).
- Meta-analysis = "AUTO" now correctly skips the meta analysis if the PFT definition has not changed (#1217).
- Replace deprecated `rlang::UQ` syntax with the recommended `!!`
- Explicitly use `PEcAn.uncertainty::read.ensemble.output` in `PEcAn.utils::get.results`. Otherwise, it would sometimes use the deprecated `PEcAn.utils::read.ensemble.output` version.
- History page would not pass the hostname parameter when showing a running workflow, this would result in the running page showing an error.

### Changed
- Updated modules/rtm PROSPECT docs
- Updated models/sipnet/R/model2netcdf.SIPNET.R to address issues in PR #2254 
- Improved testing (#2281). Automatic Travis CI builds of PEcAn on are now run using three versions of R in parallel. This should mean fewer issues with new releases and better backwards compatibility, but note that we still only guarantee full compatibility with the current release version of R. The tested versions are:
  - `release`, the current public release of R (currently R 3.5). Build failures in this version are fixed before merging the change that caused them. When we say PEcAn is fully tested and working, this is the build we mean.
  - `devel`, the newest available development build of R. We will fix issues with this version before the next major R release.
  - `oldrel`, the previous major release of R (currently R 3.4). We will fix issues with this version as time allows, but we do not guarantee that it will stay compatible.
- Reverting back from PR (#2137) to fix issues with MAAT wrappers.
- Moved docker files for models into model specific folder, for example Dockerfile for sipnet now is in models/sipnet/Dockerfile.
- `PEcAn.utils`:
  - Remove, or make "Suggests", a bunch of relatively underutilized R package dependencies.
- Add template for documentation issues and add button to edit book.
- Conditionally skip unit tests for downloading raw met data or querying the database when the required remote connection is not available.
- Reorganization of docker folder
  - All dockerfiles now live in their own folder
  - `scripts/generate_dependencies.R` is now used to generate dependencies for make and docker
- In `PEcAn.DB::get.trait.data`, if `trait.names` is `NULL` or missing, use the traits for which at least one prior is available among the input list of PFTs. (Previously, we were getting this from the `PEcAn.utils::trait.dictionary`, which we are trying to deprecate #1747). (#2351)
- Cleanup and improve logging and code readability in parts of `PEcAn.DB` related to getting trait data, including replacing many manual database queries with `dplyr` calls.
- Reorganization of PEcAn documentation in accordance with isue #2253.
- SIPNET now is installed from the source code managed in git

### Added
- Meta analysis functionality to not use greenhouse data.
- Dockerize the BioCro model.
- Added PRO4SAIL-D model, using existing 4SAIL src and coupling with PROSPECT-D Fortran code
- Models will not advertise themselvs, so no need to register them a-priori with the database #2158
- Added simple Docker container to show all containers that are available (http://localhost:8000/monitor/). This will also take care of registering the models with the BETY database.
- Added unit tests for `met2model.<MODEL>` functions for most models.
- Added MAESPA model to docker build
- PEcAn has more robust support for `RPostgres::Postgres` backend. The backend is officially supported by `db.query`, and basic workflows run top-to-bottom with the `Postgres` backend. However, `RPostgreSQL` is still the default until we do more robust testing of all modules.
- `PEcAn.DB::db.query` now optionally supports prepared statements (#395).
- New function `PEcAn.DB::query_priors` that expands the functionality of `query.priors` by (1) accepting PFTs by name or ID and (2) allowing the user to request all possible combinations of the input PFTs and traits (i.e. `expand.grid(pfts, traits)`) or just the pairwise combinations (i.e. `pft[1]-trait[1], pft[2]-trait[2]`). This function also comes with more robust error handling and a set of unit tests (#2351).
- New function `PEcAn.DB::query_pfts` for finding PFT IDs and types from the PFT name and (optionally) model type (#2351).
- Run Travis integration tests with both Postgres and PostgreSQL drivers (#2351).
- New function `PEcAn.utils::load_local` reads `Rdata` files into a named list (instead of into the current environment).

### Removed
- Removed unused function `PEcAn.visualization::points2county`, thus removing many indirect dependencies by no longer importing the `earth` package.
- Removed package `PEcAn.data.mining` from the Make build. It can still be installed directly from R if desired, but is skipped by default because it is in early development, does not yet export any functions, and creates a dependency on the (large, often annoying to install) ImageMagick library.
- Fully deprecate support for `MySQL` database driver. Now, only `PostgreSQL` (and, experimentally, `RPostgres`) are supported. With this, remove `RMySQL` dependency in several places.

## [1.7.0] - 2018-12-09

### Fixes
- Fixed minor bug in query.trait.data related to stem respiration covariates (https://github.com/PecanProject/pecan/issues/2269)
- Removed google maps and replaced with leaflet #2105
- Added ability to add a new site from web interface
- Small updated to models/ed/R/model2netcdf.ED2.R to fix issue realted to writing the time_bounds time attribute. Needed to add a check for which file types exitst (e.g. -E-, -T-, etc) and only write the appropriate attribute(s).
- Fixed error in `read_web_config` which would filter out all variables.
- Docker:
  - Make sure web interface posts RabbitMQ messages even after editing files (fixes #2151)
  - Can specify name of docker cluster using PECAN_FQDN and PECAN_NAME (fixes #2128)
  - Fixed issue where setting username/password for rabbitmq would break web submit (fixes #2185)
  - data image only registers sipnet and ed, has all data pre-downloaded
- ED2:
  - Fix processing of `ed2in_tags` from XML. Now numbers (e.g. `<TRAIT_PLASTICITY_SCHEME>0</TRAIT_PLASTICITY_SCHEME>`) and numeric vectors (e.g. `<INCLUDE_THESE_PFT>9,10,11,12</INCLUDE_THESE_PFT>`) are correctly written to ED2IN _without_ quotes.

### Added
- NEW FEATURE: PEcAn R API (PR #2192). Features include:
    - Modified `docker/receiver.py` to accept a `pecan_json` object containing a JSON version of the PEcAn settings. Can now Use RabbitMQ HTTP API (called from R with `httr`) to send a settings list (function `submit_workflow`)
    - Helper functions to make it easier to build the settings object, and to register a new workflow.
    - Helper functions for tracking workflow status
    - Helper functions for accessing workflow output files through THREDDS. All files are accessible through `fileServer` (basically, direct download), and NetCDF files are also readable through OpenDAP.
        - THREDDS catalog filter has been removed, so that _all_ workflow outputs are available to THREDDS.
        - Added another `datasetScan` to the THREDDS catalog to search for `dbfiles`. Now, model inputs (e.g. meteorology files) are accessible via THREDDS as well.
- Lots of new documentation for running PEcAn using Docker
- Added Docker container with documentation #2160
- Download method (`method`) argument for `data.atmosphere::download.CRUNCEP`, which defaults to `opendap` (as it was), but can be switched to the slower but more robust NetCDF subset (`ncss`).
- In `download.CRUNCEP`, check target coordinate against the land-sea mask. If sea, pick the nearest land pixel within 1 degree of target. This facilitates doing runs at coastal sites that may get masked out.
- Added a prototype of the THREDDS data server (TDS) to the PEcAn Docker stack.
- Added portainer to the PEcAn Docker stack to easily look at running containers.
- Added ability to specify short name for a host (hostlist->displayname)
- Added `PEcAn.logger::print2string` function -- capture the output
- Cleanup and enhancements to `PEcAn.utils::read.output`:
  - Pass `variables = NULL` to try to read _all_ variables from file
  - New argument `ncfiles` for passing file names explicitly (useful for remote file access where `list.files` doesn't work; e.g. THREDDS)
  - Variable summary stats are only calculated if new argument `print_summary` is `TRUE` (default). Summary is rendered nicely as a variable x statistic matrix.
  - New argument `verbose` (default = `FALSE`) to print out (`logger.debug`) at every variable and year
  - Minor code cleanup for style (spacing, long lines, etc.) and logic (replace several `else` statements with early returns)
- ED2:
  - Add ability to pass arbitrary arguments to the ED binary through the `pecan.xml` (#2183; fixes #2146).
  - Add new `model` tag `<all_pfts>`. If "false" (default), set ED2IN's `INCLUDE_THESE_PFT` to only PFTs explicitly configured through PEcAn. If "true", use all 17 of ED2's PFTs.
  - Add new `model` tag `<barebones_ed2in>`. If "true", only write ED2IN tags, and do not include comment annotations. If "false" (default), try to transfer comments from ED2IN template to target ED2IN. Because of comments are written by matching line numbers, leaving this as "false" can lead to unexpected results whenever `<ed2in_tags>` contains tags missing from the `ED2IN` template.
  - Add some additional documentation for ED2 `pecan.xml` tags.

### Removed

### Changed
- Updated MAAT model model2netcdf.MAAT.R to reflect general changes to the netCDF time variable in PEcAn standard output. Added time_bounds attribute and variable.  Updated inst/ scripts for created MAAT drivers from NGEE-Tropics met sources (WIP)
- `PEcAn.utils::do_conversions` has been moved to `PEcAn.workflow::do_conversions`.
  `PEcAn.utils::do_conversions` still works for now with a warning, but is deprecated and will be removed in the future.
- Docker:
  - Change base image for R code from `r-base` to `rocker/tidyverse:3.5.1`. This (1) saves build time (because many R packages and system dependencies are pre-installed), and (2) enhances reproducibility (because of the strict versioning rules of the `rocker` packages)
  - Re-factor web interface RabbitMQ create connections and post messages into their own PHP functions.

## [1.6.0] - 2018-09-01

### Fixes
- Updated model2netcdf.SIPNET() to address issue #2094. Revised netCDF time to be from 0-364./365. (if leap) so time would be properly parsed by R and python (cf tools)
- Fixed output time variable in models/ed/R/model2netcdf.ED2.R to provide correct fractional DOY
- Running tests for PEcAn.settings package no longer leaves empty temp directories in test folder (#2075)
- Fixed issue #2064 which sends one met path to write.sa.config.
- `PEcAn.data.land::soil_params` now accepts any 2 out of 3 texture components as documented, and correctly converts percentages to proportion (#2043).
- Added missing ncdf4 library calls in model2netcdf.JULES

### Added
- Added download.LandTrendr.AGB and extract.LandTrendr.AGB functions in modules/data.remote
- Added new time_bounds variable in SIPNET output netCDF files to define the exact start time and end time for each model timestep.
- Updated models/ed/R/model2netcdf.ED2.R to include new time_bounds variable
- Added a first vignette to models/maat with the plan to add more examples
- Added scaling to documentation

### Removed
- Removed unused PEcAn.utils::counter(), which existed to increment a global variable that is also unused.

### Changed
- Updated models/fates/R/model2netcdf.FATES.R to increase supported model outputs. Added longname to nc file variables
- Updated models/dalec/R/model2netcdf.DALEC.R to add time_bounds variable
- Updated models/maat/R/write.config.MAAT.R to improve flow, remove bugs, and to work with the release version of the MAAT model.
- Minor update to modules/data.atmosphere/R/met2CF.csv.R to include recursive=TRUE for outfolder.  Seemed to work better
- Updated models/maat/R/met2model.MAAT.R to include additional output variables, fix a bug, and conduct overall cleanup. Updated docs
- Updated models/maat/R/model2netcdf.MAAT.R to work with the release version of the MAAT model. Other small MAAT wrapper code cleanup
- Small change to modules/data.atmosphere/R/download.NARR_site.R to set parallel=TRUE to match documentation and sub-function calls


## [1.6.0] - Not yet

### Fixes
- Fixed issue #1939 which corrects output time vector for FATES output
- Update to read.output to look for and read only PEcAn formatted .nc output based on the pecan standard filename format of YYYY.nc.  Solves issues with models such as FATES and dvm-dos-tem where the original model output is also in .nc file format and was not ignored by read.output, causing errors with output parsing and plotting with Shiny. Removed deprecated function convert.outputs
- PEcAn.data.atmosphere: 
    - download.Geostreams is pickier about formatting start/end datess, for fewer surprises in result timestamps
    - Fixed swapped lat/lon in met2CF.Geostreams
    - download.GFDL now records reference date in time units field, as required by the CF met standard
    - Reduced download.GFDL network load by not preloading dimension data
    - Fixed spurious `No geonamesUsername set` warning by updating geonames package to development version
- ED:
    - Change all history parameter files to have zero storage respiration
- missing_port_bety    
- dataone_download.R:

    - Added functionality that spoofs our user address to prevent authentication errors with downloading files via wget. 
- Could not specify the port for BETY in config.php. Can now use `db_bety_port` to specify port.

    - Added functionality that spoofs our user address to prevent authentication errors with downloading files via wget.
    
- Data_Ingest_App:
    - use `updateSelectizeInput` to populate `selectizeInput` with choices from BETYdb. This instantly loads the inputfields where other methods take minutes to load. 

    
### Added
- sda.enkf function inside the `PEcAn.assim.sequential` package was replaced with the refactored version, while the original sda function can be found in the same package with the name of sda.enkf.original.
- PEcAn.undertainty gains one new function (input.ens.gen) and three functions moved from PEcAn.utils (see "Changed" below)
- IC workflow now has functionality to generate ensembles.
- You can now generate ensembles for parameters and met separatly and using different methods. 
- Soil process is now capable of reading in soil data from gSSURGO databse.
- In modules/rtm new function foursail()  to interface with the 4SAIL Fortran code. To enable the use of 4SAIL with any version of PROSPECT (i.e. 4, 5, 5b, D) and custom soil/background reflectance inputs
- Shiny/Dependency explorer 
- Explore the interdependencies between pecan packages/functions.
- From history you can now select an old run and show the curl command to re-execute this run. This only works with runs submitted through web interface right now.
- Experimental support for docker (#1028)

- dataone_download.R:
  - Added progress messages to indicate that the function is working during longer downloads via PEcAn logger. 
  - Store path to downloaded data as newdir_D1 so that the download app can call this path. 
  
- shiny/Data-Ingest 
  - Download data from DataONE to a temporary directory, display the contents of that directory, and then move files from the temporary directory to dbfiles
  - Upload files from local machines (via drag and drop on some browsers), display files, and then move these files to a directory in dbfiles.
  - Spinner displays when class "shiny-busy" is invoked during the dataONE download process. In this way, users can be sure that the app is live and is processing their request. 
  - Users can now input the name of the destination directory that they wish to create within dbfiles. 
  - Updated Travis.yml to include librdf0-dev so that it can download redland, datapack, and dataone. 
  - Added Data-Ingest UI (inputs, dbfiles, and formats record UI and some basic server side functionality are online)
  - Modularized input record, format record, and dbfiles record into shiny modules. This allows the app to be greatly simplified to two, single-page workflows. These functions can also be used "plug-and-play" style elsewhere in PEcAn shiny apps to load in data. 
  - Replaced modularized input, format and dbfiles records with static "Ingest Workflow" page. On this page, the user can select either importing from dataONE or Uploading from local files. If creating a new format is necessary, the user can click "Create New Format" and a dropdown menu will walk them through this process. 
  - Selected files now autofill name value in input record workflow
  - Store inputs and formats in the global environment
  - "Test BETY" button allows users create a record in BETY with `dbfile.input.insert`
  - Added `input.format.vars` to query the BETYdb
  - New File: `helper.R`
  - New Function: `auto.name.directory` This function uses the format_name and the site_id for a given input to create a directory name in the style of other dbfiles names. 
  - `Next Step` buttons progress workflow programmatically
  - New formats-variables UI allows user to create a table of formats-variable records before completing the ingest process
  - Two separate complete Ingest buttons are rendered at the end of the workflow to trigger actions specific to local upload or dataONE download workflows. These buttons are rendered programmatically depending on the state of the selectInputMethod radio button.
  - Converted time inputs to properly merge startDate and startTime with EndDate and EndTime so they can be inserted into the start_date and end_date columns in BETYdb.
  - Error handling introduced using `shinytoastr` package
  - DESCRIPTION: `Depends`: PEcAn.visualization, shinytoastr, shinyWidgets, shinyjs
  
- pecan/base/db
  - New File: `input.format.vars.R`. This function registers the format and the (optional) formats_variables record using `db_merge_into`. 

- `data.atmosphere`
	- `check_met_input_file` -- Check that target met file conforms to PEcAn meteorology data standard.
	- `get_cf_variables_table` -- Retrieve CF variables table as a `data.frame` 


- docker:
  - Added updated docker container builds
    - Use docker.sh to create docker images
    - Use release.sh to push released images to push to docker registry (hub.docker.com by default)
  - Create pecan/depends docker image that holds all PEcAn dependencies
    - Needs to build seperatly, not part of the docker.sh build process to speed things up
    - Build using `(cd docker ; docker build -t pecan/depends:latest -f Dockerfile.depends .)`
  - docker-compose.yml file to bring up full PEcAn stack using docker
    - First time to start requires to install BETY database (see documentation)
  - SIPNET docker image which works with PEcAn docker stack
  - Data container that will download and install demo data in /data folder

  
### Removed
  - pecan.worldmap function no longer used, dropped from visualization package
  - shiny/Data-Ingest/DESCRIPTION no longer `DEPENDS` on `shinyFiles` or `shinycssloaders`

### Changed
- PEcAn.utils functions run.write.configs and runModule.run.write.configs have been moved to PEcAn.workflow. The versions in PEcAn.utils are deprecated and will be removed in a future release.
- Fixed Git instructions and remote execution instructions.
- Five functions from PEcAn.utils functions have been moved to other packages. The versions in PEcAn.utils are deprecated, will not be updated with any new features, and will be removed in a future release.
  - run.write.configs and runModule.run.write.configs have been moved to PEcAn.workflow 
  - read.ensemble.output, get.ensemble.samples and write.ensemble.configs have been moved to PEcAn.uncertainty
- Change the way packages are checked for and called in SHINY apps. DESCRIPTION files in SHINY apps are not the place to declare pacakge dpendencies.    

## [1.5.3] - 2018-05-15

### Fixes
- read.output now accepts date-times for start.year and end.year argument (#1887)
- read.output no longer assumes timestamps are in days since the beginning of the year
- Fixed xss issue in setup folder, now require users to login before accessing the setup folder scripts.
- Fixed issue where in website not all sites are shown #1884
- Fixed status page, should now be run from cronjob, creates static page
- Fixed bug that overwrote remote  met file paths with local file paths
- PEcAnRTM:
    - Remove non-portable extensions from `src/Makevars`. This should make the package Windows-compatible.
- Fixed BrownDog shiny issues of removing site without geometry; fixing sites.length==0; removing old map markers when change input$type; fixing agreement bug when change input$type

### Added
- Functionality to read pft-specific outputs and to run sensitivity analysis on pft-specific outputs.
- Ability to allow for insecure sync using -k flag
- Added information on how to join slack
- PEcAn.BIOCRO now supports BioCro version 1.0. BioCro 0.9x models should still work as before, but note parameter and weather format changes in the `Changed` section below.  
- Added new model package (PEcAn.dvmdostem) and initial wrappers for integration of the DVM-DOS-TEM model and tested.
- PEcAn now supports PFTs whose members are cultivars rather than species, and will automatically restrict the meta-analysis to matching records, e.g. runs with a PFT containing only Panicum virgatum 'Cave-In-Rock' will not use observations from Panicum virgatum 'Alamo', but a PFT containing the whole species will use observations from both. However, there is not yet any BETYdb interface to *create* cultivar-PFTs other than manual SQL.
- New base package `PEcAn.workflow`, for functions used to perform the each major step of the analysis. These were previously scattered in other base packages.
- Added PR review time estimate to PR template 
- New set of `PEcAn.logger` functions similar to `stopifnot` to facilitate assertive programming: `severeifnot`, `errorifnot`, `warnifnot`, `infoifnot`, `debugifnot`
- PEcAnRTM:
    - Exposed PROSPECT absorption coefficients and `gpm()` function ("generalized plate model"), facilitating experimentation with different absorption coefficients
    - Added `spectra` S3 class and methods for subsetting (e.g. `myspec[[400:700]]`), plotting (`plot()` and `matplot()`), and combining spectra by wavelength.
    - Added `resample` functions for quickly resampling spectra (and, more generally, vectors and functions) to different dimensions. 
    - `EDR` API has been revised. Setup has been refactored from EDR via new `setup_edr` function, which relies on the ED utilities (see `PEcAn.ED2` below), and the `EDR` function now focuses only on execution. Also, added new `params2edr` function to make it easy to convert complex EDR parameters list to flat parameter vector required by `invert_bt` (or other optimization functions).
- PEcAn.ED2:
    - New set of utilities for working with ED meteorology and vegetation inputs, and the ED2IN file. Existing PEcAn code has been revised to use these utilities.
- PEcAn.data.atmosphere:
    - New utilities for efficiently downloading NARR time series using THREDDS/OpenDAP

### Removed
- Removed deprecated copies of PEcAn.utils::SafeList, PEcAn.utils::listToXml (both moved to PEcAn.settings in v 1.5.2), and PEcAn.utils::fqdn (moved to PEcAn.remote in 1.5.2). This fixes the masses of deprecation warnings in otherwise normal run logs (#1719).

### Changed
- Updated wrappers for FATES model to work with recent CLM5 release. Updated write.config, job.template, and other associated files to work with CLM5 inputs and met drivers
- Updated model2netcdf.MAAT to use ncdf4::ncvar_def to define netCDF variables
- Fixed an remote code execution discovered by NCSA security team.
- Column name changes for newly generated biocromet csvs: `SolarR` is now `solar` and `WS` is now `windspeed`. Previously generated met files with the old names will still work for BioCro 0.9 runs, but will need to be renamed before using them with BioCro 1.0.
- write.configs.BIOCRO now requires a model version specification so that it can format parameters to match your version of BioCro. Set it in your Bety model record or in the model$revision field of your pecan.xml.
- When using BioCro 1.0 and no parameter file is given, PEcAn will make an attempt to find default parameters for your genus in the datasets provided by the BioCro package. Note that the default parameter files provided in `models/biocro/inst/extdata/defaults` will *not* work when using BioCro 1.0.
- Added documentation how to submit a run from the command line
- Updated models/maat to provide support for latest model code updates
- PEcAn.DB function `rename.jags.columns` renamed to `rename_jags_columns` to avoid conflict with S3 method naming conventions
- Replaced `rhdf5` library with `hdf5r`, a more modern alternative that is available on CRAN.
- PEcAn.DB function `runModule.get.trait.data` has been moved to the new PEcAn.workflow package to avoid a circular package dependency between PEcAn.DB and PEcAn.settings.
- Major documentation refactoring. The documentation names are now directly tied to the order in which they are rendered, and all `Rmd` files in all subdirectories of the documentation source are rendered by default. The overall structure of the documentation has been revised for clarity and cohesiveness.
- Edited met2model.ED2 to not enforce leap years. 
- Integrate demo 1 into basic user guide

## [1.5.2] - 2017-12-07

### Fixes
- Updated models/ed/data/pftmapping.csv to include two new BETYdb PFTs
- Simple fix to models/ed/R/write.configs.ed.R to properly align pss and css file prefix
- Fixed issue #1752 by updating the site.lst() function to include `site.id=site$id` instead of site.id=site, as site is an object not just the id
- Update to PEcAn.ED2::met2model.ED2 to fix issue with rhdf5::h5write. Bug fix to #1742
- Fixed write.config.xml.ED2 parsing of data/history* files
- `PEcAn.utils` now lazy-loads data for faster execution of functions that consult lookup tables, especially `to_ncvar`.
- Fixed incorrect `PEcAn.BIOCRO` daily and yearly results: Was calculating every row from whole simulation instead of that day (#1738)

### Added
- New Dockerfile to create PEcAn specific container for SIPNET.

### Removed
- Removed `PEcAn.utils::model2netcdf`, which has been deprecated since PEcAn 1.3.7. Use `model2netcdf.<YOURMODEL>` in the appropriate model package instead.

### Changed
- Major namespace cleanup in the `PEcAn.utils` package. It now loads more quietly and is much less likely to mask functions in a package you loaded earlier.
- Moved many functions from `PEcAn.utils` into other PEcAn packages. The `PEcAn.utils` versions still work with a deprecation warning, but will be removed in next release.
	- `listToXml` and `SafeList` moved to `PEcAn.settings`
	- `fqdn` moved to `PEcAn.remote`
- PEcAnRTM: Removed effective sample size normalization from likelihood calculation. It was giving weird results.

## [1.5.1] - 2017-10-05

### Fixes
- Fixed hyperparameter draws in PDA
- Show workflowid in the URL when run is finshed and user clicks results (#1659)
- `PEcAn.BIOCRO` now uses PEcAn-standard variable names. As a result, two output variables have been renamed but keep their existing units and definitions:
	- `StemBiom` renamed to `AbvGrndWood`
	- `RootBiom` renamed to `root_carbon_content`
- Improved make install logic (#1558)
- Fixed remote code execution #1545
- Added check for NA end/start year in read.output
- Fixed jagify bug for raw field data
- Fixed bug (order of dims in nc_create) introduced in model2netcdf.DALEC by standard_vars changes
- Cleaned up NAMESPACE and source code of `PEcAn.DB` (#1520)
- Debugged python script in call_MODIS in data.remote to allow MODIS downloads
- Fixed FATES build script to work on ubuntu
 SIPNET output netcdf now includes LAI; some variable names changed to match standard
- Cleanup of leap year logic, using new `PEcAn.utils::days_in_year(year)` function (#801).
- Replace many hard-coded unit conversions with `udunits2::ud.convert` for consistency, readability, and clarity
- Refactored extract_soil_nc to create soil2netcdf, which will write soil data out in PEcAn standard.
- Added a new retry.func() to base/utils to provide ability to re-try a function X times before stopping.  Currently using this function in the download.CRUNCEP() function to handle slow responses from THREDDS.
- Reformatted call_MODIS netcdf output to reflect the orientation of the MODIS grid
- Remote execution is more robust to errors in the submission process, not just the actual model execution
- PRELES model run script bug fix 

### Added
- Functionality to pass hyperparameters via settings
- Created new (and very rudimentary) web interface for downloading data from the dataone federation into the PEcAn database. More updates to come.
- Expanded initial conditions workflow for pool-based models, including PEcAn.data.land::prepare_pools to calculate pools from IC file (to be coupled with write.configs)
- New `PEcAn.utils::days_in_year(year)` function that should make it easier to work with leap years.
- New `PEcAn.data.atmosphere::solar_angle` function that replaces math that occurs in some models.
- New `PEcAn.benchmarking::align_pft` fucntion that aligns data assosiated with two different plant functional types
- #1594 shiny/workflowPlot Adding interactiveness using ggploltly
- #1594 shiny/workflowPlot Load outputs from multiple runs of the model
- #1594 shiny/workflowPlot Ways to toggle geometries (e.g. geom_point vs. geom_line).
- #1594 shiny/workflowPlot Smoothing using geom_smooth (Slider for specifying moving window width)
- #1594 shiny/workflowPlot Comparing model output vs loaded data according to [tutorial](https://github.com/PecanProject/pecan/blob/develop/documentation/tutorials/AnalyzeOutput/modelVSdata.Rmd) 
- Allow SIPNET and DALEC met files and model2netcdf to start or end mid year
- A Pre-release database clean up script that deletes unused/unassosiated entries from the database

### Changed
- Clean up directory structure:
    * Move `base` packages (`utils`, `settings`, `db`, `visualizaton`) to a `base` directory, for consistency with `modules` and `models`
    * Move `logger.*` functions out of the `PEcAn.utils` package and into the `PEcAn.logger` package
    * Move `remote` functions out of the `PEcAn.utils` package and into their own `PEcAn.remote` package.
- #1594 shiny/workflowPlot Refactoring of code. `get_workflow_ids` in db/R/query.dplyr.R changed with `ensemble = FALSE`. Also allowing to load all workflow IDs. `load_data_single_run` and `var_names_all` also moved from shiny/workflowPlot/server.R to query.dplyr.R
- `PEcAn.remote::start.model.runs` has been significantly refactored to be less redundant and more robust
- `betyConnect` function in `query.dplyr.R` is now refactored into `read_web_config` so that the the Data-Ingest app can leverage `read_web_config` and provide it with a machine specific filepath for `.../dbfiles`
- Rpreles and Maeswrap package moved to suggest checked for within package function.


## [1.5.0] - 2017-07-13
### Added
- Added cron job and script for the sync of the database.
- Added PEcAn.utils::download.file() to allow for use of alternative FTP programs
- Updated downloadAmeriflux and downloadNARR to make use of PEcAn.utils::download.file()
- Added -w flag to load.bety.sh script to specify the URL to fetch the data from
- Add new table sites_cultivars to betydb sync scripts (dump and load)
- Added docker container scrips (.yml) to create docker container for PEcAn
- Added the configuration edit page to allow easy modification of config via web interface
- Thredds server documentation and catlog generating script
- Added new standard variables table (standard_vars.csv) and to_ncvar and to_ncdim functions in PEcAn.utils
- Added initial conditions file io functions for pool-based models in data.land

### Changed
- upscale_met now accepts ~any valid CF file (not just full years), retains correct time units, and respects the previously ignored `overwrite` parameter
- Better date handling in BioCro functions

## [1.4.10.1] - 2017-04-18

### Changed
- Bugfix in Fluxnet2015
- Update Git workflow in Documentation
- download.CRUNCEP now uses CF-compliant time units (days since start of year instead of "secs")
- Bugfixes in met.process


## [1.4.10] - 2017-03-27
Documentation

### Added
- Source Rmarkdown and deploy scripts for PEcAn documentation
- Autocorrelation correction in PDA and scaling factor in emulator

### Changed
- now dumping/loading experiments, cultivars_pfts, current_posteriors, experiments_sites experiments_treatments, trait_covariate_associations [BETY #403](https://github.com/PecanProject/bety/issues/403) [BETY #491](https://github.com/PecanProject/bety/issues/491)

### Removed
- Ameriflux is no longer selectable from the web gui [#1291](https://github.com/PecanProject/pecan/issues/1291)

## [1.4.9] - 2016-12-10
Benchmarking, code cleanup

### Added
- benchmarking code

### Changed
- no more build.sh, using Makefile
- Lots of code cleanup thanks to @bpbond

## [1.4.8] - 2016-08-11
Camp PEON: Assimilation, multi-site, soil params, Maespa, LPJ-GUESS, improvements to web & tutorials

## [1.4.7] - 2016-07-13
CMIP5, Shiny, FLUXNET2015, Global Sensitivity<|MERGE_RESOLUTION|>--- conflicted
+++ resolved
@@ -17,13 +17,9 @@
 We are slowly change the license from NCSA opensource to BSD-3 to help with publishing PEcAn to CRAN.
 
 ### Fixed
-<<<<<<< HEAD
-- Replaced the broken ameriflux download pipeline with the new amerifluxr package's function.
-=======
 
 - Replaced the broken ameriflux download pipeline with the new amerifluxr package's function.
 - Fix broken build caused by BioCro updates #2925
->>>>>>> abaf30e8
 
 ### Changed
 

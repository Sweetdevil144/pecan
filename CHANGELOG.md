--- conflicted
+++ resolved
@@ -25,11 +25,8 @@
 - Removed unused PEcAn.utils::counter(), which existed to increment a global variable that is also unused.
 
 ### Changed
-<<<<<<< HEAD
-- models/fates/R/model2netcdf.FATES.R to increase supported model outputs. Added longname to nc file variables
-=======
+- Updated models/fates/R/model2netcdf.FATES.R to increase supported model outputs. Added longname to nc file variables
 - Updated models/dalec/R/model2netcdf.DALEC.R to add time_bounds variable
->>>>>>> 33720981
 - Updated models/maat/R/write.config.MAAT.R to improve flow, remove bugs, and to work with the release version of the MAAT model.
 - Minor update to modules/data.atmosphere/R/met2CF.csv.R to include recursive=TRUE for outfolder.  Seemed to work better
 - Updated models/maat/R/met2model.MAAT.R to include additional output variables, fix a bug, and conduct overall cleanup. Updated docs

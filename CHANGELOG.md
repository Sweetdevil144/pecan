--- conflicted
+++ resolved
@@ -17,17 +17,12 @@
 
 ## [1.4.10.1] - 2017-04-18
 
-## [1.4.10.1] - 2017-04-18
-
 ### Changed
 - Bugfix in Fluxnet2015
 - Update Git workflow in Documentation
 - download.CRUNCEP now uses CF-compliant time units (days since start of year instead of "secs")
 - Bugfixes in met.process
-<<<<<<< HEAD
-=======
 
->>>>>>> f56bf126
 
 ## [1.4.10] - 2017-03-27
 Documentation

--- conflicted
+++ resolved
@@ -17,11 +17,8 @@
 - Added missing ncdf4 library calls in model2netcdf.JULES
 
 ### Added
-<<<<<<< HEAD
 - Added download.LandTrendr.AGB and extract.LandTrendr.AGB functions in modules/data.remote
-=======
 - Added new time_bounds variable in SIPNET output netCDF files to define the exact start time and end time for each model timestep.
->>>>>>> f95de062
 - Updated models/ed/R/model2netcdf.ED2.R to include new time_bounds variable
 - Added a first vignette to models/maat with the plan to add more examples
 - Added scaling to documentation

# Change Log
All notable changes are kept in this file. All changes made should be added to the section called
`Unreleased`. Once a new release is made this file will be updated to create a new `Unreleased`
section for the next release.

For more information about this file see also [Keep a Changelog](http://keepachangelog.com/) .


## [Unreleased]

### Fixes
<<<<<<< HEAD
- Updated models/maat to provide support for latest model code updates
=======
- Fixed status page, should now be run from cronjob, creates static page

>>>>>>> 53f9f32d
### Added

### Removed
- Removed deprecated copies of PEcAn.utils::SafeList, PEcAn.utils::listToXml (both moved to PEcAn.settings in v 1.5.2), and PEcAn.utils::fqdn (moved to PEcAn.remote in 1.5.2). This fixes the masses of deprecation warnings in otherwise normal run logs (#1719).

### Changed
- Fixed an remote code execution discovered by NCSA security team.
- Added documentation how to submit a run from the command line

## [1.5.2] - 2017-12-07

### Fixes
- Updated models/ed/data/pftmapping.csv to include two new BETYdb PFTs
- Simple fix to models/ed/R/write.configs.ed.R to properly align pss and css file prefix
- Fixed issue #1752 by updating the site.lst() function to include `site.id=site$id` instead of site.id=site, as site is an object not just the id
- Update to PEcAn.ED2::met2model.ED2 to fix issue with rhdf5::h5write. Bug fix to #1742
- Fixed write.config.xml.ED2 parsing of data/history* files
- `PEcAn.utils` now lazy-loads data for faster execution of functions that consult lookup tables, especially `to_ncvar`.
- Fixed incorrect `PEcAn.BIOCRO` daily and yearly results: Was calculating every row from whole simulation instead of that day (#1738)

### Added
- New Dockerfile to create PEcAN specific container for SIPNET.

### Removed
- Removed `PEcAn.utils::model2netcdf`, which has been deprecated since PEcAn 1.3.7. Use `model2netcdf.<YOURMODEL>` in the appropriate model package instead.

### Changed
- Major namespace cleanup in the `PEcAn.utils` package. It now loads more quietly and is much less likely to mask functions in a package you loaded earlier.
- Moved many functions from `PEcAn.utils` into other PEcAn packages. The `PEcAn.utils` versions still work with a deprecation warning, but will be removed in next release.
	- `listToXml` and `SafeList` moved to `PEcAn.settings`
	- `fqdn` moved to `PEcAn.remote`
- PEcAnRTM: Removed effective sample size normalization from likelihood calculation. It was giving weird results.

## [1.5.1] - 2017-10-05

### Fixes
- Fixed hyperparameter draws in PDA
- Show workflowid in the URL when run is finshed and user clicks results (#1659)
- `PEcAn.BIOCRO` now uses PEcAn-standard variable names. As a result, two output variables have been renamed but keep their existing units and definitions:
	- `StemBiom` renamed to `AbvGrndWood`
	- `RootBiom` renamed to `root_carbon_content`
- Improved make install logic (#1558)
- Fixed remote code execution #1545
- Added check for NA end/start year in read.output
- Fixed jagify bug for raw field data
- Fixed bug (order of dims in nc_create) introduced in model2netcdf.DALEC by standard_vars changes
- Cleaned up NAMESPACE and source code of `PEcAn.DB` (#1520)
- Debugged python script in call_MODIS in data.remote to allow MODIS downloads
- Fixed FATES build script to work on ubuntu
 SIPNET output netcdf now includes LAI; some variable names changed to match standard
- Cleanup of leap year logic, using new `PEcAn.utils::days_in_year(year)` function (#801).
- Replace many hard-coded unit conversions with `udunits2::ud.convert` for consistency, readability, and clarity
- Refactored extract_soil_nc to create soil2netcdf, which will write soil data out in PEcAn standard.
- Added a new retry.func() to base/utils to provide ability to re-try a function X times before stopping.  Currently using this function in the download.CRUNCEP() function to handle slow responses from THREDDS.
- Reformatted call_MODIS netcdf output to reflect the orientation of the MODIS grid
- Remote execution is more robust to errors in the submission process, not just the actual model execution
- PRELES model run script bug fix 

### Added
- Functionality to pass hyperparameters via settings
- Created new (and very rudimentary) web interface for downloading data from the dataone federation into the PEcAn database. More updates to come.
- Expanded initial conditions workflow for pool-based models, including PEcAn.data.land::prepare_pools to calculate pools from IC file (to be coupled with write.configs)
- New `PEcAn.utils::days_in_year(year)` function that should make it easier to work with leap years.
- New `PEcAn.data.atmosphere::solar_angle` function that replaces math that occurs in some models.
- New `PEcAn.benchmarking::align_pft` fucntion that aligns data assosiated with two different plant functional types
- #1594 shiny/workflowPlot Adding interactiveness using ggploltly
- #1594 shiny/workflowPlot Load outputs from multiple runs of the model
- #1594 shiny/workflowPlot Ways to toggle geometries (e.g. geom_point vs. geom_line).
- #1594 shiny/workflowPlot Smoothing using geom_smooth (Slider for specifying moving window width)
- #1594 shiny/workflowPlot Comparing model output vs loaded data according to [tutorial](https://github.com/PecanProject/pecan/blob/develop/documentation/tutorials/AnalyzeOutput/modelVSdata.Rmd) 
- Allow SIPNET and DALEC met files and model2netcdf to start or end mid year
- A Pre-release database clean up script that deletes unused/unassosiated entries from the database

### Changed
- Clean up directory structure:
    * Move `base` packages (`utils`, `settings`, `db`, `visualizaton`) to a `base` directory, for consistency with `modules` and `models`
    * Move `logger.*` functions out of the `PEcAn.utils` package and into the `PEcAn.logger` package
    * Move `remote` functions out of the `PEcAn.utils` package and into their own `PEcAn.remote` package.
- #1594 shiny/workflowPlot Refactoring of code. `get_workflow_ids` in db/R/query.dplyr.R changed with `ensemble = FALSE`. Also allowing to load all workflow IDs. `load_data_single_run` and `var_names_all` also moved from shiny/workflowPlot/server.R to query.dplyr.R
- `PEcAn.remote::start.model.runs` has been significantly refactored to be less redundant and more robust
- `betyConnect` function in `query.dplyr.R` is now refactored into `read_web_config` so that the the Data-Ingest app can leverage `read_web_config` and provide it with a machine specific filepath for `.../dbfiles`
- Rpreles and Maeswrap package moved to suggest checked for within package function.


## [1.5.0] - 2017-07-13
### Added
- Added cron job and script for the sync of the database.
- Added PEcAn.utils::download.file() to allow for use of alternative FTP programs
- Updated downloadAmeriflux and downloadNARR to make use of PEcAn.utils::download.file()
- Added -w flag to load.bety.sh script to specify the URL to fetch the data from
- Add new table sites_cultivars to betydb sync scripts (dump and load)
- Added docker container scrips (.yml) to create docker container for PEcAn
- Added the configuration edit page to allow easy modification of config via web interface
- Thredds server documentation and catlog generating script
- Added new standard variables table (standard_vars.csv) and to_ncvar and to_ncdim functions in PEcAn.utils
- Added initial conditions file io functions for pool-based models in data.land

### Changed
- upscale_met now accepts ~any valid CF file (not just full years), retains correct time units, and respects the previously ignored `overwrite` parameter
- Better date handling in BioCro functions

## [1.4.10.1] - 2017-04-18

### Changed
- Bugfix in Fluxnet2015
- Update Git workflow in Documentation
- download.CRUNCEP now uses CF-compliant time units (days since start of year instead of "secs")
- Bugfixes in met.process


## [1.4.10] - 2017-03-27
Documentation

### Added
- Source Rmarkdown and deploy scripts for PEcAn documentation
- Autocorrelation correction in PDA and scaling factor in emulator

### Changed
- now dumping/loading experiments, cultivars_pfts, current_posteriors, experiments_sites experiments_treatments, trait_covariate_associations [BETY #403](https://github.com/PecanProject/bety/issues/403) [BETY #491](https://github.com/PecanProject/bety/issues/491)

### Removed
- Ameriflux is no longer selectable from the web gui [#1291](https://github.com/PecanProject/pecan/issues/1291)

## [1.4.9] - 2016-12-10
Benchmarking, code cleanup

### Added
- benchmarking code

### Changed
- no more build.sh, using Makefile
- Lots of code cleanup thanks to @bpbond

## [1.4.8] - 2016-08-11
Camp PEON: Assimilation, multi-site, soil params, Maespa, LPJ-GUESS, improvements to web & tutorials

## [1.4.7] - 2016-07-13
CMIP5, Shiny, FLUXNET2015, Global Sensitivity<|MERGE_RESOLUTION|>--- conflicted
+++ resolved
@@ -9,12 +9,8 @@
 ## [Unreleased]
 
 ### Fixes
-<<<<<<< HEAD
-- Updated models/maat to provide support for latest model code updates
-=======
 - Fixed status page, should now be run from cronjob, creates static page
 
->>>>>>> 53f9f32d
 ### Added
 
 ### Removed
@@ -23,6 +19,7 @@
 ### Changed
 - Fixed an remote code execution discovered by NCSA security team.
 - Added documentation how to submit a run from the command line
+- Updated models/maat to provide support for latest model code updates
 
 ## [1.5.2] - 2017-12-07
 

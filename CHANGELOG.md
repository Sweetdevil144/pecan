# Change Log
All notable changes are kept in this file. All changes made should be added to the section called
`Unreleased`. Once a new release is made this file will be updated to create a new `Unreleased`
section for the next release.

For more information about this file see also [Keep a Changelog](http://keepachangelog.com/) .

## [Unreleased]

### Fixed

- Use initial biomass pools for Sorghum and Setaria #2495, #2496
- PEcAn.DB::betyConnect() is now smarter, and will try to use either config.php or environment variables to create a connection. It has switched to use db.open helper function (#2632).
- PEcAn.utils::tranformstats() assumed the statistic names column of its input was a factor. It now accepts character too, and returns the same class given as input (#2545).
- fixed and added tests for `get.rh` function in PEcAn.data.atmosphere 
- Invalid .zenodo.json that broke automatic archiving on Zenodo ([b56ef53](https://github.com/PecanProject/pecan/commit/b56ef53888d73904c893b9e8c8cfaeedd7b1edbe))
- Fixed a filehandle leak in multi-year runs of PEcAn.BIOCRO::met2model.BIOCRO: It was only closing the last input file it processed (#2485).
- Fix issue with cruncep download: use netcdf subset (ncss) method instead of opendap (#2424).
- The `parse` option to `PEcAn.utils::read_web_config` had no effect when `expand` was TRUE (#2421).
- Fixed a typo that made `PEcAn.DB::symmetric_setdiff` falsely report no differences (#2428).
- sipnet2netcdf will now only extract the data for the year requested (#2187)
- Fixed Priors vignette (#2439).
- When building sipnet model would not set correct model version
- Update pecan/depends docker image to have latest Roxygen and devtools.
- Update ED docker build, will now build version 2.2.0 and git
- Do not override meta-analysis settings random-effects = FALSE https://github.com/PecanProject/pecan/pull/2625
- model2netcdf.ED2 no longer detecting which varibles names `-T-` files have based on ED2 version (#2623)

### Changed

- Replaced `tmvtnorm` package with `TruncatedNormal` package for speed up per #2621.
- Continuous integration changes: Added experimental GitHub Actions CI builds (#2544), streamlined Travis CI builds, added a fourth R version (second-newest old release; currently R 3.5) to Travis test matrix (#2592).
- Functions that update database entries no longer pass `created_at` or `updated_at` timestamps. The database now updates these itself and ensures they are consistently in UTC (#1083).
- `PEcAn.DB::insert_table` now uses `DBI::dbAppendTable` internally instead of manually constructed SQL (#2552).
- Rebuilt documentation using Roxygen 7. Readers get nicer formatting of usage sections, writers get more flexible behavior when inheriting parameters and less hassle when maintaining namespaces (#2524).
- Renamed functions that looked like S3 methods but were not:
    * PEcAn.priors: `plot.posterior.density`->`plot_posterior.density`, `plot.prior.density`->`plot_prior.density`, `plot.trait`->`plot_trait` (#2439).
    * PEcAn.visualization: `plot.netcdf`->`plot_netcdf` (#2526).
- Stricter package checking: `make check` and CI builds will now fail if `R CMD check` returns any ERRORs or any "newly-added" WARNINGs or NOTEs. "Newly-added" is determined by strict string comparison against a check result saved 2019-09-03; messages that exist in the reference result do not break the build but will be fixed as time allows in future refactorings (#2404).
- No longer writing an arbitrary num for each PFT, this was breaking ED runs potentially.
- The pecan/data container has no longer hardcoded path for postgres
- PEcAn.JULES: Removed dependency on `ncdf4.helpers` package, which has been removed from CRAN (#2511).
- data.remote: Arguments to the function `call_MODIS()` have been changed (issue #2519).  

### Added

<<<<<<< HEAD
- Documentation in [DEV-INTRO.md](DEV-INTRO.md) on development in a docker environment (#2553)
=======
- PEcAn API that can be used to talk to PEcAn servers. Endpoints to GET the details about the server that user is talking to, PEcAn models, workflows & runs. Authetication enabled. (#2631)
>>>>>>> 092a43e1
- New versioned ED2IN template: ED2IN.2.2.0 (#2143) (replaces ED2IN.git)
- model_info.json and Dockerfile to template (#2567)
- Dockerize BASGRA_N model.
- Basic coupling for models BASGRA_N and STICS.
- PEcAn.priors now exports functions `priorfig` and `plot_densities` (#2439).
- Models monitoring container for Docker now shows a webpage with models it has seen
- Added small container to check if certain services are up, used as initi container for kubernetes
- Documentation how to run ED using singularity
- PEcAn.DB gains new function `get_postgres_envvars`, which tries to look up connection parameters from Postgres environment variables (if they are set) and return them as a list ready to be passed to `db.open`. It should be especially useful when writing tests that need to run on systems with many different database configurations (#2541).
- New shiny application to show database synchronization status (shiny/dbsync)

### Removed

- Removed ED2IN.git (#2599) 'definitely going to break things for people' - but they can still use PEcAn <=1.7.1
- Database maintenance scripts `vacuum.bety.sh` and `reindex.bety.sh` have been moved to the [BeTY database repository](https://github.com/PecanProject/bety) (#2563).
- Scripts `dump.pgsql.sh` and `dump.mysql.sh` have been deleted. See the ["BeTY database administration"](https://pecanproject.github.io/pecan-documentation/develop/database.html) chapter of the PEcAn documentation for current recommendations (#2563).
- Old dependency management scripts `check.dependencies.sh`, `update.dependencies.sh`, and `install_deps.R` have been deleted. Use `generate_dependencies.R` and the automatic dependency handling built into `make install` instead (#2563).


## [1.7.1] - 2018-09-12

### Fixed
- Replace deprecated `rlang::UQ` syntax with the recommended `!!`
- Explicitly use `PEcAn.uncertainty::read.ensemble.output` in `PEcAn.utils::get.results`. Otherwise, it would sometimes use the deprecated `PEcAn.utils::read.ensemble.output` version.
- `PEcAn.ED2::met2model.ED2` now skips processing of years for which all output files are already present (unless `overwrite = TRUE`). This prevents a lot of unnecessary work when extending an existing ED met record.
- Fixed issue that prevented modellauncher from working properly #2262
- Use explicit namespacing (`package::function`) throughout `PEcAn.meta.analysis`. Otherwise, many of these functions would fail when trying to run a meta-analysis outside of the PEcAn workflow (i.e. without having loaded the packages first) (#2351).
- Standardize how `PEcAn.DB` tests create database connections, and make sure tests work with both the newer `Postgres` and older `PostgreSQL` drivers (#2351).
- Meta-analysis = "AUTO" now correctly skips the meta analysis if the PFT definition has not changed (#1217).
- Replace deprecated `rlang::UQ` syntax with the recommended `!!`
- Explicitly use `PEcAn.uncertainty::read.ensemble.output` in `PEcAn.utils::get.results`. Otherwise, it would sometimes use the deprecated `PEcAn.utils::read.ensemble.output` version.
- History page would not pass the hostname parameter when showing a running workflow, this would result in the running page showing an error.

### Changed
- Updated modules/rtm PROSPECT docs
- Updated models/sipnet/R/model2netcdf.SIPNET.R to address issues in PR #2254 
- Improved testing (#2281). Automatic Travis CI builds of PEcAn on are now run using three versions of R in parallel. This should mean fewer issues with new releases and better backwards compatibility, but note that we still only guarantee full compatibility with the current release version of R. The tested versions are:
  - `release`, the current public release of R (currently R 3.5). Build failures in this version are fixed before merging the change that caused them. When we say PEcAn is fully tested and working, this is the build we mean.
  - `devel`, the newest available development build of R. We will fix issues with this version before the next major R release.
  - `oldrel`, the previous major release of R (currently R 3.4). We will fix issues with this version as time allows, but we do not guarantee that it will stay compatible.
- Reverting back from PR (#2137) to fix issues with MAAT wrappers.
- Moved docker files for models into model specific folder, for example Dockerfile for sipnet now is in models/sipnet/Dockerfile.
- `PEcAn.utils`:
  - Remove, or make "Suggests", a bunch of relatively underutilized R package dependencies.
- Add template for documentation issues and add button to edit book.
- Conditionally skip unit tests for downloading raw met data or querying the database when the required remote connection is not available.
- Reorganization of docker folder
  - All dockerfiles now live in their own folder
  - `scripts/generate_dependencies.R` is now used to generate dependencies for make and docker
- In `PEcAn.DB::get.trait.data`, if `trait.names` is `NULL` or missing, use the traits for which at least one prior is available among the input list of PFTs. (Previously, we were getting this from the `PEcAn.utils::trait.dictionary`, which we are trying to deprecate #1747). (#2351)
- Cleanup and improve logging and code readability in parts of `PEcAn.DB` related to getting trait data, including replacing many manual database queries with `dplyr` calls.
- Reorganization of PEcAn documentation in accordance with isue #2253.
- SIPNET now is installed from the source code managed in git

### Added
- Meta analysis functionality to not use greenhouse data.
- Dockerize the BioCro model.
- Added PRO4SAIL-D model, using existing 4SAIL src and coupling with PROSPECT-D Fortran code
- Models will not advertise themselvs, so no need to register them a-priori with the database #2158
- Added simple Docker container to show all containers that are available (http://localhost:8000/monitor/). This will also take care of registering the models with the BETY database.
- Added unit tests for `met2model.<MODEL>` functions for most models.
- Added MAESPA model to docker build
- PEcAn has more robust support for `RPostgres::Postgres` backend. The backend is officially supported by `db.query`, and basic workflows run top-to-bottom with the `Postgres` backend. However, `RPostgreSQL` is still the default until we do more robust testing of all modules.
- `PEcAn.DB::db.query` now optionally supports prepared statements (#395).
- New function `PEcAn.DB::query_priors` that expands the functionality of `query.priors` by (1) accepting PFTs by name or ID and (2) allowing the user to request all possible combinations of the input PFTs and traits (i.e. `expand.grid(pfts, traits)`) or just the pairwise combinations (i.e. `pft[1]-trait[1], pft[2]-trait[2]`). This function also comes with more robust error handling and a set of unit tests (#2351).
- New function `PEcAn.DB::query_pfts` for finding PFT IDs and types from the PFT name and (optionally) model type (#2351).
- Run Travis integration tests with both Postgres and PostgreSQL drivers (#2351).
- New function `PEcAn.utils::load_local` reads `Rdata` files into a named list (instead of into the current environment).

### Removed
- Removed unused function `PEcAn.visualization::points2county`, thus removing many indirect dependencies by no longer importing the `earth` package.
- Removed package `PEcAn.data.mining` from the Make build. It can still be installed directly from R if desired, but is skipped by default because it is in early development, does not yet export any functions, and creates a dependency on the (large, often annoying to install) ImageMagick library.
- Fully deprecate support for `MySQL` database driver. Now, only `PostgreSQL` (and, experimentally, `RPostgres`) are supported. With this, remove `RMySQL` dependency in several places.

## [1.7.0] - 2018-12-09

### Fixes
- Fixed minor bug in query.trait.data related to stem respiration covariates (https://github.com/PecanProject/pecan/issues/2269)
- Removed google maps and replaced with leaflet #2105
- Added ability to add a new site from web interface
- Small updated to models/ed/R/model2netcdf.ED2.R to fix issue realted to writing the time_bounds time attribute. Needed to add a check for which file types exitst (e.g. -E-, -T-, etc) and only write the appropriate attribute(s).
- Fixed error in `read_web_config` which would filter out all variables.
- Docker:
  - Make sure web interface posts RabbitMQ messages even after editing files (fixes #2151)
  - Can specify name of docker cluster using PECAN_FQDN and PECAN_NAME (fixes #2128)
  - Fixed issue where setting username/password for rabbitmq would break web submit (fixes #2185)
  - data image only registers sipnet and ed, has all data pre-downloaded
- ED2:
  - Fix processing of `ed2in_tags` from XML. Now numbers (e.g. `<TRAIT_PLASTICITY_SCHEME>0</TRAIT_PLASTICITY_SCHEME>`) and numeric vectors (e.g. `<INCLUDE_THESE_PFT>9,10,11,12</INCLUDE_THESE_PFT>`) are correctly written to ED2IN _without_ quotes.

### Added
- NEW FEATURE: PEcAn R API (PR #2192). Features include:
    - Modified `docker/receiver.py` to accept a `pecan_json` object containing a JSON version of the PEcAn settings. Can now Use RabbitMQ HTTP API (called from R with `httr`) to send a settings list (function `submit_workflow`)
    - Helper functions to make it easier to build the settings object, and to register a new workflow.
    - Helper functions for tracking workflow status
    - Helper functions for accessing workflow output files through THREDDS. All files are accessible through `fileServer` (basically, direct download), and NetCDF files are also readable through OpenDAP.
        - THREDDS catalog filter has been removed, so that _all_ workflow outputs are available to THREDDS.
        - Added another `datasetScan` to the THREDDS catalog to search for `dbfiles`. Now, model inputs (e.g. meteorology files) are accessible via THREDDS as well.
- Lots of new documentation for running PEcAn using Docker
- Added Docker container with documentation #2160
- Download method (`method`) argument for `data.atmosphere::download.CRUNCEP`, which defaults to `opendap` (as it was), but can be switched to the slower but more robust NetCDF subset (`ncss`).
- In `download.CRUNCEP`, check target coordinate against the land-sea mask. If sea, pick the nearest land pixel within 1 degree of target. This facilitates doing runs at coastal sites that may get masked out.
- Added a prototype of the THREDDS data server (TDS) to the PEcAn Docker stack.
- Added portainer to the PEcAn Docker stack to easily look at running containers.
- Added ability to specify short name for a host (hostlist->displayname)
- Added `PEcAn.logger::print2string` function -- capture the output
- Cleanup and enhancements to `PEcAn.utils::read.output`:
  - Pass `variables = NULL` to try to read _all_ variables from file
  - New argument `ncfiles` for passing file names explicitly (useful for remote file access where `list.files` doesn't work; e.g. THREDDS)
  - Variable summary stats are only calculated if new argument `print_summary` is `TRUE` (default). Summary is rendered nicely as a variable x statistic matrix.
  - New argument `verbose` (default = `FALSE`) to print out (`logger.debug`) at every variable and year
  - Minor code cleanup for style (spacing, long lines, etc.) and logic (replace several `else` statements with early returns)
- ED2:
  - Add ability to pass arbitrary arguments to the ED binary through the `pecan.xml` (#2183; fixes #2146).
  - Add new `model` tag `<all_pfts>`. If "false" (default), set ED2IN's `INCLUDE_THESE_PFT` to only PFTs explicitly configured through PEcAn. If "true", use all 17 of ED2's PFTs.
  - Add new `model` tag `<barebones_ed2in>`. If "true", only write ED2IN tags, and do not include comment annotations. If "false" (default), try to transfer comments from ED2IN template to target ED2IN. Because of comments are written by matching line numbers, leaving this as "false" can lead to unexpected results whenever `<ed2in_tags>` contains tags missing from the `ED2IN` template.
  - Add some additional documentation for ED2 `pecan.xml` tags.

### Removed

### Changed
- Updated MAAT model model2netcdf.MAAT.R to reflect general changes to the netCDF time variable in PEcAn standard output. Added time_bounds attribute and variable.  Updated inst/ scripts for created MAAT drivers from NGEE-Tropics met sources (WIP)
- `PEcAn.utils::do_conversions` has been moved to `PEcAn.workflow::do_conversions`.
  `PEcAn.utils::do_conversions` still works for now with a warning, but is deprecated and will be removed in the future.
- Docker:
  - Change base image for R code from `r-base` to `rocker/tidyverse:3.5.1`. This (1) saves build time (because many R packages and system dependencies are pre-installed), and (2) enhances reproducibility (because of the strict versioning rules of the `rocker` packages)
  - Re-factor web interface RabbitMQ create connections and post messages into their own PHP functions.

## [1.6.0] - 2018-09-01

### Fixes
- Updated model2netcdf.SIPNET() to address issue #2094. Revised netCDF time to be from 0-364./365. (if leap) so time would be properly parsed by R and python (cf tools)
- Fixed output time variable in models/ed/R/model2netcdf.ED2.R to provide correct fractional DOY
- Running tests for PEcAn.settings package no longer leaves empty temp directories in test folder (#2075)
- Fixed issue #2064 which sends one met path to write.sa.config.
- `PEcAn.data.land::soil_params` now accepts any 2 out of 3 texture components as documented, and correctly converts percentages to proportion (#2043).
- Added missing ncdf4 library calls in model2netcdf.JULES

### Added
- Added download.LandTrendr.AGB and extract.LandTrendr.AGB functions in modules/data.remote
- Added new time_bounds variable in SIPNET output netCDF files to define the exact start time and end time for each model timestep.
- Updated models/ed/R/model2netcdf.ED2.R to include new time_bounds variable
- Added a first vignette to models/maat with the plan to add more examples
- Added scaling to documentation

### Removed
- Removed unused PEcAn.utils::counter(), which existed to increment a global variable that is also unused.

### Changed
- Updated models/fates/R/model2netcdf.FATES.R to increase supported model outputs. Added longname to nc file variables
- Updated models/dalec/R/model2netcdf.DALEC.R to add time_bounds variable
- Updated models/maat/R/write.config.MAAT.R to improve flow, remove bugs, and to work with the release version of the MAAT model.
- Minor update to modules/data.atmosphere/R/met2CF.csv.R to include recursive=TRUE for outfolder.  Seemed to work better
- Updated models/maat/R/met2model.MAAT.R to include additional output variables, fix a bug, and conduct overall cleanup. Updated docs
- Updated models/maat/R/model2netcdf.MAAT.R to work with the release version of the MAAT model. Other small MAAT wrapper code cleanup
- Small change to modules/data.atmosphere/R/download.NARR_site.R to set parallel=TRUE to match documentation and sub-function calls


## [1.6.0] - Not yet

### Fixes
- Fixed issue #1939 which corrects output time vector for FATES output
- Update to read.output to look for and read only PEcAn formatted .nc output based on the pecan standard filename format of YYYY.nc.  Solves issues with models such as FATES and dvm-dos-tem where the original model output is also in .nc file format and was not ignored by read.output, causing errors with output parsing and plotting with Shiny. Removed deprecated function convert.outputs
- PEcAn.data.atmosphere: 
    - download.Geostreams is pickier about formatting start/end datess, for fewer surprises in result timestamps
    - Fixed swapped lat/lon in met2CF.Geostreams
    - download.GFDL now records reference date in time units field, as required by the CF met standard
    - Reduced download.GFDL network load by not preloading dimension data
    - Fixed spurious `No geonamesUsername set` warning by updating geonames package to development version
- ED:
    - Change all history parameter files to have zero storage respiration
- missing_port_bety    
- dataone_download.R:

    - Added functionality that spoofs our user address to prevent authentication errors with downloading files via wget. 
- Could not specify the port for BETY in config.php. Can now use `db_bety_port` to specify port.

    - Added functionality that spoofs our user address to prevent authentication errors with downloading files via wget.
    
- Data_Ingest_App:
    - use `updateSelectizeInput` to populate `selectizeInput` with choices from BETYdb. This instantly loads the inputfields where other methods take minutes to load. 

    
### Added
- sda.enkf function inside the `PEcAn.assim.sequential` package was replaced with the refactored version, while the original sda function can be found in the same package with the name of sda.enkf.original.
- PEcAn.undertainty gains one new function (input.ens.gen) and three functions moved from PEcAn.utils (see "Changed" below)
- IC workflow now has functionality to generate ensembles.
- You can now generate ensembles for parameters and met separatly and using different methods. 
- Soil process is now capable of reading in soil data from gSSURGO databse.
- In modules/rtm new function foursail()  to interface with the 4SAIL Fortran code. To enable the use of 4SAIL with any version of PROSPECT (i.e. 4, 5, 5b, D) and custom soil/background reflectance inputs
- Shiny/Dependency explorer 
- Explore the interdependencies between pecan packages/functions.
- From history you can now select an old run and show the curl command to re-execute this run. This only works with runs submitted through web interface right now.
- Experimental support for docker (#1028)

- dataone_download.R:
  - Added progress messages to indicate that the function is working during longer downloads via PEcAn logger. 
  - Store path to downloaded data as newdir_D1 so that the download app can call this path. 
  
- shiny/Data-Ingest 
  - Download data from DataONE to a temporary directory, display the contents of that directory, and then move files from the temporary directory to dbfiles
  - Upload files from local machines (via drag and drop on some browsers), display files, and then move these files to a directory in dbfiles.
  - Spinner displays when class "shiny-busy" is invoked during the dataONE download process. In this way, users can be sure that the app is live and is processing their request. 
  - Users can now input the name of the destination directory that they wish to create within dbfiles. 
  - Updated Travis.yml to include librdf0-dev so that it can download redland, datapack, and dataone. 
  - Added Data-Ingest UI (inputs, dbfiles, and formats record UI and some basic server side functionality are online)
  - Modularized input record, format record, and dbfiles record into shiny modules. This allows the app to be greatly simplified to two, single-page workflows. These functions can also be used "plug-and-play" style elsewhere in PEcAn shiny apps to load in data. 
  - Replaced modularized input, format and dbfiles records with static "Ingest Workflow" page. On this page, the user can select either importing from dataONE or Uploading from local files. If creating a new format is necessary, the user can click "Create New Format" and a dropdown menu will walk them through this process. 
  - Selected files now autofill name value in input record workflow
  - Store inputs and formats in the global environment
  - "Test BETY" button allows users create a record in BETY with `dbfile.input.insert`
  - Added `input.format.vars` to query the BETYdb
  - New File: `helper.R`
  - New Function: `auto.name.directory` This function uses the format_name and the site_id for a given input to create a directory name in the style of other dbfiles names. 
  - `Next Step` buttons progress workflow programmatically
  - New formats-variables UI allows user to create a table of formats-variable records before completing the ingest process
  - Two separate complete Ingest buttons are rendered at the end of the workflow to trigger actions specific to local upload or dataONE download workflows. These buttons are rendered programmatically depending on the state of the selectInputMethod radio button.
  - Converted time inputs to properly merge startDate and startTime with EndDate and EndTime so they can be inserted into the start_date and end_date columns in BETYdb.
  - Error handling introduced using `shinytoastr` package
  - DESCRIPTION: `Depends`: PEcAn.visualization, shinytoastr, shinyWidgets, shinyjs
  
- pecan/base/db
  - New File: `input.format.vars.R`. This function registers the format and the (optional) formats_variables record using `db_merge_into`. 

- `data.atmosphere`
	- `check_met_input_file` -- Check that target met file conforms to PEcAn meteorology data standard.
	- `get_cf_variables_table` -- Retrieve CF variables table as a `data.frame` 


- docker:
  - Added updated docker container builds
    - Use docker.sh to create docker images
    - Use release.sh to push released images to push to docker registry (hub.docker.com by default)
  - Create pecan/depends docker image that holds all PEcAn dependencies
    - Needs to build seperatly, not part of the docker.sh build process to speed things up
    - Build using `(cd docker ; docker build -t pecan/depends:latest -f Dockerfile.depends .)`
  - docker-compose.yml file to bring up full PEcAn stack using docker
    - First time to start requires to install BETY database (see documentation)
  - SIPNET docker image which works with PEcAn docker stack
  - Data container that will download and install demo data in /data folder

  
### Removed
  - pecan.worldmap function no longer used, dropped from visualization package
  - shiny/Data-Ingest/DESCRIPTION no longer `DEPENDS` on `shinyFiles` or `shinycssloaders`

### Changed
- PEcAn.utils functions run.write.configs and runModule.run.write.configs have been moved to PEcAn.workflow. The versions in PEcAn.utils are deprecated and will be removed in a future release.
- Fixed Git instructions and remote execution instructions.
- Five functions from PEcAn.utils functions have been moved to other packages. The versions in PEcAn.utils are deprecated, will not be updated with any new features, and will be removed in a future release.
  - run.write.configs and runModule.run.write.configs have been moved to PEcAn.workflow 
  - read.ensemble.output, get.ensemble.samples and write.ensemble.configs have been moved to PEcAn.uncertainty
- Change the way packages are checked for and called in SHINY apps. DESCRIPTION files in SHINY apps are not the place to declare pacakge dpendencies.    

## [1.5.3] - 2018-05-15

### Fixes
- read.output now accepts date-times for start.year and end.year argument (#1887)
- read.output no longer assumes timestamps are in days since the beginning of the year
- Fixed xss issue in setup folder, now require users to login before accessing the setup folder scripts.
- Fixed issue where in website not all sites are shown #1884
- Fixed status page, should now be run from cronjob, creates static page
- Fixed bug that overwrote remote  met file paths with local file paths
- PEcAnRTM:
    - Remove non-portable extensions from `src/Makevars`. This should make the package Windows-compatible.
- Fixed BrownDog shiny issues of removing site without geometry; fixing sites.length==0; removing old map markers when change input$type; fixing agreement bug when change input$type

### Added
- Functionality to read pft-specific outputs and to run sensitivity analysis on pft-specific outputs.
- Ability to allow for insecure sync using -k flag
- Added information on how to join slack
- PEcAn.BIOCRO now supports BioCro version 1.0. BioCro 0.9x models should still work as before, but note parameter and weather format changes in the `Changed` section below.  
- Added new model package (PEcAn.dvmdostem) and initial wrappers for integration of the DVM-DOS-TEM model and tested.
- PEcAn now supports PFTs whose members are cultivars rather than species, and will automatically restrict the meta-analysis to matching records, e.g. runs with a PFT containing only Panicum virgatum 'Cave-In-Rock' will not use observations from Panicum virgatum 'Alamo', but a PFT containing the whole species will use observations from both. However, there is not yet any BETYdb interface to *create* cultivar-PFTs other than manual SQL.
- New base package `PEcAn.workflow`, for functions used to perform the each major step of the analysis. These were previously scattered in other base packages.
- Added PR review time estimate to PR template 
- New set of `PEcAn.logger` functions similar to `stopifnot` to facilitate assertive programming: `severeifnot`, `errorifnot`, `warnifnot`, `infoifnot`, `debugifnot`
- PEcAnRTM:
    - Exposed PROSPECT absorption coefficients and `gpm()` function ("generalized plate model"), facilitating experimentation with different absorption coefficients
    - Added `spectra` S3 class and methods for subsetting (e.g. `myspec[[400:700]]`), plotting (`plot()` and `matplot()`), and combining spectra by wavelength.
    - Added `resample` functions for quickly resampling spectra (and, more generally, vectors and functions) to different dimensions. 
    - `EDR` API has been revised. Setup has been refactored from EDR via new `setup_edr` function, which relies on the ED utilities (see `PEcAn.ED2` below), and the `EDR` function now focuses only on execution. Also, added new `params2edr` function to make it easy to convert complex EDR parameters list to flat parameter vector required by `invert_bt` (or other optimization functions).
- PEcAn.ED2:
    - New set of utilities for working with ED meteorology and vegetation inputs, and the ED2IN file. Existing PEcAn code has been revised to use these utilities.
- PEcAn.data.atmosphere:
    - New utilities for efficiently downloading NARR time series using THREDDS/OpenDAP

### Removed
- Removed deprecated copies of PEcAn.utils::SafeList, PEcAn.utils::listToXml (both moved to PEcAn.settings in v 1.5.2), and PEcAn.utils::fqdn (moved to PEcAn.remote in 1.5.2). This fixes the masses of deprecation warnings in otherwise normal run logs (#1719).

### Changed
- Updated wrappers for FATES model to work with recent CLM5 release. Updated write.config, job.template, and other associated files to work with CLM5 inputs and met drivers
- Updated model2netcdf.MAAT to use ncdf4::ncvar_def to define netCDF variables
- Fixed an remote code execution discovered by NCSA security team.
- Column name changes for newly generated biocromet csvs: `SolarR` is now `solar` and `WS` is now `windspeed`. Previously generated met files with the old names will still work for BioCro 0.9 runs, but will need to be renamed before using them with BioCro 1.0.
- write.configs.BIOCRO now requires a model version specification so that it can format parameters to match your version of BioCro. Set it in your Bety model record or in the model$revision field of your pecan.xml.
- When using BioCro 1.0 and no parameter file is given, PEcAn will make an attempt to find default parameters for your genus in the datasets provided by the BioCro package. Note that the default parameter files provided in `models/biocro/inst/extdata/defaults` will *not* work when using BioCro 1.0.
- Added documentation how to submit a run from the command line
- Updated models/maat to provide support for latest model code updates
- PEcAn.DB function `rename.jags.columns` renamed to `rename_jags_columns` to avoid conflict with S3 method naming conventions
- Replaced `rhdf5` library with `hdf5r`, a more modern alternative that is available on CRAN.
- PEcAn.DB function `runModule.get.trait.data` has been moved to the new PEcAn.workflow package to avoid a circular package dependency between PEcAn.DB and PEcAn.settings.
- Major documentation refactoring. The documentation names are now directly tied to the order in which they are rendered, and all `Rmd` files in all subdirectories of the documentation source are rendered by default. The overall structure of the documentation has been revised for clarity and cohesiveness.
- Edited met2model.ED2 to not enforce leap years. 
- Integrate demo 1 into basic user guide

## [1.5.2] - 2017-12-07

### Fixes
- Updated models/ed/data/pftmapping.csv to include two new BETYdb PFTs
- Simple fix to models/ed/R/write.configs.ed.R to properly align pss and css file prefix
- Fixed issue #1752 by updating the site.lst() function to include `site.id=site$id` instead of site.id=site, as site is an object not just the id
- Update to PEcAn.ED2::met2model.ED2 to fix issue with rhdf5::h5write. Bug fix to #1742
- Fixed write.config.xml.ED2 parsing of data/history* files
- `PEcAn.utils` now lazy-loads data for faster execution of functions that consult lookup tables, especially `to_ncvar`.
- Fixed incorrect `PEcAn.BIOCRO` daily and yearly results: Was calculating every row from whole simulation instead of that day (#1738)

### Added
- New Dockerfile to create PEcAn specific container for SIPNET.

### Removed
- Removed `PEcAn.utils::model2netcdf`, which has been deprecated since PEcAn 1.3.7. Use `model2netcdf.<YOURMODEL>` in the appropriate model package instead.

### Changed
- Major namespace cleanup in the `PEcAn.utils` package. It now loads more quietly and is much less likely to mask functions in a package you loaded earlier.
- Moved many functions from `PEcAn.utils` into other PEcAn packages. The `PEcAn.utils` versions still work with a deprecation warning, but will be removed in next release.
	- `listToXml` and `SafeList` moved to `PEcAn.settings`
	- `fqdn` moved to `PEcAn.remote`
- PEcAnRTM: Removed effective sample size normalization from likelihood calculation. It was giving weird results.

## [1.5.1] - 2017-10-05

### Fixes
- Fixed hyperparameter draws in PDA
- Show workflowid in the URL when run is finshed and user clicks results (#1659)
- `PEcAn.BIOCRO` now uses PEcAn-standard variable names. As a result, two output variables have been renamed but keep their existing units and definitions:
	- `StemBiom` renamed to `AbvGrndWood`
	- `RootBiom` renamed to `root_carbon_content`
- Improved make install logic (#1558)
- Fixed remote code execution #1545
- Added check for NA end/start year in read.output
- Fixed jagify bug for raw field data
- Fixed bug (order of dims in nc_create) introduced in model2netcdf.DALEC by standard_vars changes
- Cleaned up NAMESPACE and source code of `PEcAn.DB` (#1520)
- Debugged python script in call_MODIS in data.remote to allow MODIS downloads
- Fixed FATES build script to work on ubuntu
 SIPNET output netcdf now includes LAI; some variable names changed to match standard
- Cleanup of leap year logic, using new `PEcAn.utils::days_in_year(year)` function (#801).
- Replace many hard-coded unit conversions with `udunits2::ud.convert` for consistency, readability, and clarity
- Refactored extract_soil_nc to create soil2netcdf, which will write soil data out in PEcAn standard.
- Added a new retry.func() to base/utils to provide ability to re-try a function X times before stopping.  Currently using this function in the download.CRUNCEP() function to handle slow responses from THREDDS.
- Reformatted call_MODIS netcdf output to reflect the orientation of the MODIS grid
- Remote execution is more robust to errors in the submission process, not just the actual model execution
- PRELES model run script bug fix 

### Added
- Functionality to pass hyperparameters via settings
- Created new (and very rudimentary) web interface for downloading data from the dataone federation into the PEcAn database. More updates to come.
- Expanded initial conditions workflow for pool-based models, including PEcAn.data.land::prepare_pools to calculate pools from IC file (to be coupled with write.configs)
- New `PEcAn.utils::days_in_year(year)` function that should make it easier to work with leap years.
- New `PEcAn.data.atmosphere::solar_angle` function that replaces math that occurs in some models.
- New `PEcAn.benchmarking::align_pft` fucntion that aligns data assosiated with two different plant functional types
- #1594 shiny/workflowPlot Adding interactiveness using ggploltly
- #1594 shiny/workflowPlot Load outputs from multiple runs of the model
- #1594 shiny/workflowPlot Ways to toggle geometries (e.g. geom_point vs. geom_line).
- #1594 shiny/workflowPlot Smoothing using geom_smooth (Slider for specifying moving window width)
- #1594 shiny/workflowPlot Comparing model output vs loaded data according to [tutorial](https://github.com/PecanProject/pecan/blob/develop/documentation/tutorials/AnalyzeOutput/modelVSdata.Rmd) 
- Allow SIPNET and DALEC met files and model2netcdf to start or end mid year
- A Pre-release database clean up script that deletes unused/unassosiated entries from the database

### Changed
- Clean up directory structure:
    * Move `base` packages (`utils`, `settings`, `db`, `visualizaton`) to a `base` directory, for consistency with `modules` and `models`
    * Move `logger.*` functions out of the `PEcAn.utils` package and into the `PEcAn.logger` package
    * Move `remote` functions out of the `PEcAn.utils` package and into their own `PEcAn.remote` package.
- #1594 shiny/workflowPlot Refactoring of code. `get_workflow_ids` in db/R/query.dplyr.R changed with `ensemble = FALSE`. Also allowing to load all workflow IDs. `load_data_single_run` and `var_names_all` also moved from shiny/workflowPlot/server.R to query.dplyr.R
- `PEcAn.remote::start.model.runs` has been significantly refactored to be less redundant and more robust
- `betyConnect` function in `query.dplyr.R` is now refactored into `read_web_config` so that the the Data-Ingest app can leverage `read_web_config` and provide it with a machine specific filepath for `.../dbfiles`
- Rpreles and Maeswrap package moved to suggest checked for within package function.


## [1.5.0] - 2017-07-13
### Added
- Added cron job and script for the sync of the database.
- Added PEcAn.utils::download.file() to allow for use of alternative FTP programs
- Updated downloadAmeriflux and downloadNARR to make use of PEcAn.utils::download.file()
- Added -w flag to load.bety.sh script to specify the URL to fetch the data from
- Add new table sites_cultivars to betydb sync scripts (dump and load)
- Added docker container scrips (.yml) to create docker container for PEcAn
- Added the configuration edit page to allow easy modification of config via web interface
- Thredds server documentation and catlog generating script
- Added new standard variables table (standard_vars.csv) and to_ncvar and to_ncdim functions in PEcAn.utils
- Added initial conditions file io functions for pool-based models in data.land

### Changed
- upscale_met now accepts ~any valid CF file (not just full years), retains correct time units, and respects the previously ignored `overwrite` parameter
- Better date handling in BioCro functions

## [1.4.10.1] - 2017-04-18

### Changed
- Bugfix in Fluxnet2015
- Update Git workflow in Documentation
- download.CRUNCEP now uses CF-compliant time units (days since start of year instead of "secs")
- Bugfixes in met.process


## [1.4.10] - 2017-03-27
Documentation

### Added
- Source Rmarkdown and deploy scripts for PEcAn documentation
- Autocorrelation correction in PDA and scaling factor in emulator

### Changed
- now dumping/loading experiments, cultivars_pfts, current_posteriors, experiments_sites experiments_treatments, trait_covariate_associations [BETY #403](https://github.com/PecanProject/bety/issues/403) [BETY #491](https://github.com/PecanProject/bety/issues/491)

### Removed
- Ameriflux is no longer selectable from the web gui [#1291](https://github.com/PecanProject/pecan/issues/1291)

## [1.4.9] - 2016-12-10
Benchmarking, code cleanup

### Added
- benchmarking code

### Changed
- no more build.sh, using Makefile
- Lots of code cleanup thanks to @bpbond

## [1.4.8] - 2016-08-11
Camp PEON: Assimilation, multi-site, soil params, Maespa, LPJ-GUESS, improvements to web & tutorials

## [1.4.7] - 2016-07-13
CMIP5, Shiny, FLUXNET2015, Global Sensitivity<|MERGE_RESOLUTION|>--- conflicted
+++ resolved
@@ -44,11 +44,8 @@
 
 ### Added
 
-<<<<<<< HEAD
 - Documentation in [DEV-INTRO.md](DEV-INTRO.md) on development in a docker environment (#2553)
-=======
 - PEcAn API that can be used to talk to PEcAn servers. Endpoints to GET the details about the server that user is talking to, PEcAn models, workflows & runs. Authetication enabled. (#2631)
->>>>>>> 092a43e1
 - New versioned ED2IN template: ED2IN.2.2.0 (#2143) (replaces ED2IN.git)
 - model_info.json and Dockerfile to template (#2567)
 - Dockerize BASGRA_N model.

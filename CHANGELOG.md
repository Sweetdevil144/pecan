--- conflicted
+++ resolved
@@ -28,15 +28,11 @@
   - `scripts/generate_dependencies.R` is now used to generate dependencies for make and docker
 
 ### Added
-<<<<<<< HEAD
-- Models will not advertise themselvs, so no need to register them a-priori with the database (#2158)
-- Added simple Docker container to show all containers that are available (`http://localhost:8000/monitor/`). This will also take care of registering the models with the BETY database.
-=======
+
 - Dockerize the BioCro model.
 - Added PRO4SAIL-D model, using existing 4SAIL src and coupling with PROSPECT-D Fortran code
 - Models will not advertise themselvs, so no need to register them a-priori with the database #2158
 - Added simple Docker container to show all containers that are available (http://localhost:8000/monitor/). This will also take care of registering the models with the BETY database.
->>>>>>> d3c4f5c1
 - Added unit tests for `met2model.<MODEL>` functions for most models.
 - Added MAESPA model to docker build
 - PEcAn has more robust support for `RPostgres::Postgres` backend. The backend is officially supported by `db.query`, and basic workflows run top-to-bottom with the `Postgres` backend. However, `RPostgreSQL` is still the default until we do more robust testing of all modules.

--- conflicted
+++ resolved
@@ -12,12 +12,9 @@
 - Fixed status page, should now be run from cronjob, creates static page
 
 ### Added
-<<<<<<< HEAD
 - RTM: Exposed PROSPECT absorption coefficients and `gpm()` function ("generalized plate model"), facilitating experimentation with different absorption coefficients
 - RTM: Added `spectra` S3 class and methods for subsetting (e.g. `myspec[[400:700]]`), plotting (`plot()` and `matplot()`), and combining spectra by wavelength.
-=======
 - Added new model package (PEcAn.dvmdostem) and initial wrappers for integration of the DVM-DOS-TEM model and tested.
->>>>>>> d46dfdb0
 - new base package `PEcAn.workflow`, for functions used to perform the each major step of the analysis. These were previously scattered in other base packages.
 - added PR review time estimate to PR template 
 

--- conflicted
+++ resolved
@@ -17,11 +17,8 @@
 ### Removed
 
 ### Changed
-<<<<<<< HEAD
+- Minor update to modules/data.atmosphere/R/met2CF.csv.R to include recursive=TRUE for outfolder.  Seemed to work better
 - Updated models/maat/R/met2model.MAAT.R to include additional output variables, fix a bug, and conduct overall cleanup. Updated docs
-=======
-- Minor update to modules/data.atmosphere/R/met2CF.csv.R to include recursive=TRUE for outfolder.  Seemed to work better
->>>>>>> 3994fea1
 - Updated models/maat/R/model2netcdf.MAAT.R to work with the release version of the MAAT model. Other small MAAT wrapper code cleanup
 - Small change to modules/data.atmosphere/R/download.NARR_site.R to set parallel=TRUE to match documentation and sub-function calls
 

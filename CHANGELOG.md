--- conflicted
+++ resolved
@@ -32,15 +32,12 @@
 
     
 ### Added
-<<<<<<< HEAD
+
 -You can now generate ensembles for parameters and met separatly and using different methods. 
-=======
 - Soil process is now capable of reading in soil data from gSSURGO databse.
 - In modules/rtm new function foursail()  to interface with the 4SAIL Fortran code. To enable the use of 4SAIL with any version of PROSPECT (i.e. 4, 5, 5b, D) and custom soil/background reflectance inputs
 - Shiny/Dependency explorer 
-  - Explore the interdependencies between pecan packages/functions.
->>>>>>> f8555135
-
+- Explore the interdependencies between pecan packages/functions.
 - From history you can now select an old run and show the curl command to re-execute this run. This only works with runs submitted through web interface right now.
 - Experimental support for docker (#1028)
 

--- conflicted
+++ resolved
@@ -9,12 +9,9 @@
 ## [Unreleased]
 
 ### Fixes
-<<<<<<< HEAD
-- Fixed Simple fix to models/ed/R/write.configs.ed.R to properly align pss and css file prefix
-=======
+- Simple fix to models/ed/R/write.configs.ed.R to properly align pss and css file prefix
 - Fixed issue #1752 by updating the site.lst() function to include site.id=site$id instead of site.id=site, as site is an object not just the id
 - Update to PEcAn.ED2::met2model.ED2 to fix issue with rhdf5::h5write. Bug fix to #1742
->>>>>>> d2d632ef
 - Fixed write.config.xml.ED2 parsing of data/history* files
 - `PEcAn.utils` now lazy-loads data for faster execution of functions that consult lookup tables, especially `to_ncvar`.
 - Fixed incorrect `PEcAn.BIOCRO` daily and yearly results: Was calculating every row from whole simulation instead of that day (#1738)

# Change Log
All notable changes are kept in this file. All changes made should be added to the section called
`Unreleased`. Once a new release is made this file will be updated to create a new `Unreleased`
section for the next release.

For more information about this file see also [Keep a Changelog](http://keepachangelog.com/) .

## [Unreleased]

Some changes have been made to the docker-compose file. Check your .env file to
see if you need to change any of these:
- TRAEFIK_HOST is now TRAEFIK_HOSTNAME without the Host: and ;, for example if you have
  `TRAEFIK_HOST=Host:pecan.example.com;` you will need to change this to
  `TRAEFIK_HOST=pecan.example.com`.
- TRAEFIK_IPFILTER is no longer used, and should be removed.
- TRAEFIK_HTTP_PORT now defaults to port 80
- TRAEFIK_HTTPS_PORT now defaults to port 443
- TRAEFIK_ACME_ENABLE is no longer used. If you want to use https you will need to add
  `docker-compose.https.yml` to your command line. You can use the script `compose.sh`
  to star PEcAn with https.
- TRAEFIK_HTTPS_OPTIONS is no longer used, this is the default when you use https.
- TRAEFIK_HTTP_REDIRECT is no longer used, this is the default when you use https.

### Added

- `PEcAn.all` gains new function `pecan_version`, which reports for each PEcAn
  package the version that was provided with this release and the version that
  is currently installed. Use it in scripts to record your system state for
  reproducibility, or for debugging.
- Initial LDNDC model coupling

We are slowly change the license from NCSA opensource to BSD-3 to help with publishing PEcAn to CRAN.

### Fixed

- Replaced the broken ameriflux download pipeline with the new amerifluxr package's function.
- Fix broken build caused by BioCro updates #2925
- rstudio was not working behind traefik.
- plots now work in docker containers
- when specifying diferent rstudio user, dev setup would mount pecan folder in wrong path.
- bugs in `model2ncdf.ED2()` that were causing it to both error and also only
convert data for a single PFT fixed (#1329, #2974, #2981)
- Code cleanup in PEcAn.MA to protect against global namespace pollution (#2965, #2973; @nanu1605) 
- Fixed vignettes and cleaned up internal warnings in PEcAn.DB (#2966, #2971; @nanu1605).
- Updated unit conversions throughout PEcAn to use the `units` R package
  instead of the unmaintained `udunits2`.
  Note that both `units` and `udunits2` interface with the same underlying
  compiled code, so the `udunits2` *system library* is still required.
  (#2989; @nanu1605)
<<<<<<< HEAD
- Occasionally some run directories were not getting copied over to remote hosts.  This should be fixed now (#3025)
=======
- Fixed a bug with ED2 where ED2IN tags supplied in `settings` that were not in the ED2IN template file were not getting added to ED2IN config files (#3034)
- Fixed a bug where warnings were printed for file paths on remote servers even when they did exist (#3020)
>>>>>>> 6e18db30

### Changed

- Using R4.0 and R4.1 tags to build PEcAn. Default is now 4.1
- Database connections consistently use `DBI::dbConnect` instead of the deprecated `dplyr::src_postgres` (#2881). This change should be invisible to most users, but it involved converting a lot of internal variables from `bety$con` to `con`. If you see errors involving these symbols it means we missed a place, so please report them as bugs.
- Update URL for MERRA downloads (#2888)
- PEcAn.logger is now BSD-3 License
- Skipped ICOS and MERRA download tests when running in github actions
- Converted .zenodo.json to CITATION.cff
- Using traefik 2.5 instead of 1.7
- api is now open by default (was auth required in the past)
- Installation instructions updated in documentation
- PEcAn.assim.sequential is renamed to PEcAnAssimSequential

### Removed

- the check image (used in kubernetes) is removed, please use ncsa/checks instead.

## [1.7.2] - 2021-10-04

### Due to dependencies, PEcAn is now using R 4.0.3 for Docker images.

This is a major change:

- Newer version of R
- Ubuntu 20.04 instead of Debian.

### Fixed

- Removed sender.py and now allow the submission of workflows from inside the rstudio container.
- Use TRAEFIK_FRONTEND_RULE in compose file and TRAEFIK_HOST in env.example, using TRAEFIK_HOST everywhere now. Make sure TRAEFIK_HOST is used in .env
- Use initial biomass pools for Sorghum and Setaria #2495, #2496
- PEcAn.DB::betyConnect() is now smarter, and will try to use either config.php or environment variables to create a connection. It has switched to use db.open helper function (#2632).
- PEcAn.utils::tranformstats() assumed the statistic names column of its input was a factor. It now accepts character too, and returns the same class given as input (#2545).
- fixed and added tests for `get.rh` function in PEcAn.data.atmosphere
- Invalid .zenodo.json that broke automatic archiving on Zenodo ([b56ef53](https://github.com/PecanProject/pecan/commit/b56ef53888d73904c893b9e8c8cfaeedd7b1edbe))
- Fixed a filehandle leak in multi-year runs of PEcAn.BIOCRO::met2model.BIOCRO: It was only closing the last input file it processed (#2485).
- Fix issue with cruncep download: use netcdf subset (ncss) method instead of opendap (#2424).
- The `parse` option to `PEcAn.utils::read_web_config` had no effect when `expand` was TRUE (#2421).
- Fixed a typo that made `PEcAn.DB::symmetric_setdiff` falsely report no differences (#2428).
- sipnet2netcdf will now only extract the data for the year requested (#2187)
- Fixed Priors vignette (#2439).
- When building sipnet model would not set correct model version
- Update pecan/depends docker image to have latest Roxygen and devtools.
- Update ED docker build, will now build version 2.2.0 and git
- Do not override meta-analysis settings random-effects = FALSE https://github.com/PecanProject/pecan/pull/2625
- model2netcdf.ED2 no longer detecting which varibles names `-T-` files have based on ED2 version (#2623)
- Changed docker-compose.yml to use user & group IDs of the operating system user (#2572)  
- gSSURGO file download now added as inputs into BETY through extract_soil_gssurgo (#2666)
- ensure Tleaf converted to K for temperature corrections in PEcAn.photosynthesis::fitA (#2726)
- fix bug in summarize.result to output stat, which is needed to turn on RE in the meta-analysis (#2753)
- ensure that control treatments always receives the random effect index of 1; rename madata.Rdata to jagged.data.Rdata and include database ids and names useful for calculating parameter estimates by treatment (#2756)
- ensure that existing meta-analysis results can be used for pfts with cultivars (#2761)
- Major code cleanup by GSoC student @moki1202, fixing many check warnings across 10 packages
  (#2771, #2773, #2774, #2775, #2805, #2815, #2826, #2830, #2857)

### Changed

- Removed deprecated mstmip_vars and mstmip_local; now all functions use the combined standard_vars.csv  
- RabbitMQ is set to be 3.8 since the 3.9 version can no longer be configured with environment variables.
- Removed old api, now split into rpecanapi and apps/api.
- Replaced `tmvtnorm` package with `TruncatedNormal` package for speed up per #2621.
- Continuous integration changes: Added experimental GitHub Actions CI builds (#2544), streamlined Travis CI builds, added a fourth R version (second-newest old release; currently R 3.5) to Travis test matrix (#2592).
- Functions that update database entries no longer pass `created_at` or `updated_at` timestamps. The database now updates these itself and ensures they are consistently in UTC (#1083).
- `PEcAn.DB::insert_table` now uses `DBI::dbAppendTable` internally instead of manually constructed SQL (#2552).
- Rebuilt documentation using Roxygen 7. Readers get nicer formatting of usage sections, writers get more flexible behavior when inheriting parameters and less hassle when maintaining namespaces (#2524).
- Renamed functions that looked like S3 methods but were not:
    * PEcAn.priors: `plot.posterior.density`->`plot_posterior.density`, `plot.prior.density`->`plot_prior.density`, `plot.trait`->`plot_trait` (#2439).
    * PEcAn.visualization: `plot.netcdf`->`plot_netcdf` (#2526).
    * PEcAn.assim.sequential: `Remote.Sync.launcher` -> `Remote_Sync_launcher` (#2652)
- Stricter package checking: `make check` and CI builds will now fail if `R CMD check` returns any ERRORs or any "newly-added" WARNINGs or NOTEs. "Newly-added" is determined by strict string comparison against a check result saved 2019-09-03; messages that exist in the reference result do not break the build but will be fixed as time allows in future refactorings (#2404).
- No longer writing an arbitrary num for each PFT, this was breaking ED runs potentially.
- The pecan/data container has no longer hardcoded path for postgres
- PEcAn.JULES: Removed dependency on `ncdf4.helpers` package, which has been removed from CRAN (#2511).
- data.remote: Arguments to the function `call_MODIS()` have been changed (issue #2519).
- Changed precipitaion downscale in `PEcAn.data.atmosphere::download.NOAA_GEFS_downscale`. Precipitation was being downscaled via a spline which was causing fake rain events. Instead the 6 hr precipitation flux values from GEFS are preserved with 0's filling in the hours between.
- Changed `dbfile.input.insert` to work with inputs (i.e soils) that don't have start and end dates associated with them
- Default behavior for `stop_on_error` is now `TRUE` for non-ensemble runs; i.e., workflows that run only one model simulation (or omit the `ensemble` XML group altogether) will fail if the model run fails. For ensemble runs, the old behavior is preserved; i.e., workflows will continue even if one of the model runs failed. This behavior can also be manually controlled by setting the new `run -> stop_on_error` XML tag to `TRUE` or `FALSE`.
- Several functions have been moved out of `PEcAn.utils` into other packages (#2830, #2857):
  * `ensemble.filename`, `get.results`, `runModule.get.results`, `read.sa.output`, `sensitivity.filename`,
    and `write.sa.configs` have been moved to `PEcAn.uncertainty`.
  * `create.base.plot`, `dhist`, `plot_data` and `theme_border` have been moved to `PEcAn.visualizaton`.

### Added

- BioCro can export Aboveground Biomass (#2790)
- Functionality for generating the same ensemble parameter sets with randtoolbox functions.
- Functionality for joint sampling from the posteriors using randtoolbox functions.
- BASGRA-SDA couplers.
- Now creates docker images during a PR, when merged it will push them to docker hub and github packages
- New functionality to the PEcAn API to GET information about PFTs, formats & sites, submit workflows in XML or JSON formats & download relevant inputs/outputs/files related to runs & workflows (#2674 #2665 #2662 #2655)
- Functions to send/receive messages to/from rabbitmq.
- Documentation in [DEV-INTRO.md](DEV-INTRO.md) on development in a docker environment (#2553)
- PEcAn API that can be used to talk to PEcAn servers. Endpoints to GET the details about the server that user is talking to, PEcAn models, workflows & runs. Authetication enabled. (#2631)
- New versioned ED2IN template: ED2IN.2.2.0 (#2143) (replaces ED2IN.git)
- model_info.json and Dockerfile to template (#2567)
- Dockerize BASGRA_N model.
- Basic coupling for models BASGRA_N and STICS.
- PEcAn.priors now exports functions `priorfig` and `plot_densities` (#2439).
- Models monitoring container for Docker now shows a webpage with models it has seen
- Added small container to check if certain services are up, used as initi container for kubernetes
- Documentation how to run ED using singularity
- PEcAn.DB gains new function `get_postgres_envvars`, which tries to look up connection parameters from Postgres environment variables (if they are set) and return them as a list ready to be passed to `db.open`. It should be especially useful when writing tests that need to run on systems with many different database configurations (#2541).
- New shiny application to show database synchronization status (shiny/dbsync)
- Ability to run with [MERRA-2 meteorology](https://gmao.gsfc.nasa.gov/reanalysis/MERRA-2/) (reanalysis product based on GEOS-5 model)
- Ability to run with ICOS Ecosystem products

### Removed

- Removed travis integration
- Removed the sugarcane and db folders from web, this removes the simple DB editor in the web folder. (#2532)
- Removed ED2IN.git (#2599) 'definitely going to break things for people' - but they can still use PEcAn <=1.7.1
- Database maintenance scripts `vacuum.bety.sh` and `reindex.bety.sh` have been moved to the [BeTY database repository](https://github.com/PecanProject/bety) (#2563).
- Scripts `dump.pgsql.sh` and `dump.mysql.sh` have been deleted. See the ["BeTY database administration"](https://pecanproject.github.io/pecan-documentation/develop/database.html) chapter of the PEcAn documentation for current recommendations (#2563).
- Old dependency management scripts `check.dependencies.sh`, `update.dependencies.sh`, and `install_deps.R` have been deleted. Use `generate_dependencies.R` and the automatic dependency handling built into `make install` instead (#2563).
- Deprecated copies of functions previously moved to other packages have been removed from `PEcAn.utils` (#2830):
  * `do_conversions` and `runModule.run.write.configs`, `run.write.configs`. These are now in `PEcAn.workflow`
  * `get.ensemble.samples`, `read.ensemble.output`, `write.ensemble.configs`. These are now in `PEcAn.uncertainty`
  * `logger.debug`, `logger.error`, `logger.getLevel`, `logger.info`, `logger.setLevel`,
    `logger.setOutputFile`, `logger.setQuitOnSevere`, `logger.setWidth`, `logger.severe`, `logger.warn`.
    These are now in `PEcAn.logger`

## [1.7.1] - 2018-09-12

### Fixed
- Replace deprecated `rlang::UQ` syntax with the recommended `!!`
- Explicitly use `PEcAn.uncertainty::read.ensemble.output` in `PEcAn.utils::get.results`. Otherwise, it would sometimes use the deprecated `PEcAn.utils::read.ensemble.output` version.
- `PEcAn.ED2::met2model.ED2` now skips processing of years for which all output files are already present (unless `overwrite = TRUE`). This prevents a lot of unnecessary work when extending an existing ED met record.
- Fixed issue that prevented modellauncher from working properly #2262
- Use explicit namespacing (`package::function`) throughout `PEcAn.meta.analysis`. Otherwise, many of these functions would fail when trying to run a meta-analysis outside of the PEcAn workflow (i.e. without having loaded the packages first) (#2351).
- Standardize how `PEcAn.DB` tests create database connections, and make sure tests work with both the newer `Postgres` and older `PostgreSQL` drivers (#2351).
- Meta-analysis = "AUTO" now correctly skips the meta analysis if the PFT definition has not changed (#1217).
- Replace deprecated `rlang::UQ` syntax with the recommended `!!`
- Explicitly use `PEcAn.uncertainty::read.ensemble.output` in `PEcAn.utils::get.results`. Otherwise, it would sometimes use the deprecated `PEcAn.utils::read.ensemble.output` version.
- History page would not pass the hostname parameter when showing a running workflow, this would result in the running page showing an error.

### Changed
- Updated modules/rtm PROSPECT docs
- Updated models/sipnet/R/model2netcdf.SIPNET.R to address issues in PR #2254
- Improved testing (#2281). Automatic Travis CI builds of PEcAn on are now run using three versions of R in parallel. This should mean fewer issues with new releases and better backwards compatibility, but note that we still only guarantee full compatibility with the current release version of R. The tested versions are:
  - `release`, the current public release of R (currently R 3.5). Build failures in this version are fixed before merging the change that caused them. When we say PEcAn is fully tested and working, this is the build we mean.
  - `devel`, the newest available development build of R. We will fix issues with this version before the next major R release.
  - `oldrel`, the previous major release of R (currently R 3.4). We will fix issues with this version as time allows, but we do not guarantee that it will stay compatible.
- Reverting back from PR (#2137) to fix issues with MAAT wrappers.
- Moved docker files for models into model specific folder, for example Dockerfile for sipnet now is in models/sipnet/Dockerfile.
- `PEcAn.utils`:
  - Remove, or make "Suggests", a bunch of relatively underutilized R package dependencies.
- Add template for documentation issues and add button to edit book.
- Conditionally skip unit tests for downloading raw met data or querying the database when the required remote connection is not available.
- Reorganization of docker folder
  - All dockerfiles now live in their own folder
  - `scripts/generate_dependencies.R` is now used to generate dependencies for make and docker
- In `PEcAn.DB::get.trait.data`, if `trait.names` is `NULL` or missing, use the traits for which at least one prior is available among the input list of PFTs. (Previously, we were getting this from the `PEcAn.utils::trait.dictionary`, which we are trying to deprecate #1747). (#2351)
- Cleanup and improve logging and code readability in parts of `PEcAn.DB` related to getting trait data, including replacing many manual database queries with `dplyr` calls.
- Reorganization of PEcAn documentation in accordance with isue #2253.
- SIPNET now is installed from the source code managed in git

### Added
- Meta analysis functionality to not use greenhouse data.
- Dockerize the BioCro model.
- Added PRO4SAIL-D model, using existing 4SAIL src and coupling with PROSPECT-D Fortran code
- Models will not advertise themselvs, so no need to register them a-priori with the database #2158
- Added simple Docker container to show all containers that are available (http://localhost:8000/monitor/). This will also take care of registering the models with the BETY database.
- Added unit tests for `met2model.<MODEL>` functions for most models.
- Added MAESPA model to docker build
- PEcAn has more robust support for `RPostgres::Postgres` backend. The backend is officially supported by `db.query`, and basic workflows run top-to-bottom with the `Postgres` backend. However, `RPostgreSQL` is still the default until we do more robust testing of all modules.
- `PEcAn.DB::db.query` now optionally supports prepared statements (#395).
- New function `PEcAn.DB::query_priors` that expands the functionality of `query.priors` by (1) accepting PFTs by name or ID and (2) allowing the user to request all possible combinations of the input PFTs and traits (i.e. `expand.grid(pfts, traits)`) or just the pairwise combinations (i.e. `pft[1]-trait[1], pft[2]-trait[2]`). This function also comes with more robust error handling and a set of unit tests (#2351).
- New function `PEcAn.DB::query_pfts` for finding PFT IDs and types from the PFT name and (optionally) model type (#2351).
- Run Travis integration tests with both Postgres and PostgreSQL drivers (#2351).
- New function `PEcAn.utils::load_local` reads `Rdata` files into a named list (instead of into the current environment).

### Removed
- Removed unused function `PEcAn.visualization::points2county`, thus removing many indirect dependencies by no longer importing the `earth` package.
- Removed package `PEcAn.data.mining` from the Make build. It can still be installed directly from R if desired, but is skipped by default because it is in early development, does not yet export any functions, and creates a dependency on the (large, often annoying to install) ImageMagick library.
- Fully deprecate support for `MySQL` database driver. Now, only `PostgreSQL` (and, experimentally, `RPostgres`) are supported. With this, remove `RMySQL` dependency in several places.

## [1.7.0] - 2018-12-09

### Fixes
- Fixed minor bug in query.trait.data related to stem respiration covariates (https://github.com/PecanProject/pecan/issues/2269)
- Removed google maps and replaced with leaflet #2105
- Added ability to add a new site from web interface
- Small updated to models/ed/R/model2netcdf.ED2.R to fix issue realted to writing the time_bounds time attribute. Needed to add a check for which file types exitst (e.g. -E-, -T-, etc) and only write the appropriate attribute(s).
- Fixed error in `read_web_config` which would filter out all variables.
- Docker:
  - Make sure web interface posts RabbitMQ messages even after editing files (fixes #2151)
  - Can specify name of docker cluster using PECAN_FQDN and PECAN_NAME (fixes #2128)
  - Fixed issue where setting username/password for rabbitmq would break web submit (fixes #2185)
  - data image only registers sipnet and ed, has all data pre-downloaded
- ED2:
  - Fix processing of `ed2in_tags` from XML. Now numbers (e.g. `<TRAIT_PLASTICITY_SCHEME>0</TRAIT_PLASTICITY_SCHEME>`) and numeric vectors (e.g. `<INCLUDE_THESE_PFT>9,10,11,12</INCLUDE_THESE_PFT>`) are correctly written to ED2IN _without_ quotes.

### Added
- NEW FEATURE: PEcAn R API (PR #2192). Features include:
    - Modified `docker/receiver.py` to accept a `pecan_json` object containing a JSON version of the PEcAn settings. Can now Use RabbitMQ HTTP API (called from R with `httr`) to send a settings list (function `submit_workflow`)
    - Helper functions to make it easier to build the settings object, and to register a new workflow.
    - Helper functions for tracking workflow status
    - Helper functions for accessing workflow output files through THREDDS. All files are accessible through `fileServer` (basically, direct download), and NetCDF files are also readable through OpenDAP.
        - THREDDS catalog filter has been removed, so that _all_ workflow outputs are available to THREDDS.
        - Added another `datasetScan` to the THREDDS catalog to search for `dbfiles`. Now, model inputs (e.g. meteorology files) are accessible via THREDDS as well.
- Lots of new documentation for running PEcAn using Docker
- Added Docker container with documentation #2160
- Download method (`method`) argument for `data.atmosphere::download.CRUNCEP`, which defaults to `opendap` (as it was), but can be switched to the slower but more robust NetCDF subset (`ncss`).
- In `download.CRUNCEP`, check target coordinate against the land-sea mask. If sea, pick the nearest land pixel within 1 degree of target. This facilitates doing runs at coastal sites that may get masked out.
- Added a prototype of the THREDDS data server (TDS) to the PEcAn Docker stack.
- Added portainer to the PEcAn Docker stack to easily look at running containers.
- Added ability to specify short name for a host (hostlist->displayname)
- Added `PEcAn.logger::print2string` function -- capture the output
- Cleanup and enhancements to `PEcAn.utils::read.output`:
  - Pass `variables = NULL` to try to read _all_ variables from file
  - New argument `ncfiles` for passing file names explicitly (useful for remote file access where `list.files` doesn't work; e.g. THREDDS)
  - Variable summary stats are only calculated if new argument `print_summary` is `TRUE` (default). Summary is rendered nicely as a variable x statistic matrix.
  - New argument `verbose` (default = `FALSE`) to print out (`logger.debug`) at every variable and year
  - Minor code cleanup for style (spacing, long lines, etc.) and logic (replace several `else` statements with early returns)
- ED2:
  - Add ability to pass arbitrary arguments to the ED binary through the `pecan.xml` (#2183; fixes #2146).
  - Add new `model` tag `<all_pfts>`. If "false" (default), set ED2IN's `INCLUDE_THESE_PFT` to only PFTs explicitly configured through PEcAn. If "true", use all 17 of ED2's PFTs.
  - Add new `model` tag `<barebones_ed2in>`. If "true", only write ED2IN tags, and do not include comment annotations. If "false" (default), try to transfer comments from ED2IN template to target ED2IN. Because of comments are written by matching line numbers, leaving this as "false" can lead to unexpected results whenever `<ed2in_tags>` contains tags missing from the `ED2IN` template.
  - Add some additional documentation for ED2 `pecan.xml` tags.

### Removed

### Changed
- Updated MAAT model model2netcdf.MAAT.R to reflect general changes to the netCDF time variable in PEcAn standard output. Added time_bounds attribute and variable.  Updated inst/ scripts for created MAAT drivers from NGEE-Tropics met sources (WIP)
- `PEcAn.utils::do_conversions` has been moved to `PEcAn.workflow::do_conversions`.
  `PEcAn.utils::do_conversions` still works for now with a warning, but is deprecated and will be removed in the future.
- Docker:
  - Change base image for R code from `r-base` to `rocker/tidyverse:3.5.1`. This (1) saves build time (because many R packages and system dependencies are pre-installed), and (2) enhances reproducibility (because of the strict versioning rules of the `rocker` packages)
  - Re-factor web interface RabbitMQ create connections and post messages into their own PHP functions.

## [1.6.0] - 2018-09-01

### Fixes
- Updated model2netcdf.SIPNET() to address issue #2094. Revised netCDF time to be from 0-364./365. (if leap) so time would be properly parsed by R and python (cf tools)
- Fixed output time variable in models/ed/R/model2netcdf.ED2.R to provide correct fractional DOY
- Running tests for PEcAn.settings package no longer leaves empty temp directories in test folder (#2075)
- Fixed issue #2064 which sends one met path to write.sa.config.
- `PEcAn.data.land::soil_params` now accepts any 2 out of 3 texture components as documented, and correctly converts percentages to proportion (#2043).
- Added missing ncdf4 library calls in model2netcdf.JULES

### Added
- Added download.LandTrendr.AGB and extract.LandTrendr.AGB functions in modules/data.remote
- Added new time_bounds variable in SIPNET output netCDF files to define the exact start time and end time for each model timestep.
- Updated models/ed/R/model2netcdf.ED2.R to include new time_bounds variable
- Added a first vignette to models/maat with the plan to add more examples
- Added scaling to documentation

### Removed
- Removed unused PEcAn.utils::counter(), which existed to increment a global variable that is also unused.

### Changed
- Updated models/fates/R/model2netcdf.FATES.R to increase supported model outputs. Added longname to nc file variables
- Updated models/dalec/R/model2netcdf.DALEC.R to add time_bounds variable
- Updated models/maat/R/write.config.MAAT.R to improve flow, remove bugs, and to work with the release version of the MAAT model.
- Minor update to modules/data.atmosphere/R/met2CF.csv.R to include recursive=TRUE for outfolder.  Seemed to work better
- Updated models/maat/R/met2model.MAAT.R to include additional output variables, fix a bug, and conduct overall cleanup. Updated docs
- Updated models/maat/R/model2netcdf.MAAT.R to work with the release version of the MAAT model. Other small MAAT wrapper code cleanup
- Small change to modules/data.atmosphere/R/download.NARR_site.R to set parallel=TRUE to match documentation and sub-function calls


## [1.6.0] - Not yet

### Fixes
- Fixed issue #1939 which corrects output time vector for FATES output
- Update to read.output to look for and read only PEcAn formatted .nc output based on the pecan standard filename format of YYYY.nc.  Solves issues with models such as FATES and dvm-dos-tem where the original model output is also in .nc file format and was not ignored by read.output, causing errors with output parsing and plotting with Shiny. Removed deprecated function convert.outputs
- PEcAn.data.atmosphere:
    - download.Geostreams is pickier about formatting start/end datess, for fewer surprises in result timestamps
    - Fixed swapped lat/lon in met2CF.Geostreams
    - download.GFDL now records reference date in time units field, as required by the CF met standard
    - Reduced download.GFDL network load by not preloading dimension data
    - Fixed spurious `No geonamesUsername set` warning by updating geonames package to development version
- ED:
    - Change all history parameter files to have zero storage respiration
- missing_port_bety    
- dataone_download.R:

    - Added functionality that spoofs our user address to prevent authentication errors with downloading files via wget.
- Could not specify the port for BETY in config.php. Can now use `db_bety_port` to specify port.

    - Added functionality that spoofs our user address to prevent authentication errors with downloading files via wget.

- Data_Ingest_App:
    - use `updateSelectizeInput` to populate `selectizeInput` with choices from BETYdb. This instantly loads the inputfields where other methods take minutes to load.


### Added
- sda.enkf function inside the `PEcAn.assim.sequential` package was replaced with the refactored version, while the original sda function can be found in the same package with the name of sda.enkf.original.
- PEcAn.undertainty gains one new function (input.ens.gen) and three functions moved from PEcAn.utils (see "Changed" below)
- IC workflow now has functionality to generate ensembles.
- You can now generate ensembles for parameters and met separatly and using different methods.
- Soil process is now capable of reading in soil data from gSSURGO databse.
- In modules/rtm new function foursail()  to interface with the 4SAIL Fortran code. To enable the use of 4SAIL with any version of PROSPECT (i.e. 4, 5, 5b, D) and custom soil/background reflectance inputs
- Shiny/Dependency explorer
- Explore the interdependencies between pecan packages/functions.
- From history you can now select an old run and show the curl command to re-execute this run. This only works with runs submitted through web interface right now.
- Experimental support for docker (#1028)

- dataone_download.R:
  - Added progress messages to indicate that the function is working during longer downloads via PEcAn logger.
  - Store path to downloaded data as newdir_D1 so that the download app can call this path.

- shiny/Data-Ingest
  - Download data from DataONE to a temporary directory, display the contents of that directory, and then move files from the temporary directory to dbfiles
  - Upload files from local machines (via drag and drop on some browsers), display files, and then move these files to a directory in dbfiles.
  - Spinner displays when class "shiny-busy" is invoked during the dataONE download process. In this way, users can be sure that the app is live and is processing their request.
  - Users can now input the name of the destination directory that they wish to create within dbfiles.
  - Updated Travis.yml to include librdf0-dev so that it can download redland, datapack, and dataone.
  - Added Data-Ingest UI (inputs, dbfiles, and formats record UI and some basic server side functionality are online)
  - Modularized input record, format record, and dbfiles record into shiny modules. This allows the app to be greatly simplified to two, single-page workflows. These functions can also be used "plug-and-play" style elsewhere in PEcAn shiny apps to load in data.
  - Replaced modularized input, format and dbfiles records with static "Ingest Workflow" page. On this page, the user can select either importing from dataONE or Uploading from local files. If creating a new format is necessary, the user can click "Create New Format" and a dropdown menu will walk them through this process.
  - Selected files now autofill name value in input record workflow
  - Store inputs and formats in the global environment
  - "Test BETY" button allows users create a record in BETY with `dbfile.input.insert`
  - Added `input.format.vars` to query the BETYdb
  - New File: `helper.R`
  - New Function: `auto.name.directory` This function uses the format_name and the site_id for a given input to create a directory name in the style of other dbfiles names.
  - `Next Step` buttons progress workflow programmatically
  - New formats-variables UI allows user to create a table of formats-variable records before completing the ingest process
  - Two separate complete Ingest buttons are rendered at the end of the workflow to trigger actions specific to local upload or dataONE download workflows. These buttons are rendered programmatically depending on the state of the selectInputMethod radio button.
  - Converted time inputs to properly merge startDate and startTime with EndDate and EndTime so they can be inserted into the start_date and end_date columns in BETYdb.
  - Error handling introduced using `shinytoastr` package
  - DESCRIPTION: `Depends`: PEcAn.visualization, shinytoastr, shinyWidgets, shinyjs

- pecan/base/db
  - New File: `input.format.vars.R`. This function registers the format and the (optional) formats_variables record using `db_merge_into`.

- `data.atmosphere`
	- `check_met_input_file` -- Check that target met file conforms to PEcAn meteorology data standard.
	- `get_cf_variables_table` -- Retrieve CF variables table as a `data.frame`


- docker:
  - Added updated docker container builds
    - Use docker.sh to create docker images
    - Use release.sh to push released images to push to docker registry (hub.docker.com by default)
  - Create pecan/depends docker image that holds all PEcAn dependencies
    - Needs to build seperatly, not part of the docker.sh build process to speed things up
    - Build using `(cd docker ; docker build -t pecan/depends:latest -f Dockerfile.depends .)`
  - docker-compose.yml file to bring up full PEcAn stack using docker
    - First time to start requires to install BETY database (see documentation)
  - SIPNET docker image which works with PEcAn docker stack
  - Data container that will download and install demo data in /data folder


### Removed
  - pecan.worldmap function no longer used, dropped from visualization package
  - shiny/Data-Ingest/DESCRIPTION no longer `DEPENDS` on `shinyFiles` or `shinycssloaders`

### Changed
- PEcAn.utils functions run.write.configs and runModule.run.write.configs have been moved to PEcAn.workflow. The versions in PEcAn.utils are deprecated and will be removed in a future release.
- Fixed Git instructions and remote execution instructions.
- Five functions from PEcAn.utils functions have been moved to other packages. The versions in PEcAn.utils are deprecated, will not be updated with any new features, and will be removed in a future release.
  - run.write.configs and runModule.run.write.configs have been moved to PEcAn.workflow
  - read.ensemble.output, get.ensemble.samples and write.ensemble.configs have been moved to PEcAn.uncertainty
- Change the way packages are checked for and called in SHINY apps. DESCRIPTION files in SHINY apps are not the place to declare pacakge dpendencies.    

## [1.5.3] - 2018-05-15

### Fixes
- read.output now accepts date-times for start.year and end.year argument (#1887)
- read.output no longer assumes timestamps are in days since the beginning of the year
- Fixed xss issue in setup folder, now require users to login before accessing the setup folder scripts.
- Fixed issue where in website not all sites are shown #1884
- Fixed status page, should now be run from cronjob, creates static page
- Fixed bug that overwrote remote  met file paths with local file paths
- PEcAnRTM:
    - Remove non-portable extensions from `src/Makevars`. This should make the package Windows-compatible.
- Fixed BrownDog shiny issues of removing site without geometry; fixing sites.length==0; removing old map markers when change input$type; fixing agreement bug when change input$type

### Added
- Functionality to read pft-specific outputs and to run sensitivity analysis on pft-specific outputs.
- Ability to allow for insecure sync using -k flag
- Added information on how to join slack
- PEcAn.BIOCRO now supports BioCro version 1.0. BioCro 0.9x models should still work as before, but note parameter and weather format changes in the `Changed` section below.  
- Added new model package (PEcAn.dvmdostem) and initial wrappers for integration of the DVM-DOS-TEM model and tested.
- PEcAn now supports PFTs whose members are cultivars rather than species, and will automatically restrict the meta-analysis to matching records, e.g. runs with a PFT containing only Panicum virgatum 'Cave-In-Rock' will not use observations from Panicum virgatum 'Alamo', but a PFT containing the whole species will use observations from both. However, there is not yet any BETYdb interface to *create* cultivar-PFTs other than manual SQL.
- New base package `PEcAn.workflow`, for functions used to perform the each major step of the analysis. These were previously scattered in other base packages.
- Added PR review time estimate to PR template
- New set of `PEcAn.logger` functions similar to `stopifnot` to facilitate assertive programming: `severeifnot`, `errorifnot`, `warnifnot`, `infoifnot`, `debugifnot`
- PEcAnRTM:
    - Exposed PROSPECT absorption coefficients and `gpm()` function ("generalized plate model"), facilitating experimentation with different absorption coefficients
    - Added `spectra` S3 class and methods for subsetting (e.g. `myspec[[400:700]]`), plotting (`plot()` and `matplot()`), and combining spectra by wavelength.
    - Added `resample` functions for quickly resampling spectra (and, more generally, vectors and functions) to different dimensions.
    - `EDR` API has been revised. Setup has been refactored from EDR via new `setup_edr` function, which relies on the ED utilities (see `PEcAn.ED2` below), and the `EDR` function now focuses only on execution. Also, added new `params2edr` function to make it easy to convert complex EDR parameters list to flat parameter vector required by `invert_bt` (or other optimization functions).
- PEcAn.ED2:
    - New set of utilities for working with ED meteorology and vegetation inputs, and the ED2IN file. Existing PEcAn code has been revised to use these utilities.
- PEcAn.data.atmosphere:
    - New utilities for efficiently downloading NARR time series using THREDDS/OpenDAP

### Removed
- Removed deprecated copies of PEcAn.utils::SafeList, PEcAn.utils::listToXml (both moved to PEcAn.settings in v 1.5.2), and PEcAn.utils::fqdn (moved to PEcAn.remote in 1.5.2). This fixes the masses of deprecation warnings in otherwise normal run logs (#1719).

### Changed
- Updated wrappers for FATES model to work with recent CLM5 release. Updated write.config, job.template, and other associated files to work with CLM5 inputs and met drivers
- Updated model2netcdf.MAAT to use ncdf4::ncvar_def to define netCDF variables
- Fixed an remote code execution discovered by NCSA security team.
- Column name changes for newly generated biocromet csvs: `SolarR` is now `solar` and `WS` is now `windspeed`. Previously generated met files with the old names will still work for BioCro 0.9 runs, but will need to be renamed before using them with BioCro 1.0.
- write.configs.BIOCRO now requires a model version specification so that it can format parameters to match your version of BioCro. Set it in your Bety model record or in the model$revision field of your pecan.xml.
- When using BioCro 1.0 and no parameter file is given, PEcAn will make an attempt to find default parameters for your genus in the datasets provided by the BioCro package. Note that the default parameter files provided in `models/biocro/inst/extdata/defaults` will *not* work when using BioCro 1.0.
- Added documentation how to submit a run from the command line
- Updated models/maat to provide support for latest model code updates
- PEcAn.DB function `rename.jags.columns` renamed to `rename_jags_columns` to avoid conflict with S3 method naming conventions
- Replaced `rhdf5` library with `hdf5r`, a more modern alternative that is available on CRAN.
- PEcAn.DB function `runModule.get.trait.data` has been moved to the new PEcAn.workflow package to avoid a circular package dependency between PEcAn.DB and PEcAn.settings.
- Major documentation refactoring. The documentation names are now directly tied to the order in which they are rendered, and all `Rmd` files in all subdirectories of the documentation source are rendered by default. The overall structure of the documentation has been revised for clarity and cohesiveness.
- Edited met2model.ED2 to not enforce leap years.
- Integrate demo 1 into basic user guide

## [1.5.2] - 2017-12-07

### Fixes
- Updated models/ed/data/pftmapping.csv to include two new BETYdb PFTs
- Simple fix to models/ed/R/write.configs.ed.R to properly align pss and css file prefix
- Fixed issue #1752 by updating the site.lst() function to include `site.id=site$id` instead of site.id=site, as site is an object not just the id
- Update to PEcAn.ED2::met2model.ED2 to fix issue with rhdf5::h5write. Bug fix to #1742
- Fixed write.config.xml.ED2 parsing of data/history* files
- `PEcAn.utils` now lazy-loads data for faster execution of functions that consult lookup tables, especially `to_ncvar`.
- Fixed incorrect `PEcAn.BIOCRO` daily and yearly results: Was calculating every row from whole simulation instead of that day (#1738)

### Added
- New Dockerfile to create PEcAn specific container for SIPNET.

### Removed
- Removed `PEcAn.utils::model2netcdf`, which has been deprecated since PEcAn 1.3.7. Use `model2netcdf.<YOURMODEL>` in the appropriate model package instead.

### Changed
- Major namespace cleanup in the `PEcAn.utils` package. It now loads more quietly and is much less likely to mask functions in a package you loaded earlier.
- Moved many functions from `PEcAn.utils` into other PEcAn packages. The `PEcAn.utils` versions still work with a deprecation warning, but will be removed in next release.
	- `listToXml` and `SafeList` moved to `PEcAn.settings`
	- `fqdn` moved to `PEcAn.remote`
- PEcAnRTM: Removed effective sample size normalization from likelihood calculation. It was giving weird results.

## [1.5.1] - 2017-10-05

### Fixes
- Fixed hyperparameter draws in PDA
- Show workflowid in the URL when run is finshed and user clicks results (#1659)
- `PEcAn.BIOCRO` now uses PEcAn-standard variable names. As a result, two output variables have been renamed but keep their existing units and definitions:
	- `StemBiom` renamed to `AbvGrndWood`
	- `RootBiom` renamed to `root_carbon_content`
- Improved make install logic (#1558)
- Fixed remote code execution #1545
- Added check for NA end/start year in read.output
- Fixed jagify bug for raw field data
- Fixed bug (order of dims in nc_create) introduced in model2netcdf.DALEC by standard_vars changes
- Cleaned up NAMESPACE and source code of `PEcAn.DB` (#1520)
- Debugged python script in call_MODIS in data.remote to allow MODIS downloads
- Fixed FATES build script to work on ubuntu
 SIPNET output netcdf now includes LAI; some variable names changed to match standard
- Cleanup of leap year logic, using new `PEcAn.utils::days_in_year(year)` function (#801).
- Replace many hard-coded unit conversions with `udunits2::ud.convert` for consistency, readability, and clarity
- Refactored extract_soil_nc to create soil2netcdf, which will write soil data out in PEcAn standard.
- Added a new retry.func() to base/utils to provide ability to re-try a function X times before stopping.  Currently using this function in the download.CRUNCEP() function to handle slow responses from THREDDS.
- Reformatted call_MODIS netcdf output to reflect the orientation of the MODIS grid
- Remote execution is more robust to errors in the submission process, not just the actual model execution
- PRELES model run script bug fix

### Added
- Functionality to pass hyperparameters via settings
- Created new (and very rudimentary) web interface for downloading data from the dataone federation into the PEcAn database. More updates to come.
- Expanded initial conditions workflow for pool-based models, including PEcAn.data.land::prepare_pools to calculate pools from IC file (to be coupled with write.configs)
- New `PEcAn.utils::days_in_year(year)` function that should make it easier to work with leap years.
- New `PEcAn.data.atmosphere::solar_angle` function that replaces math that occurs in some models.
- New `PEcAn.benchmarking::align_pft` fucntion that aligns data assosiated with two different plant functional types
- #1594 shiny/workflowPlot Adding interactiveness using ggploltly
- #1594 shiny/workflowPlot Load outputs from multiple runs of the model
- #1594 shiny/workflowPlot Ways to toggle geometries (e.g. geom_point vs. geom_line).
- #1594 shiny/workflowPlot Smoothing using geom_smooth (Slider for specifying moving window width)
- #1594 shiny/workflowPlot Comparing model output vs loaded data according to [tutorial](https://github.com/PecanProject/pecan/blob/develop/documentation/tutorials/AnalyzeOutput/modelVSdata.Rmd)
- Allow SIPNET and DALEC met files and model2netcdf to start or end mid year
- A Pre-release database clean up script that deletes unused/unassosiated entries from the database

### Changed
- Clean up directory structure:
    * Move `base` packages (`utils`, `settings`, `db`, `visualizaton`) to a `base` directory, for consistency with `modules` and `models`
    * Move `logger.*` functions out of the `PEcAn.utils` package and into the `PEcAn.logger` package
    * Move `remote` functions out of the `PEcAn.utils` package and into their own `PEcAn.remote` package.
- #1594 shiny/workflowPlot Refactoring of code. `get_workflow_ids` in db/R/query.dplyr.R changed with `ensemble = FALSE`. Also allowing to load all workflow IDs. `load_data_single_run` and `var_names_all` also moved from shiny/workflowPlot/server.R to query.dplyr.R
- `PEcAn.remote::start.model.runs` has been significantly refactored to be less redundant and more robust
- `betyConnect` function in `query.dplyr.R` is now refactored into `read_web_config` so that the the Data-Ingest app can leverage `read_web_config` and provide it with a machine specific filepath for `.../dbfiles`
- Rpreles and Maeswrap package moved to suggest checked for within package function.


## [1.5.0] - 2017-07-13
### Added
- Added cron job and script for the sync of the database.
- Added PEcAn.utils::download.file() to allow for use of alternative FTP programs
- Updated downloadAmeriflux and downloadNARR to make use of PEcAn.utils::download.file()
- Added -w flag to load.bety.sh script to specify the URL to fetch the data from
- Add new table sites_cultivars to betydb sync scripts (dump and load)
- Added docker container scrips (.yml) to create docker container for PEcAn
- Added the configuration edit page to allow easy modification of config via web interface
- Thredds server documentation and catlog generating script
- Added new standard variables table (standard_vars.csv) and to_ncvar and to_ncdim functions in PEcAn.utils
- Added initial conditions file io functions for pool-based models in data.land

### Changed
- upscale_met now accepts ~any valid CF file (not just full years), retains correct time units, and respects the previously ignored `overwrite` parameter
- Better date handling in BioCro functions

## [1.4.10.1] - 2017-04-18

### Changed
- Bugfix in Fluxnet2015
- Update Git workflow in Documentation
- download.CRUNCEP now uses CF-compliant time units (days since start of year instead of "secs")
- Bugfixes in met.process


## [1.4.10] - 2017-03-27
Documentation

### Added
- Source Rmarkdown and deploy scripts for PEcAn documentation
- Autocorrelation correction in PDA and scaling factor in emulator

### Changed
- now dumping/loading experiments, cultivars_pfts, current_posteriors, experiments_sites experiments_treatments, trait_covariate_associations [BETY #403](https://github.com/PecanProject/bety/issues/403) [BETY #491](https://github.com/PecanProject/bety/issues/491)

### Removed
- Ameriflux is no longer selectable from the web gui [#1291](https://github.com/PecanProject/pecan/issues/1291)

## [1.4.9] - 2016-12-10
Benchmarking, code cleanup

### Added
- benchmarking code

### Changed
- no more build.sh, using Makefile
- Lots of code cleanup thanks to @bpbond

## [1.4.8] - 2016-08-11
Camp PEON: Assimilation, multi-site, soil params, Maespa, LPJ-GUESS, improvements to web & tutorials

## [1.4.7] - 2016-07-13
CMIP5, Shiny, FLUXNET2015, Global Sensitivity<|MERGE_RESOLUTION|>--- conflicted
+++ resolved
@@ -47,12 +47,9 @@
   Note that both `units` and `udunits2` interface with the same underlying
   compiled code, so the `udunits2` *system library* is still required.
   (#2989; @nanu1605)
-<<<<<<< HEAD
 - Occasionally some run directories were not getting copied over to remote hosts.  This should be fixed now (#3025)
-=======
 - Fixed a bug with ED2 where ED2IN tags supplied in `settings` that were not in the ED2IN template file were not getting added to ED2IN config files (#3034)
 - Fixed a bug where warnings were printed for file paths on remote servers even when they did exist (#3020)
->>>>>>> 6e18db30
 
 ### Changed
 

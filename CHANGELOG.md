# Change Log
All notable changes are kept in this file. All changes made should be added to the section called
`Unreleased`. Once a new release is made this file will be updated to create a new `Unreleased`
section for the next release.

For more information about this file see also [Keep a Changelog](http://keepachangelog.com/) .

<<<<<<< HEAD
## [1.5.1] - 2017-10-05
=======
## [Unreleased]

### Fixes
- `PEcAn.utils` now lazy-loads data for faster execution of functions that consult lookup tables, especially `to_ncvar`.

### Added

### Removed
- Removed `PEcAn.utils::model2netcdf`, which has been deprecated since PEcAn 1.3.7. Use `model2netcdf.<YOURMODEL>` in the appropriate model package instead.

### Changed
- Major namespace cleanup in the `PEcAn.utils` package. It now loads more quietly and is much less likely to mask functions in a package you loaded earlier.
- Moved many functions from `PEcAn.utils` into other PEcAn packages. The `PEcAn.utils` versions still work with a deprecation warning, but will be removed in a future release.
	- `listToXml` and `SafeList` moved to `PEcAn.settings`
	- `fqdn` moved to `PEcAn.remote`

## [1.5.1] - 2017-09-??
>>>>>>> fcae5ce4

### Fixes
- Fixed hyperparameter draws in PDA
- Show workflowid in the URL when run is finshed and user clicks results (#1659)
- `PEcAn.BIOCRO` now uses PEcAn-standard variable names. As a result, two output variables have been renamed but keep their existing units and definitions:
	- `StemBiom` renamed to `AbvGrndWood`
	- `RootBiom` renamed to `root_carbon_content`
- Improved make install logic (#1558)
- Fixed remote code execution #1545
- Added check for NA end/start year in read.output
- Fixed jagify bug for raw field data
- Fixed bug (order of dims in nc_create) introduced in model2netcdf.DALEC by standard_vars changes
- Cleaned up NAMESPACE and source code of `PEcAn.DB` (#1520)
- Debugged python script in call_MODIS in data.remote to allow MODIS downloads
- Fixed FATES build script to work on ubuntu
 SIPNET output netcdf now includes LAI; some variable names changed to match standard
- Cleanup of leap year logic, using new `PEcAn.utils::days_in_year(year)` function (#801).
- Replace many hard-coded unit conversions with `udunits2::ud.convert` for consistency, readability, and clarity
- Refactored extract_soil_nc to create soil2netcdf, which will write soil data out in PEcAn standard.
- Added a new retry.func() to base/utils to provide ability to re-try a function X times before stopping.  Currently using this function in the download.CRUNCEP() function to handle slow responses from THREDDS.
- Reformatted call_MODIS netcdf output to reflect the orientation of the MODIS grid
- Remote execution is more robust to errors in the submission process, not just the actual model execution
- PRELES model run script bug fix 

### Added
- Functionality to pass hyperparameters via settings
- Created new (and very rudimentary) web interface for downloading data from the dataone federation into the PEcAn database. More updates to come.
- Expanded initial conditions workflow for pool-based models, including PEcAn.data.land::prepare_pools to calculate pools from IC file (to be coupled with write.configs)
- New `PEcAn.utils::days_in_year(year)` function that should make it easier to work with leap years.
- New `PEcAn.data.atmosphere::solar_angle` function that replaces math that occurs in some models.
- New `PEcAn.benchmarking::align_pft` fucntion that aligns data assosiated with two different plant functional types
- #1594 shiny/workflowPlot Adding interactiveness using ggploltly
- #1594 shiny/workflowPlot Load outputs from multiple runs of the model
- #1594 shiny/workflowPlot Ways to toggle geometries (e.g. geom_point vs. geom_line).
- #1594 shiny/workflowPlot Smoothing using geom_smooth (Slider for specifying moving window width)
- #1594 shiny/workflowPlot Comparing model output vs loaded data according to [tutorial](https://github.com/PecanProject/pecan/blob/develop/documentation/tutorials/AnalyzeOutput/modelVSdata.Rmd) 
- Allow SIPNET and DALEC met files and model2netcdf to start or end mid year
- A Pre-release database clean up script that deletes unused/unassosiated entries from the database

### Changed
- Clean up directory structure:
    * Move `base` packages (`utils`, `settings`, `db`, `visualizaton`) to a `base` directory, for consistency with `modules` and `models`
    * Move `logger.*` functions out of the `PEcAn.utils` package and into the `PEcAn.logger` package
    * Move `remote` functions out of the `PEcAn.utils` package and into their own `PEcAn.remote` package.
- #1594 shiny/workflowPlot Refactoring of code. `get_workflow_ids` in db/R/query.dplyr.R changed with `ensemble = FALSE`. Also allowing to load all workflow IDs. `load_data_single_run` and `var_names_all` also moved from shiny/workflowPlot/server.R to query.dplyr.R
- `PEcAn.remote::start.model.runs` has been significantly refactored to be less redundant and more robust
- `betyConnect` function in `query.dplyr.R` is now refactored into `read_web_config` so that the the Data-Ingest app can leverage `read_web_config` and provide it with a machine specific filepath for `.../dbfiles`
- Rpreles and Maeswrap package moved to suggest checked for within package function.


## [1.5.0] - 2017-07-13
### Added
- Added cron job and script for the sync of the database.
- Added PEcAn.utils::download.file() to allow for use of alternative FTP programs
- Updated downloadAmeriflux and downloadNARR to make use of PEcAn.utils::download.file()
- Added -w flag to load.bety.sh script to specify the URL to fetch the data from
- Add new table sites_cultivars to betydb sync scripts (dump and load)
- Added docker container scrips (.yml) to create docker container for PEcAn
- Added the configuration edit page to allow easy modification of config via web interface
- Thredds server documentation and catlog generating script
- Added new standard variables table (standard_vars.csv) and to_ncvar and to_ncdim functions in PEcAn.utils
- Added initial conditions file io functions for pool-based models in data.land

### Changed
- upscale_met now accepts ~any valid CF file (not just full years), retains correct time units, and respects the previously ignored `overwrite` parameter
- Better date handling in BioCro functions

## [1.4.10.1] - 2017-04-18

### Changed
- Bugfix in Fluxnet2015
- Update Git workflow in Documentation
- download.CRUNCEP now uses CF-compliant time units (days since start of year instead of "secs")
- Bugfixes in met.process


## [1.4.10] - 2017-03-27
Documentation

### Added
- Source Rmarkdown and deploy scripts for PEcAn documentation
- Autocorrelation correction in PDA and scaling factor in emulator

### Changed
- now dumping/loading experiments, cultivars_pfts, current_posteriors, experiments_sites experiments_treatments, trait_covariate_associations [BETY #403](https://github.com/PecanProject/bety/issues/403) [BETY #491](https://github.com/PecanProject/bety/issues/491)

### Removed
- Ameriflux is no longer selectable from the web gui [#1291](https://github.com/PecanProject/pecan/issues/1291)

## [1.4.9] - 2016-12-10
Benchmarking, code cleanup

### Added
- benchmarking code

### Changed
- no more build.sh, using Makefile
- Lots of code cleanup thanks to @bpbond

## [1.4.8] - 2016-08-11
Camp PEON: Assimilation, multi-site, soil params, Maespa, LPJ-GUESS, improvements to web & tutorials

## [1.4.7] - 2016-07-13
CMIP5, Shiny, FLUXNET2015, Global Sensitivity<|MERGE_RESOLUTION|>--- conflicted
+++ resolved
@@ -5,9 +5,7 @@
 
 For more information about this file see also [Keep a Changelog](http://keepachangelog.com/) .
 
-<<<<<<< HEAD
-## [1.5.1] - 2017-10-05
-=======
+
 ## [Unreleased]
 
 ### Fixes
@@ -24,8 +22,7 @@
 	- `listToXml` and `SafeList` moved to `PEcAn.settings`
 	- `fqdn` moved to `PEcAn.remote`
 
-## [1.5.1] - 2017-09-??
->>>>>>> fcae5ce4
+## [1.5.1] - 2017-10-05
 
 ### Fixes
 - Fixed hyperparameter draws in PDA

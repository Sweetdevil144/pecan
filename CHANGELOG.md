# Change Log
All notable changes are kept in this file. All changes made should be added to the section called
`Unreleased`. Once a new release is made this file will be updated to create a new `Unreleased`
section for the next release.

For more information about this file see also [Keep a Changelog](http://keepachangelog.com/) .

## [Unreleased]

## [1.4.10.1] - 2017-04-18

### Changed
- Bugfix in Fluxnet2015
<<<<<<< HEAD
- Update Git workflow in Documentation
=======
- download.CRUNCEP now uses CF-compliant time units (days since start of year instead of "secs")
- Bugfixes in met.process
>>>>>>> 712a3dca

## [1.4.10] - 2017-03-27
Documentation

### Added
- Source Rmarkdown and deploy scripts for PEcAn documentation
- Autocorrelation correction in PDA and scaling factor in emulator

### Changed
- now dumping/loading experiments, cultivars_pfts, current_posteriors, experiments_sites experiments_treatments, trait_covariate_associations [BETY #403](https://github.com/PecanProject/bety/issues/403) [BETY #491](https://github.com/PecanProject/bety/issues/491)

### Removed
- Ameriflux is no longer selectable from the web gui [#1291](https://github.com/PecanProject/pecan/issues/1291)

## [1.4.9] - 2016-12-10
Benchmarking, code cleanup

### Added
- benchmarking code

### Changed
- no more build.sh, using Makefile
- Lots of code cleanup thanks to @bpbond

## [1.4.8] - 2016-08-11
Camp PEON: Assimilation, multi-site, soil params, Maespa, LPJ-GUESS, improvements to web & tutorials

## [1.4.7] - 2016-07-13
CMIP5, Shiny, FLUXNET2015, Global Sensitivity<|MERGE_RESOLUTION|>--- conflicted
+++ resolved
@@ -11,12 +11,9 @@
 
 ### Changed
 - Bugfix in Fluxnet2015
-<<<<<<< HEAD
 - Update Git workflow in Documentation
-=======
 - download.CRUNCEP now uses CF-compliant time units (days since start of year instead of "secs")
 - Bugfixes in met.process
->>>>>>> 712a3dca
 
 ## [1.4.10] - 2017-03-27
 Documentation

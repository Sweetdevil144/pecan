--- conflicted
+++ resolved
@@ -27,12 +27,8 @@
 ### Changed
 - Fixed Git instructions and remote exectuion instructions.
 
-<<<<<<< HEAD
-
-## [1.5.3] - 2018-5-9
-=======
+
 ## [1.5.3] - 2018-05-15
->>>>>>> 25bba2e7
 
 ### Fixes
 - read.output now accepts date-times for start.year and end.year argument (#1887)

--- conflicted
+++ resolved
@@ -51,12 +51,9 @@
   (#2989; @nanu1605)
 - Fixed a bug with ED2 where ED2IN tags supplied in `settings` that were not in the ED2IN template file were not getting added to ED2IN config files (#3034, #3033)
 - Fixed a bug where warnings were printed for file paths on remote servers even when they did exist (#3020)
-<<<<<<< HEAD
 - Fixed bug in model2netcdf.SIPNET that caused LE to be overestimaed 10^3 (#3036)
-=======
 - Added an updated ED2IN template file, `models/ed/inst/ED2IN.r2.2.0.github`, to reflect new variables in the development version of ED2
 - `PEcAn.data.land::gSSURGO.Query` has been updated to work again after changes to the gSSURGO API.
->>>>>>> 33ef8cb6
 
 ### Changed
 

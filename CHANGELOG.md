--- conflicted
+++ resolved
@@ -55,14 +55,11 @@
 - Removed package `PEcAn.data.mining` from the Make build. It can still be installed directly from R if desired, but is skipped by default because it is in early development, does not yet export any functions, and creates a dependency on the (large, often annoying to install) ImageMagick library.
 - Fully deprecate support for `MySQL` database driver. Now, only `PostgreSQL` (and, experimentally, `RPostgres`) are supported. With this, remove `RMySQL` dependency in several places.
 
-<<<<<<< HEAD
-=======
 ### Fixed
 - Replace deprecated `rlang::UQ` syntax with the recommended `!!`
 - Explicitly use `PEcAn.uncertainty::read.ensemble.output` in `PEcAn.utils::get.results`. Otherwise, it would sometimes use the deprecated `PEcAn.utils::read.ensemble.output` version.
 - `PEcAn.ED2::met2model.ED2` now skips processing of years for which all output files are already present (unless `overwrite = TRUE`). This prevents a lot of unnecessary work when extending an existing ED met record.
 
->>>>>>> 0406c289
 ## [1.7.0] - 2018-12-09
 
 ### Fixes

--- conflicted
+++ resolved
@@ -7,7 +7,6 @@
 
 ## [Unreleased]
 
-<<<<<<< HEAD
 ### Fixes
 - `PEcAn.utils` now lazy-loads data for faster execution of functions that consult lookup tables, especially `to_ncvar`.
 
@@ -21,11 +20,7 @@
 - Major namespace cleanup in the `PEcAn.utils` package. It now loads more quietly and is much less likely to mask functions in a package you loaded earlier.
 
 
-## [1.5.1]
-- Created new (and very rudimentary) web interface for downloading data from the dataone federation into the PEcAn database. More updates to come.
-=======
 ## [1.5.1] - 2017-09-??
->>>>>>> a152bc48
 
 ### Fixes
 - Show workflowid in the URL when run is finshed and user clicks results (#1659)

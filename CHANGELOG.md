# Change Log
All notable changes are kept in this file. All changes made should be added to the section called
`Unreleased`. Once a new release is made this file will be updated to create a new `Unreleased`
section for the next release.

For more information about this file see also [Keep a Changelog](http://keepachangelog.com/) .

## [Unreleased]

### Fixes
- `PEcAn.BIOCRO` now uses PEcAn-standard variable names. As a result, two output variables have been renamed but keep their exiting units and definitions:
	- `StemBiom` renamed to `AbvGrndWood`
	- `RootBiom` renamed to `root_carbon_content`
- Improved make install logic (#1558)
- Fixed remote code execution #1545
- Added check for NA end/start year in read.output
- Fixed jagify bug for raw field data
- Fixed bug (order of dims in nc_create) introduced in model2netcdf.DALEC by standard_vars changes
- Cleaned up NAMESPACE and source code of `PEcAn.DB` (#1520)
- Debugged python script in call_MODIS in data.remote to allow MODIS downloads
- Fixed FATES build script to work on ubuntu
- SIPNET output netcdf now includes LAI; some variable names changed to match standard
- Cleanup of leap year logic, using new `PEcAn.utils::days_in_year(year)` function (#801).
- Replace many hard-coded unit conversions with `udunits2::ud.convert` for consistency, readability, and clarity
<<<<<<< HEAD
- Refactored extract_soil_nc to create soil2netcdf, which will write soil data out in PEcAn standard.
=======
- Added a new retry.func() to base/utils to provide ability to re-try a function X times before stopping.  Currently using this function in the download.CRUNCEP() function to handle slow responses from THREDDS.
>>>>>>> 13e6f82a

### Added
- Expanded initial conditions workflow for pool-based models, including PEcAn.data.land::prepare_pools to calculate pools from IC file (to be coupled with write.configs)
- New `PEcAn.utils::days_in_year(year)` function that should make it easier to work with leap years.
- New `PEcAn.data.atmosphere::solar_angle` function that replaces math that occurs in some models.

- #1594 shiny/workflowPlot Adding interactiveness using ggploltly
- #1594 shiny/workflowPlot Load outputs from multiple runs of the model
- #1594 shiny/workflowPlot Ways to toggle geometries (e.g. geom_point vs. geom_line).
- #1594 shiny/workflowPlot Smoothing using geom_smooth (Slider for specifying moving window width)
- #1594 shiny/workflowPlot Comparing model output vs loaded data according to [tutorial](https://github.com/PecanProject/pecan/blob/develop/documentation/tutorials/AnalyzeOutput/modelVSdata.Rmd) 

- Allow SIPNET and DALEC met files and model2netcdf to start or end mid year


### Changed
- Clean up directory structure:
    * Move `base` packages (`utils`, `settings`, `db`, `visualizaton`) to a `base` directory, for consistency with `modules` and `models`
    * Move `logger.*` functions out of the `PEcAn.utils` package and into the `pecan.logger` package
- #1594 shiny/workflowPlot Refactoring of code. `get_workflow_ids` in db/R/query.dplyr.R changed with `ensemble = FALSE`. Also allowing to load all workflow IDs. `load_data_single_run` and `var_names_all` also moved from shiny/workflowPlot/server.R to query.dplyr.R

## [1.5.0] - 2017-07-13
### Added
- Added PEcAn.utils::download.file() to allow for use of alternative FTP programs
- Updated downloadAmeriflux and downloadNARR to make use of PEcAn.utils::download.file()
- Added -w flag to load.bety.sh script to specify the URL to fetch the data from
- add new table sites_cultivars to betydb sync scripts (dump and load)
- added docker container scrips (.yml) to create docker container for PEcAn
- added the configuration edit page to allow easy modification of config via web interface
- thredds server documentation and catlog generating script
- added new standard variables table (standard_vars.csv) and to_ncvar and to_ncdim functions in PEcAn.utils
- added initial conditions file io functions for pool-based models in data.land

### Changed
- upscale_met now accepts ~any valid CF file (not just full years), retains correct time units, and respects the previously ignored `overwrite` parameter
- Better date handling in BioCro functions

## [1.4.10.1] - 2017-04-18

### Changed
- Bugfix in Fluxnet2015
- Update Git workflow in Documentation
- download.CRUNCEP now uses CF-compliant time units (days since start of year instead of "secs")
- Bugfixes in met.process


## [1.4.10] - 2017-03-27
Documentation

### Added
- Source Rmarkdown and deploy scripts for PEcAn documentation
- Autocorrelation correction in PDA and scaling factor in emulator

### Changed
- now dumping/loading experiments, cultivars_pfts, current_posteriors, experiments_sites experiments_treatments, trait_covariate_associations [BETY #403](https://github.com/PecanProject/bety/issues/403) [BETY #491](https://github.com/PecanProject/bety/issues/491)

### Removed
- Ameriflux is no longer selectable from the web gui [#1291](https://github.com/PecanProject/pecan/issues/1291)

## [1.4.9] - 2016-12-10
Benchmarking, code cleanup

### Added
- benchmarking code

### Changed
- no more build.sh, using Makefile
- Lots of code cleanup thanks to @bpbond

## [1.4.8] - 2016-08-11
Camp PEON: Assimilation, multi-site, soil params, Maespa, LPJ-GUESS, improvements to web & tutorials

## [1.4.7] - 2016-07-13
CMIP5, Shiny, FLUXNET2015, Global Sensitivity<|MERGE_RESOLUTION|>--- conflicted
+++ resolved
@@ -22,11 +22,8 @@
 - SIPNET output netcdf now includes LAI; some variable names changed to match standard
 - Cleanup of leap year logic, using new `PEcAn.utils::days_in_year(year)` function (#801).
 - Replace many hard-coded unit conversions with `udunits2::ud.convert` for consistency, readability, and clarity
-<<<<<<< HEAD
 - Refactored extract_soil_nc to create soil2netcdf, which will write soil data out in PEcAn standard.
-=======
 - Added a new retry.func() to base/utils to provide ability to re-try a function X times before stopping.  Currently using this function in the download.CRUNCEP() function to handle slow responses from THREDDS.
->>>>>>> 13e6f82a
 
 ### Added
 - Expanded initial conditions workflow for pool-based models, including PEcAn.data.land::prepare_pools to calculate pools from IC file (to be coupled with write.configs)

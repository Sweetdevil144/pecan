--- conflicted
+++ resolved
@@ -25,11 +25,9 @@
 ### Removed
 
 ### Changed
-<<<<<<< HEAD
+
 - Fixed Git instructions and remote execution instructions.
-=======
 - PEcAn.utils functions run.write.configs and runModule.run.write.configs have been moved to PEcAn.workflow. The versions in PEcAn.utils are deprecated and will be removed in a future release.
->>>>>>> c6e8647c
 
 
 ## [1.5.3] - 2018-05-15

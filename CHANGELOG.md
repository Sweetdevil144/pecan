--- conflicted
+++ resolved
@@ -9,11 +9,8 @@
 ## [Unreleased]
 
 ### Fixes
-<<<<<<< HEAD
 - Fixed issue #1939 which corrects output time vector for FATES output
-=======
 - Update to read.output to look for and read only PEcAn formatted .nc output based on the pecan standard filename format of YYYY.nc.  Solves issues with models such as FATES and dvm-dos-tem where the original model output is also in .nc file format and was not ignored by read.output, causing errors with output parsing and plotting with Shiny. Removed deprecated function convert.outputs
->>>>>>> 44a238ea
 - PEcAn.data.atmosphere: 
     - download.Geostreams is pickier about formatting start/end datess, for fewer surprises in result timestamps
     - Fixed swapped lat/lon in met2CF.Geostreams

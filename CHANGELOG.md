--- conflicted
+++ resolved
@@ -19,17 +19,17 @@
     - Fixed spurious `No geonamesUsername set` warning by updating geonames package to development version
 - ED:
     - Change all history parameter files to have zero storage respiration
-    
+- missing_port_bety    
 - dataone_download.R:
-<<<<<<< HEAD
+
     - Added functionality that spoofs our user address to prevent authentication errors with downloading files via wget. 
 - Could not specify the port for BETY in config.php. Can now use `db_bety_port` to specify port.
-=======
+
     - Added functionality that spoofs our user address to prevent authentication errors with downloading files via wget.
     
 - Data_Ingest_App:
     - use `updateSelectizeInput` to populate `selectizeInput` with choices from BETYdb. This instantly loads the inputfields where other methods take minutes to load. 
->>>>>>> 1b7673a2
+
     
 ### Added
 - In modules/rtm new function foursail()  to interface with the 4SAIL Fortran code. To enable the use of 4SAIL with any version of PROSPECT (i.e. 4, 5, 5b, D) and custom soil/background reflectance inputs

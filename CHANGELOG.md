# Change Log
All notable changes are kept in this file. All changes made should be added to the section called
`Unreleased`. Once a new release is made this file will be updated to create a new `Unreleased`
section for the next release.

For more information about this file see also [Keep a Changelog](http://keepachangelog.com/) .

## [Unreleased]

Some changes have been made to the docker-compose file. Check your .env file to
see if you need to change any of these:
- TRAEFIK_HOST is now TRAEFIK_HOSTNAME without the Host: and ;, for example if you have
  `TRAEFIK_HOST=Host:pecan.example.com;` you will need to change this to
  `TRAEFIK_HOST=pecan.example.com`.
- TRAEFIK_IPFILTER is no longer used, and should be removed.
- TRAEFIK_HTTP_PORT now defaults to port 80
- TRAEFIK_HTTPS_PORT now defaults to port 443
- TRAEFIK_ACME_ENABLE is no longer used. If you want to use https you will need to add
  `docker-compose.https.yml` to your command line. You can use the script `compose.sh`
  to star PEcAn with https.
- TRAEFIK_HTTPS_OPTIONS is no longer used, this is the default when you use https.
- TRAEFIK_HTTP_REDIRECT is no longer used, this is the default when you use https.

### Added

- `PEcAn.all` gains new function `pecan_version`, which reports for each PEcAn
  package the version that was provided with this release and the version that
  is currently installed. Use it in scripts to record your system state for
  reproducibility, or for debugging.

We are slowly change the license from NCSA opensource to BSD-3 to help with publishing PEcAn to CRAN.

### Fixed

- Replaced the broken ameriflux download pipeline with the new amerifluxr package's function.
- Fix broken build caused by BioCro updates #2925
- rstudio was not working behind traefik.
- plots now work in docker containers
- when specifying diferent rstudio user, dev setup would mount pecan folder in wrong path.
<<<<<<< HEAD
- bugs in `model2ncdf.ED2()` that were causing it to both error and also only
convert data for a single PFT fixed (#1329, #2974, #2981)
=======
- Code cleanup in PEcAn.MA to protect against global namespace pollution (#2965, #2973; @nanu1605) 
- Fixed vignettes and cleaned up internal warnings in PEcAn.DB (#2966, #2971; @nanu1605).
>>>>>>> 1cc3d7fa

### Changed

- Using R4.0 and R4.1 tags to build PEcAn. Default is now 4.1
- Database connections consistently use `DBI::dbConnect` instead of the deprecated `dplyr::src_postgres` (#2881). This change should be invisible to most users, but it involved converting a lot of internal variables from `bety$con` to `con`. If you see errors involving these symbols it means we missed a place, so please report them as bugs.
- Update URL for MERRA downloads (#2888)
- PEcAn.logger is now BSD-3 License
- Skipped ICOS and MERRA download tests when running in github actions
- Converted .zenodo.json to CITATION.cff
- Using traefik 2.5 instead of 1.7
- api is now open by default (was auth required in the past)
- Installation instructions updated in documentation

### Removed

- the check image (used in kubernetes) is removed, please use ncsa/checks instead.

## [1.7.2] - 2021-10-04

### Due to dependencies, PEcAn is now using R 4.0.3 for Docker images.

This is a major change:

- Newer version of R
- Ubuntu 20.04 instead of Debian.

### Fixed

- Removed sender.py and now allow the submission of workflows from inside the rstudio container.
- Use TRAEFIK_FRONTEND_RULE in compose file and TRAEFIK_HOST in env.example, using TRAEFIK_HOST everywhere now. Make sure TRAEFIK_HOST is used in .env
- Use initial biomass pools for Sorghum and Setaria #2495, #2496
- PEcAn.DB::betyConnect() is now smarter, and will try to use either config.php or environment variables to create a connection. It has switched to use db.open helper function (#2632).
- PEcAn.utils::tranformstats() assumed the statistic names column of its input was a factor. It now accepts character too, and returns the same class given as input (#2545).
- fixed and added tests for `get.rh` function in PEcAn.data.atmosphere
- Invalid .zenodo.json that broke automatic archiving on Zenodo ([b56ef53](https://github.com/PecanProject/pecan/commit/b56ef53888d73904c893b9e8c8cfaeedd7b1edbe))
- Fixed a filehandle leak in multi-year runs of PEcAn.BIOCRO::met2model.BIOCRO: It was only closing the last input file it processed (#2485).
- Fix issue with cruncep download: use netcdf subset (ncss) method instead of opendap (#2424).
- The `parse` option to `PEcAn.utils::read_web_config` had no effect when `expand` was TRUE (#2421).
- Fixed a typo that made `PEcAn.DB::symmetric_setdiff` falsely report no differences (#2428).
- sipnet2netcdf will now only extract the data for the year requested (#2187)
- Fixed Priors vignette (#2439).
- When building sipnet model would not set correct model version
- Update pecan/depends docker image to have latest Roxygen and devtools.
- Update ED docker build, will now build version 2.2.0 and git
- Do not override meta-analysis settings random-effects = FALSE https://github.com/PecanProject/pecan/pull/2625
- model2netcdf.ED2 no longer detecting which varibles names `-T-` files have based on ED2 version (#2623)
- Changed docker-compose.yml to use user & group IDs of the operating system user (#2572)  
- gSSURGO file download now added as inputs into BETY through extract_soil_gssurgo (#2666)
- ensure Tleaf converted to K for temperature corrections in PEcAn.photosynthesis::fitA (#2726)
- fix bug in summarize.result to output stat, which is needed to turn on RE in the meta-analysis (#2753)
- ensure that control treatments always receives the random effect index of 1; rename madata.Rdata to jagged.data.Rdata and include database ids and names useful for calculating parameter estimates by treatment (#2756)
- ensure that existing meta-analysis results can be used for pfts with cultivars (#2761)
- Major code cleanup by GSoC student @moki1202, fixing many check warnings across 10 packages
  (#2771, #2773, #2774, #2775, #2805, #2815, #2826, #2830, #2857)

### Changed

- Removed deprecated mstmip_vars and mstmip_local; now all functions use the combined standard_vars.csv  
- RabbitMQ is set to be 3.8 since the 3.9 version can no longer be configured with environment variables.
- Removed old api, now split into rpecanapi and apps/api.
- Replaced `tmvtnorm` package with `TruncatedNormal` package for speed up per #2621.
- Continuous integration changes: Added experimental GitHub Actions CI builds (#2544), streamlined Travis CI builds, added a fourth R version (second-newest old release; currently R 3.5) to Travis test matrix (#2592).
- Functions that update database entries no longer pass `created_at` or `updated_at` timestamps. The database now updates these itself and ensures they are consistently in UTC (#1083).
- `PEcAn.DB::insert_table` now uses `DBI::dbAppendTable` internally instead of manually constructed SQL (#2552).
- Rebuilt documentation using Roxygen 7. Readers get nicer formatting of usage sections, writers get more flexible behavior when inheriting parameters and less hassle when maintaining namespaces (#2524).
- Renamed functions that looked like S3 methods but were not:
    * PEcAn.priors: `plot.posterior.density`->`plot_posterior.density`, `plot.prior.density`->`plot_prior.density`, `plot.trait`->`plot_trait` (#2439).
    * PEcAn.visualization: `plot.netcdf`->`plot_netcdf` (#2526).
    * PEcAn.assim.sequential: `Remote.Sync.launcher` -> `Remote_Sync_launcher` (#2652)
- Stricter package checking: `make check` and CI builds will now fail if `R CMD check` returns any ERRORs or any "newly-added" WARNINGs or NOTEs. "Newly-added" is determined by strict string comparison against a check result saved 2019-09-03; messages that exist in the reference result do not break the build but will be fixed as time allows in future refactorings (#2404).
- No longer writing an arbitrary num for each PFT, this was breaking ED runs potentially.
- The pecan/data container has no longer hardcoded path for postgres
- PEcAn.JULES: Removed dependency on `ncdf4.helpers` package, which has been removed from CRAN (#2511).
- data.remote: Arguments to the function `call_MODIS()` have been changed (issue #2519).
- Changed precipitaion downscale in `PEcAn.data.atmosphere::download.NOAA_GEFS_downscale`. Precipitation was being downscaled via a spline which was causing fake rain events. Instead the 6 hr precipitation flux values from GEFS are preserved with 0's filling in the hours between.
- Changed `dbfile.input.insert` to work with inputs (i.e soils) that don't have start and end dates associated with them
- Default behavior for `stop_on_error` is now `TRUE` for non-ensemble runs; i.e., workflows that run only one model simulation (or omit the `ensemble` XML group altogether) will fail if the model run fails. For ensemble runs, the old behavior is preserved; i.e., workflows will continue even if one of the model runs failed. This behavior can also be manually controlled by setting the new `run -> stop_on_error` XML tag to `TRUE` or `FALSE`.
- Several functions have been moved out of `PEcAn.utils` into other packages (#2830, #2857):
  * `ensemble.filename`, `get.results`, `runModule.get.results`, `read.sa.output`, `sensitivity.filename`,
    and `write.sa.configs` have been moved to `PEcAn.uncertainty`.
  * `create.base.plot`, `dhist`, `plot_data` and `theme_border` have been moved to `PEcAn.visualizaton`.

### Added

- BioCro can export Aboveground Biomass (#2790)
- Functionality for generating the same ensemble parameter sets with randtoolbox functions.
- Functionality for joint sampling from the posteriors using randtoolbox functions.
- BASGRA-SDA couplers.
- Now creates docker images during a PR, when merged it will push them to docker hub and github packages
- New functionality to the PEcAn API to GET information about PFTs, formats & sites, submit workflows in XML or JSON formats & download relevant inputs/outputs/files related to runs & workflows (#2674 #2665 #2662 #2655)
- Functions to send/receive messages to/from rabbitmq.
- Documentation in [DEV-INTRO.md](DEV-INTRO.md) on development in a docker environment (#2553)
- PEcAn API that can be used to talk to PEcAn servers. Endpoints to GET the details about the server that user is talking to, PEcAn models, workflows & runs. Authetication enabled. (#2631)
- New versioned ED2IN template: ED2IN.2.2.0 (#2143) (replaces ED2IN.git)
- model_info.json and Dockerfile to template (#2567)
- Dockerize BASGRA_N model.
- Basic coupling for models BASGRA_N and STICS.
- PEcAn.priors now exports functions `priorfig` and `plot_densities` (#2439).
- Models monitoring container for Docker now shows a webpage with models it has seen
- Added small container to check if certain services are up, used as initi container for kubernetes
- Documentation how to run ED using singularity
- PEcAn.DB gains new function `get_postgres_envvars`, which tries to look up connection parameters from Postgres environment variables (if they are set) and return them as a list ready to be passed to `db.open`. It should be especially useful when writing tests that need to run on systems with many different database configurations (#2541).
- New shiny application to show database synchronization status (shiny/dbsync)
- Ability to run with [MERRA-2 meteorology](https://gmao.gsfc.nasa.gov/reanalysis/MERRA-2/) (reanalysis product based on GEOS-5 model)
- Ability to run with ICOS Ecosystem products

### Removed

- Removed travis integration
- Removed the sugarcane and db folders from web, this removes the simple DB editor in the web folder. (#2532)
- Removed ED2IN.git (#2599) 'definitely going to break things for people' - but they can still use PEcAn <=1.7.1
- Database maintenance scripts `vacuum.bety.sh` and `reindex.bety.sh` have been moved to the [BeTY database repository](https://github.com/PecanProject/bety) (#2563).
- Scripts `dump.pgsql.sh` and `dump.mysql.sh` have been deleted. See the ["BeTY database administration"](https://pecanproject.github.io/pecan-documentation/develop/database.html) chapter of the PEcAn documentation for current recommendations (#2563).
- Old dependency management scripts `check.dependencies.sh`, `update.dependencies.sh`, and `install_deps.R` have been deleted. Use `generate_dependencies.R` and the automatic dependency handling built into `make install` instead (#2563).
- Deprecated copies of functions previously moved to other packages have been removed from `PEcAn.utils` (#2830):
  * `do_conversions` and `runModule.run.write.configs`, `run.write.configs`. These are now in `PEcAn.workflow`
  * `get.ensemble.samples`, `read.ensemble.output`, `write.ensemble.configs`. These are now in `PEcAn.uncertainty`
  * `logger.debug`, `logger.error`, `logger.getLevel`, `logger.info`, `logger.setLevel`,
    `logger.setOutputFile`, `logger.setQuitOnSevere`, `logger.setWidth`, `logger.severe`, `logger.warn`.
    These are now in `PEcAn.logger`

## [1.7.1] - 2018-09-12

### Fixed
- Replace deprecated `rlang::UQ` syntax with the recommended `!!`
- Explicitly use `PEcAn.uncertainty::read.ensemble.output` in `PEcAn.utils::get.results`. Otherwise, it would sometimes use the deprecated `PEcAn.utils::read.ensemble.output` version.
- `PEcAn.ED2::met2model.ED2` now skips processing of years for which all output files are already present (unless `overwrite = TRUE`). This prevents a lot of unnecessary work when extending an existing ED met record.
- Fixed issue that prevented modellauncher from working properly #2262
- Use explicit namespacing (`package::function`) throughout `PEcAn.meta.analysis`. Otherwise, many of these functions would fail when trying to run a meta-analysis outside of the PEcAn workflow (i.e. without having loaded the packages first) (#2351).
- Standardize how `PEcAn.DB` tests create database connections, and make sure tests work with both the newer `Postgres` and older `PostgreSQL` drivers (#2351).
- Meta-analysis = "AUTO" now correctly skips the meta analysis if the PFT definition has not changed (#1217).
- Replace deprecated `rlang::UQ` syntax with the recommended `!!`
- Explicitly use `PEcAn.uncertainty::read.ensemble.output` in `PEcAn.utils::get.results`. Otherwise, it would sometimes use the deprecated `PEcAn.utils::read.ensemble.output` version.
- History page would not pass the hostname parameter when showing a running workflow, this would result in the running page showing an error.

### Changed
- Updated modules/rtm PROSPECT docs
- Updated models/sipnet/R/model2netcdf.SIPNET.R to address issues in PR #2254
- Improved testing (#2281). Automatic Travis CI builds of PEcAn on are now run using three versions of R in parallel. This should mean fewer issues with new releases and better backwards compatibility, but note that we still only guarantee full compatibility with the current release version of R. The tested versions are:
  - `release`, the current public release of R (currently R 3.5). Build failures in this version are fixed before merging the change that caused them. When we say PEcAn is fully tested and working, this is the build we mean.
  - `devel`, the newest available development build of R. We will fix issues with this version before the next major R release.
  - `oldrel`, the previous major release of R (currently R 3.4). We will fix issues with this version as time allows, but we do not guarantee that it will stay compatible.
- Reverting back from PR (#2137) to fix issues with MAAT wrappers.
- Moved docker files for models into model specific folder, for example Dockerfile for sipnet now is in models/sipnet/Dockerfile.
- `PEcAn.utils`:
  - Remove, or make "Suggests", a bunch of relatively underutilized R package dependencies.
- Add template for documentation issues and add button to edit book.
- Conditionally skip unit tests for downloading raw met data or querying the database when the required remote connection is not available.
- Reorganization of docker folder
  - All dockerfiles now live in their own folder
  - `scripts/generate_dependencies.R` is now used to generate dependencies for make and docker
- In `PEcAn.DB::get.trait.data`, if `trait.names` is `NULL` or missing, use the traits for which at least one prior is available among the input list of PFTs. (Previously, we were getting this from the `PEcAn.utils::trait.dictionary`, which we are trying to deprecate #1747). (#2351)
- Cleanup and improve logging and code readability in parts of `PEcAn.DB` related to getting trait data, including replacing many manual database queries with `dplyr` calls.
- Reorganization of PEcAn documentation in accordance with isue #2253.
- SIPNET now is installed from the source code managed in git

### Added
- Meta analysis functionality to not use greenhouse data.
- Dockerize the BioCro model.
- Added PRO4SAIL-D model, using existing 4SAIL src and coupling with PROSPECT-D Fortran code
- Models will not advertise themselvs, so no need to register them a-priori with the database #2158
- Added simple Docker container to show all containers that are available (http://localhost:8000/monitor/). This will also take care of registering the models with the BETY database.
- Added unit tests for `met2model.<MODEL>` functions for most models.
- Added MAESPA model to docker build
- PEcAn has more robust support for `RPostgres::Postgres` backend. The backend is officially supported by `db.query`, and basic workflows run top-to-bottom with the `Postgres` backend. However, `RPostgreSQL` is still the default until we do more robust testing of all modules.
- `PEcAn.DB::db.query` now optionally supports prepared statements (#395).
- New function `PEcAn.DB::query_priors` that expands the functionality of `query.priors` by (1) accepting PFTs by name or ID and (2) allowing the user to request all possible combinations of the input PFTs and traits (i.e. `expand.grid(pfts, traits)`) or just the pairwise combinations (i.e. `pft[1]-trait[1], pft[2]-trait[2]`). This function also comes with more robust error handling and a set of unit tests (#2351).
- New function `PEcAn.DB::query_pfts` for finding PFT IDs and types from the PFT name and (optionally) model type (#2351).
- Run Travis integration tests with both Postgres and PostgreSQL drivers (#2351).
- New function `PEcAn.utils::load_local` reads `Rdata` files into a named list (instead of into the current environment).

### Removed
- Removed unused function `PEcAn.visualization::points2county`, thus removing many indirect dependencies by no longer importing the `earth` package.
- Removed package `PEcAn.data.mining` from the Make build. It can still be installed directly from R if desired, but is skipped by default because it is in early development, does not yet export any functions, and creates a dependency on the (large, often annoying to install) ImageMagick library.
- Fully deprecate support for `MySQL` database driver. Now, only `PostgreSQL` (and, experimentally, `RPostgres`) are supported. With this, remove `RMySQL` dependency in several places.

## [1.7.0] - 2018-12-09

### Fixes
- Fixed minor bug in query.trait.data related to stem respiration covariates (https://github.com/PecanProject/pecan/issues/2269)
- Removed google maps and replaced with leaflet #2105
- Added ability to add a new site from web interface
- Small updated to models/ed/R/model2netcdf.ED2.R to fix issue realted to writing the time_bounds time attribute. Needed to add a check for which file types exitst (e.g. -E-, -T-, etc) and only write the appropriate attribute(s).
- Fixed error in `read_web_config` which would filter out all variables.
- Docker:
  - Make sure web interface posts RabbitMQ messages even after editing files (fixes #2151)
  - Can specify name of docker cluster using PECAN_FQDN and PECAN_NAME (fixes #2128)
  - Fixed issue where setting username/password for rabbitmq would break web submit (fixes #2185)
  - data image only registers sipnet and ed, has all data pre-downloaded
- ED2:
  - Fix processing of `ed2in_tags` from XML. Now numbers (e.g. `<TRAIT_PLASTICITY_SCHEME>0</TRAIT_PLASTICITY_SCHEME>`) and numeric vectors (e.g. `<INCLUDE_THESE_PFT>9,10,11,12</INCLUDE_THESE_PFT>`) are correctly written to ED2IN _without_ quotes.

### Added
- NEW FEATURE: PEcAn R API (PR #2192). Features include:
    - Modified `docker/receiver.py` to accept a `pecan_json` object containing a JSON version of the PEcAn settings. Can now Use RabbitMQ HTTP API (called from R with `httr`) to send a settings list (function `submit_workflow`)
    - Helper functions to make it easier to build the settings object, and to register a new workflow.
    - Helper functions for tracking workflow status
    - Helper functions for accessing workflow output files through THREDDS. All files are accessible through `fileServer` (basically, direct download), and NetCDF files are also readable through OpenDAP.
        - THREDDS catalog filter has been removed, so that _all_ workflow outputs are available to THREDDS.
        - Added another `datasetScan` to the THREDDS catalog to search for `dbfiles`. Now, model inputs (e.g. meteorology files) are accessible via THREDDS as well.
- Lots of new documentation for running PEcAn using Docker
- Added Docker container with documentation #2160
- Download method (`method`) argument for `data.atmosphere::download.CRUNCEP`, which defaults to `opendap` (as it was), but can be switched to the slower but more robust NetCDF subset (`ncss`).
- In `download.CRUNCEP`, check target coordinate against the land-sea mask. If sea, pick the nearest land pixel within 1 degree of target. This facilitates doing runs at coastal sites that may get masked out.
- Added a prototype of the THREDDS data server (TDS) to the PEcAn Docker stack.
- Added portainer to the PEcAn Docker stack to easily look at running containers.
- Added ability to specify short name for a host (hostlist->displayname)
- Added `PEcAn.logger::print2string` function -- capture the output
- Cleanup and enhancements to `PEcAn.utils::read.output`:
  - Pass `variables = NULL` to try to read _all_ variables from file
  - New argument `ncfiles` for passing file names explicitly (useful for remote file access where `list.files` doesn't work; e.g. THREDDS)
  - Variable summary stats are only calculated if new argument `print_summary` is `TRUE` (default). Summary is rendered nicely as a variable x statistic matrix.
  - New argument `verbose` (default = `FALSE`) to print out (`logger.debug`) at every variable and year
  - Minor code cleanup for style (spacing, long lines, etc.) and logic (replace several `else` statements with early returns)
- ED2:
  - Add ability to pass arbitrary arguments to the ED binary through the `pecan.xml` (#2183; fixes #2146).
  - Add new `model` tag `<all_pfts>`. If "false" (default), set ED2IN's `INCLUDE_THESE_PFT` to only PFTs explicitly configured through PEcAn. If "true", use all 17 of ED2's PFTs.
  - Add new `model` tag `<barebones_ed2in>`. If "true", only write ED2IN tags, and do not include comment annotations. If "false" (default), try to transfer comments from ED2IN template to target ED2IN. Because of comments are written by matching line numbers, leaving this as "false" can lead to unexpected results whenever `<ed2in_tags>` contains tags missing from the `ED2IN` template.
  - Add some additional documentation for ED2 `pecan.xml` tags.

### Removed

### Changed
- Updated MAAT model model2netcdf.MAAT.R to reflect general changes to the netCDF time variable in PEcAn standard output. Added time_bounds attribute and variable.  Updated inst/ scripts for created MAAT drivers from NGEE-Tropics met sources (WIP)
- `PEcAn.utils::do_conversions` has been moved to `PEcAn.workflow::do_conversions`.
  `PEcAn.utils::do_conversions` still works for now with a warning, but is deprecated and will be removed in the future.
- Docker:
  - Change base image for R code from `r-base` to `rocker/tidyverse:3.5.1`. This (1) saves build time (because many R packages and system dependencies are pre-installed), and (2) enhances reproducibility (because of the strict versioning rules of the `rocker` packages)
  - Re-factor web interface RabbitMQ create connections and post messages into their own PHP functions.

## [1.6.0] - 2018-09-01

### Fixes
- Updated model2netcdf.SIPNET() to address issue #2094. Revised netCDF time to be from 0-364./365. (if leap) so time would be properly parsed by R and python (cf tools)
- Fixed output time variable in models/ed/R/model2netcdf.ED2.R to provide correct fractional DOY
- Running tests for PEcAn.settings package no longer leaves empty temp directories in test folder (#2075)
- Fixed issue #2064 which sends one met path to write.sa.config.
- `PEcAn.data.land::soil_params` now accepts any 2 out of 3 texture components as documented, and correctly converts percentages to proportion (#2043).
- Added missing ncdf4 library calls in model2netcdf.JULES

### Added
- Added download.LandTrendr.AGB and extract.LandTrendr.AGB functions in modules/data.remote
- Added new time_bounds variable in SIPNET output netCDF files to define the exact start time and end time for each model timestep.
- Updated models/ed/R/model2netcdf.ED2.R to include new time_bounds variable
- Added a first vignette to models/maat with the plan to add more examples
- Added scaling to documentation

### Removed
- Removed unused PEcAn.utils::counter(), which existed to increment a global variable that is also unused.

### Changed
- Updated models/fates/R/model2netcdf.FATES.R to increase supported model outputs. Added longname to nc file variables
- Updated models/dalec/R/model2netcdf.DALEC.R to add time_bounds variable
- Updated models/maat/R/write.config.MAAT.R to improve flow, remove bugs, and to work with the release version of the MAAT model.
- Minor update to modules/data.atmosphere/R/met2CF.csv.R to include recursive=TRUE for outfolder.  Seemed to work better
- Updated models/maat/R/met2model.MAAT.R to include additional output variables, fix a bug, and conduct overall cleanup. Updated docs
- Updated models/maat/R/model2netcdf.MAAT.R to work with the release version of the MAAT model. Other small MAAT wrapper code cleanup
- Small change to modules/data.atmosphere/R/download.NARR_site.R to set parallel=TRUE to match documentation and sub-function calls


## [1.6.0] - Not yet

### Fixes
- Fixed issue #1939 which corrects output time vector for FATES output
- Update to read.output to look for and read only PEcAn formatted .nc output based on the pecan standard filename format of YYYY.nc.  Solves issues with models such as FATES and dvm-dos-tem where the original model output is also in .nc file format and was not ignored by read.output, causing errors with output parsing and plotting with Shiny. Removed deprecated function convert.outputs
- PEcAn.data.atmosphere:
    - download.Geostreams is pickier about formatting start/end datess, for fewer surprises in result timestamps
    - Fixed swapped lat/lon in met2CF.Geostreams
    - download.GFDL now records reference date in time units field, as required by the CF met standard
    - Reduced download.GFDL network load by not preloading dimension data
    - Fixed spurious `No geonamesUsername set` warning by updating geonames package to development version
- ED:
    - Change all history parameter files to have zero storage respiration
- missing_port_bety    
- dataone_download.R:

    - Added functionality that spoofs our user address to prevent authentication errors with downloading files via wget.
- Could not specify the port for BETY in config.php. Can now use `db_bety_port` to specify port.

    - Added functionality that spoofs our user address to prevent authentication errors with downloading files via wget.

- Data_Ingest_App:
    - use `updateSelectizeInput` to populate `selectizeInput` with choices from BETYdb. This instantly loads the inputfields where other methods take minutes to load.


### Added
- sda.enkf function inside the `PEcAn.assim.sequential` package was replaced with the refactored version, while the original sda function can be found in the same package with the name of sda.enkf.original.
- PEcAn.undertainty gains one new function (input.ens.gen) and three functions moved from PEcAn.utils (see "Changed" below)
- IC workflow now has functionality to generate ensembles.
- You can now generate ensembles for parameters and met separatly and using different methods.
- Soil process is now capable of reading in soil data from gSSURGO databse.
- In modules/rtm new function foursail()  to interface with the 4SAIL Fortran code. To enable the use of 4SAIL with any version of PROSPECT (i.e. 4, 5, 5b, D) and custom soil/background reflectance inputs
- Shiny/Dependency explorer
- Explore the interdependencies between pecan packages/functions.
- From history you can now select an old run and show the curl command to re-execute this run. This only works with runs submitted through web interface right now.
- Experimental support for docker (#1028)

- dataone_download.R:
  - Added progress messages to indicate that the function is working during longer downloads via PEcAn logger.
  - Store path to downloaded data as newdir_D1 so that the download app can call this path.

- shiny/Data-Ingest
  - Download data from DataONE to a temporary directory, display the contents of that directory, and then move files from the temporary directory to dbfiles
  - Upload files from local machines (via drag and drop on some browsers), display files, and then move these files to a directory in dbfiles.
  - Spinner displays when class "shiny-busy" is invoked during the dataONE download process. In this way, users can be sure that the app is live and is processing their request.
  - Users can now input the name of the destination directory that they wish to create within dbfiles.
  - Updated Travis.yml to include librdf0-dev so that it can download redland, datapack, and dataone.
  - Added Data-Ingest UI (inputs, dbfiles, and formats record UI and some basic server side functionality are online)
  - Modularized input record, format record, and dbfiles record into shiny modules. This allows the app to be greatly simplified to two, single-page workflows. These functions can also be used "plug-and-play" style elsewhere in PEcAn shiny apps to load in data.
  - Replaced modularized input, format and dbfiles records with static "Ingest Workflow" page. On this page, the user can select either importing from dataONE or Uploading from local files. If creating a new format is necessary, the user can click "Create New Format" and a dropdown menu will walk them through this process.
  - Selected files now autofill name value in input record workflow
  - Store inputs and formats in the global environment
  - "Test BETY" button allows users create a record in BETY with `dbfile.input.insert`
  - Added `input.format.vars` to query the BETYdb
  - New File: `helper.R`
  - New Function: `auto.name.directory` This function uses the format_name and the site_id for a given input to create a directory name in the style of other dbfiles names.
  - `Next Step` buttons progress workflow programmatically
  - New formats-variables UI allows user to create a table of formats-variable records before completing the ingest process
  - Two separate complete Ingest buttons are rendered at the end of the workflow to trigger actions specific to local upload or dataONE download workflows. These buttons are rendered programmatically depending on the state of the selectInputMethod radio button.
  - Converted time inputs to properly merge startDate and startTime with EndDate and EndTime so they can be inserted into the start_date and end_date columns in BETYdb.
  - Error handling introduced using `shinytoastr` package
  - DESCRIPTION: `Depends`: PEcAn.visualization, shinytoastr, shinyWidgets, shinyjs

- pecan/base/db
  - New File: `input.format.vars.R`. This function registers the format and the (optional) formats_variables record using `db_merge_into`.

- `data.atmosphere`
	- `check_met_input_file` -- Check that target met file conforms to PEcAn meteorology data standard.
	- `get_cf_variables_table` -- Retrieve CF variables table as a `data.frame`


- docker:
  - Added updated docker container builds
    - Use docker.sh to create docker images
    - Use release.sh to push released images to push to docker registry (hub.docker.com by default)
  - Create pecan/depends docker image that holds all PEcAn dependencies
    - Needs to build seperatly, not part of the docker.sh build process to speed things up
    - Build using `(cd docker ; docker build -t pecan/depends:latest -f Dockerfile.depends .)`
  - docker-compose.yml file to bring up full PEcAn stack using docker
    - First time to start requires to install BETY database (see documentation)
  - SIPNET docker image which works with PEcAn docker stack
  - Data container that will download and install demo data in /data folder


### Removed
  - pecan.worldmap function no longer used, dropped from visualization package
  - shiny/Data-Ingest/DESCRIPTION no longer `DEPENDS` on `shinyFiles` or `shinycssloaders`

### Changed
- PEcAn.utils functions run.write.configs and runModule.run.write.configs have been moved to PEcAn.workflow. The versions in PEcAn.utils are deprecated and will be removed in a future release.
- Fixed Git instructions and remote execution instructions.
- Five functions from PEcAn.utils functions have been moved to other packages. The versions in PEcAn.utils are deprecated, will not be updated with any new features, and will be removed in a future release.
  - run.write.configs and runModule.run.write.configs have been moved to PEcAn.workflow
  - read.ensemble.output, get.ensemble.samples and write.ensemble.configs have been moved to PEcAn.uncertainty
- Change the way packages are checked for and called in SHINY apps. DESCRIPTION files in SHINY apps are not the place to declare pacakge dpendencies.    

## [1.5.3] - 2018-05-15

### Fixes
- read.output now accepts date-times for start.year and end.year argument (#1887)
- read.output no longer assumes timestamps are in days since the beginning of the year
- Fixed xss issue in setup folder, now require users to login before accessing the setup folder scripts.
- Fixed issue where in website not all sites are shown #1884
- Fixed status page, should now be run from cronjob, creates static page
- Fixed bug that overwrote remote  met file paths with local file paths
- PEcAnRTM:
    - Remove non-portable extensions from `src/Makevars`. This should make the package Windows-compatible.
- Fixed BrownDog shiny issues of removing site without geometry; fixing sites.length==0; removing old map markers when change input$type; fixing agreement bug when change input$type

### Added
- Functionality to read pft-specific outputs and to run sensitivity analysis on pft-specific outputs.
- Ability to allow for insecure sync using -k flag
- Added information on how to join slack
- PEcAn.BIOCRO now supports BioCro version 1.0. BioCro 0.9x models should still work as before, but note parameter and weather format changes in the `Changed` section below.  
- Added new model package (PEcAn.dvmdostem) and initial wrappers for integration of the DVM-DOS-TEM model and tested.
- PEcAn now supports PFTs whose members are cultivars rather than species, and will automatically restrict the meta-analysis to matching records, e.g. runs with a PFT containing only Panicum virgatum 'Cave-In-Rock' will not use observations from Panicum virgatum 'Alamo', but a PFT containing the whole species will use observations from both. However, there is not yet any BETYdb interface to *create* cultivar-PFTs other than manual SQL.
- New base package `PEcAn.workflow`, for functions used to perform the each major step of the analysis. These were previously scattered in other base packages.
- Added PR review time estimate to PR template
- New set of `PEcAn.logger` functions similar to `stopifnot` to facilitate assertive programming: `severeifnot`, `errorifnot`, `warnifnot`, `infoifnot`, `debugifnot`
- PEcAnRTM:
    - Exposed PROSPECT absorption coefficients and `gpm()` function ("generalized plate model"), facilitating experimentation with different absorption coefficients
    - Added `spectra` S3 class and methods for subsetting (e.g. `myspec[[400:700]]`), plotting (`plot()` and `matplot()`), and combining spectra by wavelength.
    - Added `resample` functions for quickly resampling spectra (and, more generally, vectors and functions) to different dimensions.
    - `EDR` API has been revised. Setup has been refactored from EDR via new `setup_edr` function, which relies on the ED utilities (see `PEcAn.ED2` below), and the `EDR` function now focuses only on execution. Also, added new `params2edr` function to make it easy to convert complex EDR parameters list to flat parameter vector required by `invert_bt` (or other optimization functions).
- PEcAn.ED2:
    - New set of utilities for working with ED meteorology and vegetation inputs, and the ED2IN file. Existing PEcAn code has been revised to use these utilities.
- PEcAn.data.atmosphere:
    - New utilities for efficiently downloading NARR time series using THREDDS/OpenDAP

### Removed
- Removed deprecated copies of PEcAn.utils::SafeList, PEcAn.utils::listToXml (both moved to PEcAn.settings in v 1.5.2), and PEcAn.utils::fqdn (moved to PEcAn.remote in 1.5.2). This fixes the masses of deprecation warnings in otherwise normal run logs (#1719).

### Changed
- Updated wrappers for FATES model to work with recent CLM5 release. Updated write.config, job.template, and other associated files to work with CLM5 inputs and met drivers
- Updated model2netcdf.MAAT to use ncdf4::ncvar_def to define netCDF variables
- Fixed an remote code execution discovered by NCSA security team.
- Column name changes for newly generated biocromet csvs: `SolarR` is now `solar` and `WS` is now `windspeed`. Previously generated met files with the old names will still work for BioCro 0.9 runs, but will need to be renamed before using them with BioCro 1.0.
- write.configs.BIOCRO now requires a model version specification so that it can format parameters to match your version of BioCro. Set it in your Bety model record or in the model$revision field of your pecan.xml.
- When using BioCro 1.0 and no parameter file is given, PEcAn will make an attempt to find default parameters for your genus in the datasets provided by the BioCro package. Note that the default parameter files provided in `models/biocro/inst/extdata/defaults` will *not* work when using BioCro 1.0.
- Added documentation how to submit a run from the command line
- Updated models/maat to provide support for latest model code updates
- PEcAn.DB function `rename.jags.columns` renamed to `rename_jags_columns` to avoid conflict with S3 method naming conventions
- Replaced `rhdf5` library with `hdf5r`, a more modern alternative that is available on CRAN.
- PEcAn.DB function `runModule.get.trait.data` has been moved to the new PEcAn.workflow package to avoid a circular package dependency between PEcAn.DB and PEcAn.settings.
- Major documentation refactoring. The documentation names are now directly tied to the order in which they are rendered, and all `Rmd` files in all subdirectories of the documentation source are rendered by default. The overall structure of the documentation has been revised for clarity and cohesiveness.
- Edited met2model.ED2 to not enforce leap years.
- Integrate demo 1 into basic user guide

## [1.5.2] - 2017-12-07

### Fixes
- Updated models/ed/data/pftmapping.csv to include two new BETYdb PFTs
- Simple fix to models/ed/R/write.configs.ed.R to properly align pss and css file prefix
- Fixed issue #1752 by updating the site.lst() function to include `site.id=site$id` instead of site.id=site, as site is an object not just the id
- Update to PEcAn.ED2::met2model.ED2 to fix issue with rhdf5::h5write. Bug fix to #1742
- Fixed write.config.xml.ED2 parsing of data/history* files
- `PEcAn.utils` now lazy-loads data for faster execution of functions that consult lookup tables, especially `to_ncvar`.
- Fixed incorrect `PEcAn.BIOCRO` daily and yearly results: Was calculating every row from whole simulation instead of that day (#1738)

### Added
- New Dockerfile to create PEcAn specific container for SIPNET.

### Removed
- Removed `PEcAn.utils::model2netcdf`, which has been deprecated since PEcAn 1.3.7. Use `model2netcdf.<YOURMODEL>` in the appropriate model package instead.

### Changed
- Major namespace cleanup in the `PEcAn.utils` package. It now loads more quietly and is much less likely to mask functions in a package you loaded earlier.
- Moved many functions from `PEcAn.utils` into other PEcAn packages. The `PEcAn.utils` versions still work with a deprecation warning, but will be removed in next release.
	- `listToXml` and `SafeList` moved to `PEcAn.settings`
	- `fqdn` moved to `PEcAn.remote`
- PEcAnRTM: Removed effective sample size normalization from likelihood calculation. It was giving weird results.

## [1.5.1] - 2017-10-05

### Fixes
- Fixed hyperparameter draws in PDA
- Show workflowid in the URL when run is finshed and user clicks results (#1659)
- `PEcAn.BIOCRO` now uses PEcAn-standard variable names. As a result, two output variables have been renamed but keep their existing units and definitions:
	- `StemBiom` renamed to `AbvGrndWood`
	- `RootBiom` renamed to `root_carbon_content`
- Improved make install logic (#1558)
- Fixed remote code execution #1545
- Added check for NA end/start year in read.output
- Fixed jagify bug for raw field data
- Fixed bug (order of dims in nc_create) introduced in model2netcdf.DALEC by standard_vars changes
- Cleaned up NAMESPACE and source code of `PEcAn.DB` (#1520)
- Debugged python script in call_MODIS in data.remote to allow MODIS downloads
- Fixed FATES build script to work on ubuntu
 SIPNET output netcdf now includes LAI; some variable names changed to match standard
- Cleanup of leap year logic, using new `PEcAn.utils::days_in_year(year)` function (#801).
- Replace many hard-coded unit conversions with `udunits2::ud.convert` for consistency, readability, and clarity
- Refactored extract_soil_nc to create soil2netcdf, which will write soil data out in PEcAn standard.
- Added a new retry.func() to base/utils to provide ability to re-try a function X times before stopping.  Currently using this function in the download.CRUNCEP() function to handle slow responses from THREDDS.
- Reformatted call_MODIS netcdf output to reflect the orientation of the MODIS grid
- Remote execution is more robust to errors in the submission process, not just the actual model execution
- PRELES model run script bug fix

### Added
- Functionality to pass hyperparameters via settings
- Created new (and very rudimentary) web interface for downloading data from the dataone federation into the PEcAn database. More updates to come.
- Expanded initial conditions workflow for pool-based models, including PEcAn.data.land::prepare_pools to calculate pools from IC file (to be coupled with write.configs)
- New `PEcAn.utils::days_in_year(year)` function that should make it easier to work with leap years.
- New `PEcAn.data.atmosphere::solar_angle` function that replaces math that occurs in some models.
- New `PEcAn.benchmarking::align_pft` fucntion that aligns data assosiated with two different plant functional types
- #1594 shiny/workflowPlot Adding interactiveness using ggploltly
- #1594 shiny/workflowPlot Load outputs from multiple runs of the model
- #1594 shiny/workflowPlot Ways to toggle geometries (e.g. geom_point vs. geom_line).
- #1594 shiny/workflowPlot Smoothing using geom_smooth (Slider for specifying moving window width)
- #1594 shiny/workflowPlot Comparing model output vs loaded data according to [tutorial](https://github.com/PecanProject/pecan/blob/develop/documentation/tutorials/AnalyzeOutput/modelVSdata.Rmd)
- Allow SIPNET and DALEC met files and model2netcdf to start or end mid year
- A Pre-release database clean up script that deletes unused/unassosiated entries from the database

### Changed
- Clean up directory structure:
    * Move `base` packages (`utils`, `settings`, `db`, `visualizaton`) to a `base` directory, for consistency with `modules` and `models`
    * Move `logger.*` functions out of the `PEcAn.utils` package and into the `PEcAn.logger` package
    * Move `remote` functions out of the `PEcAn.utils` package and into their own `PEcAn.remote` package.
- #1594 shiny/workflowPlot Refactoring of code. `get_workflow_ids` in db/R/query.dplyr.R changed with `ensemble = FALSE`. Also allowing to load all workflow IDs. `load_data_single_run` and `var_names_all` also moved from shiny/workflowPlot/server.R to query.dplyr.R
- `PEcAn.remote::start.model.runs` has been significantly refactored to be less redundant and more robust
- `betyConnect` function in `query.dplyr.R` is now refactored into `read_web_config` so that the the Data-Ingest app can leverage `read_web_config` and provide it with a machine specific filepath for `.../dbfiles`
- Rpreles and Maeswrap package moved to suggest checked for within package function.


## [1.5.0] - 2017-07-13
### Added
- Added cron job and script for the sync of the database.
- Added PEcAn.utils::download.file() to allow for use of alternative FTP programs
- Updated downloadAmeriflux and downloadNARR to make use of PEcAn.utils::download.file()
- Added -w flag to load.bety.sh script to specify the URL to fetch the data from
- Add new table sites_cultivars to betydb sync scripts (dump and load)
- Added docker container scrips (.yml) to create docker container for PEcAn
- Added the configuration edit page to allow easy modification of config via web interface
- Thredds server documentation and catlog generating script
- Added new standard variables table (standard_vars.csv) and to_ncvar and to_ncdim functions in PEcAn.utils
- Added initial conditions file io functions for pool-based models in data.land

### Changed
- upscale_met now accepts ~any valid CF file (not just full years), retains correct time units, and respects the previously ignored `overwrite` parameter
- Better date handling in BioCro functions

## [1.4.10.1] - 2017-04-18

### Changed
- Bugfix in Fluxnet2015
- Update Git workflow in Documentation
- download.CRUNCEP now uses CF-compliant time units (days since start of year instead of "secs")
- Bugfixes in met.process


## [1.4.10] - 2017-03-27
Documentation

### Added
- Source Rmarkdown and deploy scripts for PEcAn documentation
- Autocorrelation correction in PDA and scaling factor in emulator

### Changed
- now dumping/loading experiments, cultivars_pfts, current_posteriors, experiments_sites experiments_treatments, trait_covariate_associations [BETY #403](https://github.com/PecanProject/bety/issues/403) [BETY #491](https://github.com/PecanProject/bety/issues/491)

### Removed
- Ameriflux is no longer selectable from the web gui [#1291](https://github.com/PecanProject/pecan/issues/1291)

## [1.4.9] - 2016-12-10
Benchmarking, code cleanup

### Added
- benchmarking code

### Changed
- no more build.sh, using Makefile
- Lots of code cleanup thanks to @bpbond

## [1.4.8] - 2016-08-11
Camp PEON: Assimilation, multi-site, soil params, Maespa, LPJ-GUESS, improvements to web & tutorials

## [1.4.7] - 2016-07-13
CMIP5, Shiny, FLUXNET2015, Global Sensitivity<|MERGE_RESOLUTION|>--- conflicted
+++ resolved
@@ -37,13 +37,10 @@
 - rstudio was not working behind traefik.
 - plots now work in docker containers
 - when specifying diferent rstudio user, dev setup would mount pecan folder in wrong path.
-<<<<<<< HEAD
 - bugs in `model2ncdf.ED2()` that were causing it to both error and also only
 convert data for a single PFT fixed (#1329, #2974, #2981)
-=======
 - Code cleanup in PEcAn.MA to protect against global namespace pollution (#2965, #2973; @nanu1605) 
 - Fixed vignettes and cleaned up internal warnings in PEcAn.DB (#2966, #2971; @nanu1605).
->>>>>>> 1cc3d7fa
 
 ### Changed
 

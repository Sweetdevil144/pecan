# Change Log
All notable changes are kept in this file. All changes made should be added to the section called
`Unreleased`. Once a new release is made this file will be updated to create a new `Unreleased`
section for the next release.

For more information about this file see also [Keep a Changelog](http://keepachangelog.com/) .

## [Unreleased]

Some changes have been made to the docker-compose file. Check your .env file to
see if you need to change any of these:
- TRAEFIK_HOST is now TRAEFIK_HOSTNAME without the Host: and ;, for example if you have
  `TRAEFIK_HOST=Host:pecan.example.com;` you will need to change this to
  `TRAEFIK_HOST=pecan.example.com`.
- TRAEFIK_IPFILTER is no longer used, and should be removed.
- TRAEFIK_HTTP_PORT now defaults to port 80
- TRAEFIK_HTTPS_PORT now defaults to port 443
- TRAEFIK_ACME_ENABLE is no longer used. If you want to use https you will need to add
  `docker-compose.https.yml` to your command line. You can use the script `compose.sh`
  to star PEcAn with https.
- TRAEFIK_HTTPS_OPTIONS is no longer used, this is the default when you use https.
- TRAEFIK_HTTP_REDIRECT is no longer used, this is the default when you use https.

### Added
- Created a new soilgrids function to extract the mean soil organic carbon profile with associated undertainty values at each depth for any lat/long location (#3040). Function was created for the CMS SDA workflow

- `PEcAn.all` gains new function `pecan_version`, which reports for each PEcAn
  package the version that was provided with this release and the version that
  is currently installed. Use it in scripts to record your system state for
  reproducibility, or for debugging.
- Added a new function `unit_is_parseable` in PEcAn.utils to replace `udunits2::ud.is.parseable`.
  (#3002; @nanu1605)
- Initial LDNDC model coupling
- `PEcAn.settings::read.settings()` now strips comments so HTML style comments (e.g. `<!-- a comment -->`) are now allowed in pecan.xml files
- `PEcAn.logger::setLevel()` now invisibly returns the previously set logger level

We are slowly change the license from NCSA opensource to BSD-3 to help with publishing PEcAn to CRAN.

### Fixed

- Replaced the broken ameriflux download pipeline with the new amerifluxr package's function.
- Fix broken build caused by BioCro updates #2925
- rstudio was not working behind traefik.
- plots now work in docker containers
- when specifying diferent rstudio user, dev setup would mount pecan folder in wrong path.
- bugs in `model2ncdf.ED2()` that were causing it to both error and also only
convert data for a single PFT fixed (#1329, #2974, #2981)
- Code cleanup in PEcAn.MA to protect against global namespace pollution (#2965, #2973; @nanu1605) 
- Fixed vignettes and cleaned up internal warnings in PEcAn.DB (#2966, #2971; @nanu1605).
- Updated unit conversions throughout PEcAn to use the `units` R package
  instead of the unmaintained `udunits2`.
  Note that both `units` and `udunits2` interface with the same underlying
  compiled code, so the `udunits2` *system library* is still required.
  (#2989; @nanu1605)
- Fixed a bug with ED2 where ED2IN tags supplied in `settings` that were not in the ED2IN template file were not getting added to ED2IN config files (#3034, #3033)
- Fixed a bug where warnings were printed for file paths on remote servers even when they did exist (#3020)
- Added an updated ED2IN template file, `models/ed/inst/ED2IN.r2.2.0.github`, to reflect new variables in the development version of ED2
- `PEcAn.data.land::gSSURGO.Query` has been updated to work again after changes to the gSSURGO API.
- `PEcAn.settings::read.settings()` now prints a warning when falling back on default `"pecan.xml"` if the named `inputfile` doesn't exist.
<<<<<<< HEAD
- The model2netcdf_SIPNET function can now export full year nc files by using 
  the cdo_setup argument in the template job file. In detail, people will need
  to specify cdosetup = "module load cdo/2.0.6" in the host section. More details
  are in the Create_Multi_settings.R script. (#3052)
=======
- fqdn() can access hostname on Windows (#3044 fixed by #3058)
>>>>>>> 0ff670e5

### Changed

- Using R4.0 and R4.1 tags to build PEcAn. Default is now 4.1
- Database connections consistently use `DBI::dbConnect` instead of the deprecated `dplyr::src_postgres` (#2881). This change should be invisible to most users, but it involved converting a lot of internal variables from `bety$con` to `con`. If you see errors involving these symbols it means we missed a place, so please report them as bugs.
- `PEcAn.utils::download.url` argument `retry404` is now renamed to `retry` and
  now functions as intended (it was being ignored completely before).
- Update URL for MERRA downloads (#2888)
- PEcAn.logger is now BSD-3 License
- Skipped ICOS and MERRA download tests when running in github actions
- Converted .zenodo.json to CITATION.cff
- Using traefik 2.5 instead of 1.7
- api is now open by default (was auth required in the past)
- Installation instructions updated in documentation
- PEcAn.assim.sequential is renamed to PEcAnAssimSequential
- `convert.input` is moved from PEcAn.utils to PEcAn.DB and renamed as `convert_input`.
  This was needed to resolve a cyclic dependency between PEcAn.DB and PEcAn.utils.
  (#3026; @nanu1605)

### Removed

- the check image (used in kubernetes) is removed, please use ncsa/checks instead.
- Unused (and apparently long-broken) function `PEcAn.data.land::find.land` has been removed.

## [1.7.2] - 2021-10-04

### Due to dependencies, PEcAn is now using R 4.0.3 for Docker images.

This is a major change:

- Newer version of R
- Ubuntu 20.04 instead of Debian.

### Fixed

- Removed sender.py and now allow the submission of workflows from inside the rstudio container.
- Use TRAEFIK_FRONTEND_RULE in compose file and TRAEFIK_HOST in env.example, using TRAEFIK_HOST everywhere now. Make sure TRAEFIK_HOST is used in .env
- Use initial biomass pools for Sorghum and Setaria #2495, #2496
- PEcAn.DB::betyConnect() is now smarter, and will try to use either config.php or environment variables to create a connection. It has switched to use db.open helper function (#2632).
- PEcAn.utils::tranformstats() assumed the statistic names column of its input was a factor. It now accepts character too, and returns the same class given as input (#2545).
- fixed and added tests for `get.rh` function in PEcAn.data.atmosphere
- Invalid .zenodo.json that broke automatic archiving on Zenodo ([b56ef53](https://github.com/PecanProject/pecan/commit/b56ef53888d73904c893b9e8c8cfaeedd7b1edbe))
- Fixed a filehandle leak in multi-year runs of PEcAn.BIOCRO::met2model.BIOCRO: It was only closing the last input file it processed (#2485).
- Fix issue with cruncep download: use netcdf subset (ncss) method instead of opendap (#2424).
- The `parse` option to `PEcAn.utils::read_web_config` had no effect when `expand` was TRUE (#2421).
- Fixed a typo that made `PEcAn.DB::symmetric_setdiff` falsely report no differences (#2428).
- sipnet2netcdf will now only extract the data for the year requested (#2187)
- Fixed Priors vignette (#2439).
- When building sipnet model would not set correct model version
- Update pecan/depends docker image to have latest Roxygen and devtools.
- Update ED docker build, will now build version 2.2.0 and git
- Do not override meta-analysis settings random-effects = FALSE https://github.com/PecanProject/pecan/pull/2625
- model2netcdf.ED2 no longer detecting which varibles names `-T-` files have based on ED2 version (#2623)
- Changed docker-compose.yml to use user & group IDs of the operating system user (#2572)  
- gSSURGO file download now added as inputs into BETY through extract_soil_gssurgo (#2666)
- ensure Tleaf converted to K for temperature corrections in PEcAn.photosynthesis::fitA (#2726)
- fix bug in summarize.result to output stat, which is needed to turn on RE in the meta-analysis (#2753)
- ensure that control treatments always receives the random effect index of 1; rename madata.Rdata to jagged.data.Rdata and include database ids and names useful for calculating parameter estimates by treatment (#2756)
- ensure that existing meta-analysis results can be used for pfts with cultivars (#2761)
- Major code cleanup by GSoC student @moki1202, fixing many check warnings across 10 packages
  (#2771, #2773, #2774, #2775, #2805, #2815, #2826, #2830, #2857)

### Changed

- Removed deprecated mstmip_vars and mstmip_local; now all functions use the combined standard_vars.csv  
- RabbitMQ is set to be 3.8 since the 3.9 version can no longer be configured with environment variables.
- Removed old api, now split into rpecanapi and apps/api.
- Replaced `tmvtnorm` package with `TruncatedNormal` package for speed up per #2621.
- Continuous integration changes: Added experimental GitHub Actions CI builds (#2544), streamlined Travis CI builds, added a fourth R version (second-newest old release; currently R 3.5) to Travis test matrix (#2592).
- Functions that update database entries no longer pass `created_at` or `updated_at` timestamps. The database now updates these itself and ensures they are consistently in UTC (#1083).
- `PEcAn.DB::insert_table` now uses `DBI::dbAppendTable` internally instead of manually constructed SQL (#2552).
- Rebuilt documentation using Roxygen 7. Readers get nicer formatting of usage sections, writers get more flexible behavior when inheriting parameters and less hassle when maintaining namespaces (#2524).
- Renamed functions that looked like S3 methods but were not:
    * PEcAn.priors: `plot.posterior.density`->`plot_posterior.density`, `plot.prior.density`->`plot_prior.density`, `plot.trait`->`plot_trait` (#2439).
    * PEcAn.visualization: `plot.netcdf`->`plot_netcdf` (#2526).
    * PEcAn.assim.sequential: `Remote.Sync.launcher` -> `Remote_Sync_launcher` (#2652)
- Stricter package checking: `make check` and CI builds will now fail if `R CMD check` returns any ERRORs or any "newly-added" WARNINGs or NOTEs. "Newly-added" is determined by strict string comparison against a check result saved 2019-09-03; messages that exist in the reference result do not break the build but will be fixed as time allows in future refactorings (#2404).
- No longer writing an arbitrary num for each PFT, this was breaking ED runs potentially.
- The pecan/data container has no longer hardcoded path for postgres
- PEcAn.JULES: Removed dependency on `ncdf4.helpers` package, which has been removed from CRAN (#2511).
- data.remote: Arguments to the function `call_MODIS()` have been changed (issue #2519).
- Changed precipitaion downscale in `PEcAn.data.atmosphere::download.NOAA_GEFS_downscale`. Precipitation was being downscaled via a spline which was causing fake rain events. Instead the 6 hr precipitation flux values from GEFS are preserved with 0's filling in the hours between.
- Changed `dbfile.input.insert` to work with inputs (i.e soils) that don't have start and end dates associated with them
- Default behavior for `stop_on_error` is now `TRUE` for non-ensemble runs; i.e., workflows that run only one model simulation (or omit the `ensemble` XML group altogether) will fail if the model run fails. For ensemble runs, the old behavior is preserved; i.e., workflows will continue even if one of the model runs failed. This behavior can also be manually controlled by setting the new `run -> stop_on_error` XML tag to `TRUE` or `FALSE`.
- Several functions have been moved out of `PEcAn.utils` into other packages (#2830, #2857):
  * `ensemble.filename`, `get.results`, `runModule.get.results`, `read.sa.output`, `sensitivity.filename`,
    and `write.sa.configs` have been moved to `PEcAn.uncertainty`.
  * `create.base.plot`, `dhist`, `plot_data` and `theme_border` have been moved to `PEcAn.visualizaton`.

### Added

- BioCro can export Aboveground Biomass (#2790)
- Functionality for generating the same ensemble parameter sets with randtoolbox functions.
- Functionality for joint sampling from the posteriors using randtoolbox functions.
- BASGRA-SDA couplers.
- Now creates docker images during a PR, when merged it will push them to docker hub and github packages
- New functionality to the PEcAn API to GET information about PFTs, formats & sites, submit workflows in XML or JSON formats & download relevant inputs/outputs/files related to runs & workflows (#2674 #2665 #2662 #2655)
- Functions to send/receive messages to/from rabbitmq.
- Documentation in [DEV-INTRO.md](DEV-INTRO.md) on development in a docker environment (#2553)
- PEcAn API that can be used to talk to PEcAn servers. Endpoints to GET the details about the server that user is talking to, PEcAn models, workflows & runs. Authetication enabled. (#2631)
- New versioned ED2IN template: ED2IN.2.2.0 (#2143) (replaces ED2IN.git)
- model_info.json and Dockerfile to template (#2567)
- Dockerize BASGRA_N model.
- Basic coupling for models BASGRA_N and STICS.
- PEcAn.priors now exports functions `priorfig` and `plot_densities` (#2439).
- Models monitoring container for Docker now shows a webpage with models it has seen
- Added small container to check if certain services are up, used as initi container for kubernetes
- Documentation how to run ED using singularity
- PEcAn.DB gains new function `get_postgres_envvars`, which tries to look up connection parameters from Postgres environment variables (if they are set) and return them as a list ready to be passed to `db.open`. It should be especially useful when writing tests that need to run on systems with many different database configurations (#2541).
- New shiny application to show database synchronization status (shiny/dbsync)
- Ability to run with [MERRA-2 meteorology](https://gmao.gsfc.nasa.gov/reanalysis/MERRA-2/) (reanalysis product based on GEOS-5 model)
- Ability to run with ICOS Ecosystem products

### Removed

- Removed travis integration
- Removed the sugarcane and db folders from web, this removes the simple DB editor in the web folder. (#2532)
- Removed ED2IN.git (#2599) 'definitely going to break things for people' - but they can still use PEcAn <=1.7.1
- Database maintenance scripts `vacuum.bety.sh` and `reindex.bety.sh` have been moved to the [BeTY database repository](https://github.com/PecanProject/bety) (#2563).
- Scripts `dump.pgsql.sh` and `dump.mysql.sh` have been deleted. See the ["BeTY database administration"](https://pecanproject.github.io/pecan-documentation/develop/database.html) chapter of the PEcAn documentation for current recommendations (#2563).
- Old dependency management scripts `check.dependencies.sh`, `update.dependencies.sh`, and `install_deps.R` have been deleted. Use `generate_dependencies.R` and the automatic dependency handling built into `make install` instead (#2563).
- Deprecated copies of functions previously moved to other packages have been removed from `PEcAn.utils` (#2830):
  * `do_conversions` and `runModule.run.write.configs`, `run.write.configs`. These are now in `PEcAn.workflow`
  * `get.ensemble.samples`, `read.ensemble.output`, `write.ensemble.configs`. These are now in `PEcAn.uncertainty`
  * `logger.debug`, `logger.error`, `logger.getLevel`, `logger.info`, `logger.setLevel`,
    `logger.setOutputFile`, `logger.setQuitOnSevere`, `logger.setWidth`, `logger.severe`, `logger.warn`.
    These are now in `PEcAn.logger`

## [1.7.1] - 2018-09-12

### Fixed
- Replace deprecated `rlang::UQ` syntax with the recommended `!!`
- Explicitly use `PEcAn.uncertainty::read.ensemble.output` in `PEcAn.utils::get.results`. Otherwise, it would sometimes use the deprecated `PEcAn.utils::read.ensemble.output` version.
- `PEcAn.ED2::met2model.ED2` now skips processing of years for which all output files are already present (unless `overwrite = TRUE`). This prevents a lot of unnecessary work when extending an existing ED met record.
- Fixed issue that prevented modellauncher from working properly #2262
- Use explicit namespacing (`package::function`) throughout `PEcAn.meta.analysis`. Otherwise, many of these functions would fail when trying to run a meta-analysis outside of the PEcAn workflow (i.e. without having loaded the packages first) (#2351).
- Standardize how `PEcAn.DB` tests create database connections, and make sure tests work with both the newer `Postgres` and older `PostgreSQL` drivers (#2351).
- Meta-analysis = "AUTO" now correctly skips the meta analysis if the PFT definition has not changed (#1217).
- Replace deprecated `rlang::UQ` syntax with the recommended `!!`
- Explicitly use `PEcAn.uncertainty::read.ensemble.output` in `PEcAn.utils::get.results`. Otherwise, it would sometimes use the deprecated `PEcAn.utils::read.ensemble.output` version.
- History page would not pass the hostname parameter when showing a running workflow, this would result in the running page showing an error.

### Changed
- Updated modules/rtm PROSPECT docs
- Updated models/sipnet/R/model2netcdf.SIPNET.R to address issues in PR #2254
- Improved testing (#2281). Automatic Travis CI builds of PEcAn on are now run using three versions of R in parallel. This should mean fewer issues with new releases and better backwards compatibility, but note that we still only guarantee full compatibility with the current release version of R. The tested versions are:
  - `release`, the current public release of R (currently R 3.5). Build failures in this version are fixed before merging the change that caused them. When we say PEcAn is fully tested and working, this is the build we mean.
  - `devel`, the newest available development build of R. We will fix issues with this version before the next major R release.
  - `oldrel`, the previous major release of R (currently R 3.4). We will fix issues with this version as time allows, but we do not guarantee that it will stay compatible.
- Reverting back from PR (#2137) to fix issues with MAAT wrappers.
- Moved docker files for models into model specific folder, for example Dockerfile for sipnet now is in models/sipnet/Dockerfile.
- `PEcAn.utils`:
  - Remove, or make "Suggests", a bunch of relatively underutilized R package dependencies.
- Add template for documentation issues and add button to edit book.
- Conditionally skip unit tests for downloading raw met data or querying the database when the required remote connection is not available.
- Reorganization of docker folder
  - All dockerfiles now live in their own folder
  - `scripts/generate_dependencies.R` is now used to generate dependencies for make and docker
- In `PEcAn.DB::get.trait.data`, if `trait.names` is `NULL` or missing, use the traits for which at least one prior is available among the input list of PFTs. (Previously, we were getting this from the `PEcAn.utils::trait.dictionary`, which we are trying to deprecate #1747). (#2351)
- Cleanup and improve logging and code readability in parts of `PEcAn.DB` related to getting trait data, including replacing many manual database queries with `dplyr` calls.
- Reorganization of PEcAn documentation in accordance with isue #2253.
- SIPNET now is installed from the source code managed in git

### Added
- Meta analysis functionality to not use greenhouse data.
- Dockerize the BioCro model.
- Added PRO4SAIL-D model, using existing 4SAIL src and coupling with PROSPECT-D Fortran code
- Models will not advertise themselvs, so no need to register them a-priori with the database #2158
- Added simple Docker container to show all containers that are available (http://localhost:8000/monitor/). This will also take care of registering the models with the BETY database.
- Added unit tests for `met2model.<MODEL>` functions for most models.
- Added MAESPA model to docker build
- PEcAn has more robust support for `RPostgres::Postgres` backend. The backend is officially supported by `db.query`, and basic workflows run top-to-bottom with the `Postgres` backend. However, `RPostgreSQL` is still the default until we do more robust testing of all modules.
- `PEcAn.DB::db.query` now optionally supports prepared statements (#395).
- New function `PEcAn.DB::query_priors` that expands the functionality of `query.priors` by (1) accepting PFTs by name or ID and (2) allowing the user to request all possible combinations of the input PFTs and traits (i.e. `expand.grid(pfts, traits)`) or just the pairwise combinations (i.e. `pft[1]-trait[1], pft[2]-trait[2]`). This function also comes with more robust error handling and a set of unit tests (#2351).
- New function `PEcAn.DB::query_pfts` for finding PFT IDs and types from the PFT name and (optionally) model type (#2351).
- Run Travis integration tests with both Postgres and PostgreSQL drivers (#2351).
- New function `PEcAn.utils::load_local` reads `Rdata` files into a named list (instead of into the current environment).

### Removed
- Removed unused function `PEcAn.visualization::points2county`, thus removing many indirect dependencies by no longer importing the `earth` package.
- Removed package `PEcAn.data.mining` from the Make build. It can still be installed directly from R if desired, but is skipped by default because it is in early development, does not yet export any functions, and creates a dependency on the (large, often annoying to install) ImageMagick library.
- Fully deprecate support for `MySQL` database driver. Now, only `PostgreSQL` (and, experimentally, `RPostgres`) are supported. With this, remove `RMySQL` dependency in several places.

## [1.7.0] - 2018-12-09

### Fixes
- Fixed minor bug in query.trait.data related to stem respiration covariates (https://github.com/PecanProject/pecan/issues/2269)
- Removed google maps and replaced with leaflet #2105
- Added ability to add a new site from web interface
- Small updated to models/ed/R/model2netcdf.ED2.R to fix issue realted to writing the time_bounds time attribute. Needed to add a check for which file types exitst (e.g. -E-, -T-, etc) and only write the appropriate attribute(s).
- Fixed error in `read_web_config` which would filter out all variables.
- Docker:
  - Make sure web interface posts RabbitMQ messages even after editing files (fixes #2151)
  - Can specify name of docker cluster using PECAN_FQDN and PECAN_NAME (fixes #2128)
  - Fixed issue where setting username/password for rabbitmq would break web submit (fixes #2185)
  - data image only registers sipnet and ed, has all data pre-downloaded
- ED2:
  - Fix processing of `ed2in_tags` from XML. Now numbers (e.g. `<TRAIT_PLASTICITY_SCHEME>0</TRAIT_PLASTICITY_SCHEME>`) and numeric vectors (e.g. `<INCLUDE_THESE_PFT>9,10,11,12</INCLUDE_THESE_PFT>`) are correctly written to ED2IN _without_ quotes.

### Added
- NEW FEATURE: PEcAn R API (PR #2192). Features include:
    - Modified `docker/receiver.py` to accept a `pecan_json` object containing a JSON version of the PEcAn settings. Can now Use RabbitMQ HTTP API (called from R with `httr`) to send a settings list (function `submit_workflow`)
    - Helper functions to make it easier to build the settings object, and to register a new workflow.
    - Helper functions for tracking workflow status
    - Helper functions for accessing workflow output files through THREDDS. All files are accessible through `fileServer` (basically, direct download), and NetCDF files are also readable through OpenDAP.
        - THREDDS catalog filter has been removed, so that _all_ workflow outputs are available to THREDDS.
        - Added another `datasetScan` to the THREDDS catalog to search for `dbfiles`. Now, model inputs (e.g. meteorology files) are accessible via THREDDS as well.
- Lots of new documentation for running PEcAn using Docker
- Added Docker container with documentation #2160
- Download method (`method`) argument for `data.atmosphere::download.CRUNCEP`, which defaults to `opendap` (as it was), but can be switched to the slower but more robust NetCDF subset (`ncss`).
- In `download.CRUNCEP`, check target coordinate against the land-sea mask. If sea, pick the nearest land pixel within 1 degree of target. This facilitates doing runs at coastal sites that may get masked out.
- Added a prototype of the THREDDS data server (TDS) to the PEcAn Docker stack.
- Added portainer to the PEcAn Docker stack to easily look at running containers.
- Added ability to specify short name for a host (hostlist->displayname)
- Added `PEcAn.logger::print2string` function -- capture the output
- Cleanup and enhancements to `PEcAn.utils::read.output`:
  - Pass `variables = NULL` to try to read _all_ variables from file
  - New argument `ncfiles` for passing file names explicitly (useful for remote file access where `list.files` doesn't work; e.g. THREDDS)
  - Variable summary stats are only calculated if new argument `print_summary` is `TRUE` (default). Summary is rendered nicely as a variable x statistic matrix.
  - New argument `verbose` (default = `FALSE`) to print out (`logger.debug`) at every variable and year
  - Minor code cleanup for style (spacing, long lines, etc.) and logic (replace several `else` statements with early returns)
- ED2:
  - Add ability to pass arbitrary arguments to the ED binary through the `pecan.xml` (#2183; fixes #2146).
  - Add new `model` tag `<all_pfts>`. If "false" (default), set ED2IN's `INCLUDE_THESE_PFT` to only PFTs explicitly configured through PEcAn. If "true", use all 17 of ED2's PFTs.
  - Add new `model` tag `<barebones_ed2in>`. If "true", only write ED2IN tags, and do not include comment annotations. If "false" (default), try to transfer comments from ED2IN template to target ED2IN. Because of comments are written by matching line numbers, leaving this as "false" can lead to unexpected results whenever `<ed2in_tags>` contains tags missing from the `ED2IN` template.
  - Add some additional documentation for ED2 `pecan.xml` tags.

### Removed

### Changed
- Updated MAAT model model2netcdf.MAAT.R to reflect general changes to the netCDF time variable in PEcAn standard output. Added time_bounds attribute and variable.  Updated inst/ scripts for created MAAT drivers from NGEE-Tropics met sources (WIP)
- `PEcAn.utils::do_conversions` has been moved to `PEcAn.workflow::do_conversions`.
  `PEcAn.utils::do_conversions` still works for now with a warning, but is deprecated and will be removed in the future.
- Docker:
  - Change base image for R code from `r-base` to `rocker/tidyverse:3.5.1`. This (1) saves build time (because many R packages and system dependencies are pre-installed), and (2) enhances reproducibility (because of the strict versioning rules of the `rocker` packages)
  - Re-factor web interface RabbitMQ create connections and post messages into their own PHP functions.

## [1.6.0] - 2018-09-01

### Fixes
- Updated model2netcdf.SIPNET() to address issue #2094. Revised netCDF time to be from 0-364./365. (if leap) so time would be properly parsed by R and python (cf tools)
- Fixed output time variable in models/ed/R/model2netcdf.ED2.R to provide correct fractional DOY
- Running tests for PEcAn.settings package no longer leaves empty temp directories in test folder (#2075)
- Fixed issue #2064 which sends one met path to write.sa.config.
- `PEcAn.data.land::soil_params` now accepts any 2 out of 3 texture components as documented, and correctly converts percentages to proportion (#2043).
- Added missing ncdf4 library calls in model2netcdf.JULES

### Added
- Added download.LandTrendr.AGB and extract.LandTrendr.AGB functions in modules/data.remote
- Added new time_bounds variable in SIPNET output netCDF files to define the exact start time and end time for each model timestep.
- Updated models/ed/R/model2netcdf.ED2.R to include new time_bounds variable
- Added a first vignette to models/maat with the plan to add more examples
- Added scaling to documentation

### Removed
- Removed unused PEcAn.utils::counter(), which existed to increment a global variable that is also unused.

### Changed
- Updated models/fates/R/model2netcdf.FATES.R to increase supported model outputs. Added longname to nc file variables
- Updated models/dalec/R/model2netcdf.DALEC.R to add time_bounds variable
- Updated models/maat/R/write.config.MAAT.R to improve flow, remove bugs, and to work with the release version of the MAAT model.
- Minor update to modules/data.atmosphere/R/met2CF.csv.R to include recursive=TRUE for outfolder.  Seemed to work better
- Updated models/maat/R/met2model.MAAT.R to include additional output variables, fix a bug, and conduct overall cleanup. Updated docs
- Updated models/maat/R/model2netcdf.MAAT.R to work with the release version of the MAAT model. Other small MAAT wrapper code cleanup
- Small change to modules/data.atmosphere/R/download.NARR_site.R to set parallel=TRUE to match documentation and sub-function calls


## [1.6.0] - Not yet

### Fixes
- Fixed issue #1939 which corrects output time vector for FATES output
- Update to read.output to look for and read only PEcAn formatted .nc output based on the pecan standard filename format of YYYY.nc.  Solves issues with models such as FATES and dvm-dos-tem where the original model output is also in .nc file format and was not ignored by read.output, causing errors with output parsing and plotting with Shiny. Removed deprecated function convert.outputs
- PEcAn.data.atmosphere:
    - download.Geostreams is pickier about formatting start/end datess, for fewer surprises in result timestamps
    - Fixed swapped lat/lon in met2CF.Geostreams
    - download.GFDL now records reference date in time units field, as required by the CF met standard
    - Reduced download.GFDL network load by not preloading dimension data
    - Fixed spurious `No geonamesUsername set` warning by updating geonames package to development version
- ED:
    - Change all history parameter files to have zero storage respiration
- missing_port_bety    
- dataone_download.R:

    - Added functionality that spoofs our user address to prevent authentication errors with downloading files via wget.
- Could not specify the port for BETY in config.php. Can now use `db_bety_port` to specify port.

    - Added functionality that spoofs our user address to prevent authentication errors with downloading files via wget.

- Data_Ingest_App:
    - use `updateSelectizeInput` to populate `selectizeInput` with choices from BETYdb. This instantly loads the inputfields where other methods take minutes to load.


### Added
- sda.enkf function inside the `PEcAn.assim.sequential` package was replaced with the refactored version, while the original sda function can be found in the same package with the name of sda.enkf.original.
- PEcAn.undertainty gains one new function (input.ens.gen) and three functions moved from PEcAn.utils (see "Changed" below)
- IC workflow now has functionality to generate ensembles.
- You can now generate ensembles for parameters and met separatly and using different methods.
- Soil process is now capable of reading in soil data from gSSURGO databse.
- In modules/rtm new function foursail()  to interface with the 4SAIL Fortran code. To enable the use of 4SAIL with any version of PROSPECT (i.e. 4, 5, 5b, D) and custom soil/background reflectance inputs
- Shiny/Dependency explorer
- Explore the interdependencies between pecan packages/functions.
- From history you can now select an old run and show the curl command to re-execute this run. This only works with runs submitted through web interface right now.
- Experimental support for docker (#1028)

- dataone_download.R:
  - Added progress messages to indicate that the function is working during longer downloads via PEcAn logger.
  - Store path to downloaded data as newdir_D1 so that the download app can call this path.

- shiny/Data-Ingest
  - Download data from DataONE to a temporary directory, display the contents of that directory, and then move files from the temporary directory to dbfiles
  - Upload files from local machines (via drag and drop on some browsers), display files, and then move these files to a directory in dbfiles.
  - Spinner displays when class "shiny-busy" is invoked during the dataONE download process. In this way, users can be sure that the app is live and is processing their request.
  - Users can now input the name of the destination directory that they wish to create within dbfiles.
  - Updated Travis.yml to include librdf0-dev so that it can download redland, datapack, and dataone.
  - Added Data-Ingest UI (inputs, dbfiles, and formats record UI and some basic server side functionality are online)
  - Modularized input record, format record, and dbfiles record into shiny modules. This allows the app to be greatly simplified to two, single-page workflows. These functions can also be used "plug-and-play" style elsewhere in PEcAn shiny apps to load in data.
  - Replaced modularized input, format and dbfiles records with static "Ingest Workflow" page. On this page, the user can select either importing from dataONE or Uploading from local files. If creating a new format is necessary, the user can click "Create New Format" and a dropdown menu will walk them through this process.
  - Selected files now autofill name value in input record workflow
  - Store inputs and formats in the global environment
  - "Test BETY" button allows users create a record in BETY with `dbfile.input.insert`
  - Added `input.format.vars` to query the BETYdb
  - New File: `helper.R`
  - New Function: `auto.name.directory` This function uses the format_name and the site_id for a given input to create a directory name in the style of other dbfiles names.
  - `Next Step` buttons progress workflow programmatically
  - New formats-variables UI allows user to create a table of formats-variable records before completing the ingest process
  - Two separate complete Ingest buttons are rendered at the end of the workflow to trigger actions specific to local upload or dataONE download workflows. These buttons are rendered programmatically depending on the state of the selectInputMethod radio button.
  - Converted time inputs to properly merge startDate and startTime with EndDate and EndTime so they can be inserted into the start_date and end_date columns in BETYdb.
  - Error handling introduced using `shinytoastr` package
  - DESCRIPTION: `Depends`: PEcAn.visualization, shinytoastr, shinyWidgets, shinyjs

- pecan/base/db
  - New File: `input.format.vars.R`. This function registers the format and the (optional) formats_variables record using `db_merge_into`.

- `data.atmosphere`
	- `check_met_input_file` -- Check that target met file conforms to PEcAn meteorology data standard.
	- `get_cf_variables_table` -- Retrieve CF variables table as a `data.frame`


- docker:
  - Added updated docker container builds
    - Use docker.sh to create docker images
    - Use release.sh to push released images to push to docker registry (hub.docker.com by default)
  - Create pecan/depends docker image that holds all PEcAn dependencies
    - Needs to build seperatly, not part of the docker.sh build process to speed things up
    - Build using `(cd docker ; docker build -t pecan/depends:latest -f Dockerfile.depends .)`
  - docker-compose.yml file to bring up full PEcAn stack using docker
    - First time to start requires to install BETY database (see documentation)
  - SIPNET docker image which works with PEcAn docker stack
  - Data container that will download and install demo data in /data folder


### Removed
  - pecan.worldmap function no longer used, dropped from visualization package
  - shiny/Data-Ingest/DESCRIPTION no longer `DEPENDS` on `shinyFiles` or `shinycssloaders`

### Changed
- PEcAn.utils functions run.write.configs and runModule.run.write.configs have been moved to PEcAn.workflow. The versions in PEcAn.utils are deprecated and will be removed in a future release.
- Fixed Git instructions and remote execution instructions.
- Five functions from PEcAn.utils functions have been moved to other packages. The versions in PEcAn.utils are deprecated, will not be updated with any new features, and will be removed in a future release.
  - run.write.configs and runModule.run.write.configs have been moved to PEcAn.workflow
  - read.ensemble.output, get.ensemble.samples and write.ensemble.configs have been moved to PEcAn.uncertainty
- Change the way packages are checked for and called in SHINY apps. DESCRIPTION files in SHINY apps are not the place to declare pacakge dpendencies.    

## [1.5.3] - 2018-05-15

### Fixes
- read.output now accepts date-times for start.year and end.year argument (#1887)
- read.output no longer assumes timestamps are in days since the beginning of the year
- Fixed xss issue in setup folder, now require users to login before accessing the setup folder scripts.
- Fixed issue where in website not all sites are shown #1884
- Fixed status page, should now be run from cronjob, creates static page
- Fixed bug that overwrote remote  met file paths with local file paths
- PEcAnRTM:
    - Remove non-portable extensions from `src/Makevars`. This should make the package Windows-compatible.
- Fixed BrownDog shiny issues of removing site without geometry; fixing sites.length==0; removing old map markers when change input$type; fixing agreement bug when change input$type

### Added
- Functionality to read pft-specific outputs and to run sensitivity analysis on pft-specific outputs.
- Ability to allow for insecure sync using -k flag
- Added information on how to join slack
- PEcAn.BIOCRO now supports BioCro version 1.0. BioCro 0.9x models should still work as before, but note parameter and weather format changes in the `Changed` section below.  
- Added new model package (PEcAn.dvmdostem) and initial wrappers for integration of the DVM-DOS-TEM model and tested.
- PEcAn now supports PFTs whose members are cultivars rather than species, and will automatically restrict the meta-analysis to matching records, e.g. runs with a PFT containing only Panicum virgatum 'Cave-In-Rock' will not use observations from Panicum virgatum 'Alamo', but a PFT containing the whole species will use observations from both. However, there is not yet any BETYdb interface to *create* cultivar-PFTs other than manual SQL.
- New base package `PEcAn.workflow`, for functions used to perform the each major step of the analysis. These were previously scattered in other base packages.
- Added PR review time estimate to PR template
- New set of `PEcAn.logger` functions similar to `stopifnot` to facilitate assertive programming: `severeifnot`, `errorifnot`, `warnifnot`, `infoifnot`, `debugifnot`
- PEcAnRTM:
    - Exposed PROSPECT absorption coefficients and `gpm()` function ("generalized plate model"), facilitating experimentation with different absorption coefficients
    - Added `spectra` S3 class and methods for subsetting (e.g. `myspec[[400:700]]`), plotting (`plot()` and `matplot()`), and combining spectra by wavelength.
    - Added `resample` functions for quickly resampling spectra (and, more generally, vectors and functions) to different dimensions.
    - `EDR` API has been revised. Setup has been refactored from EDR via new `setup_edr` function, which relies on the ED utilities (see `PEcAn.ED2` below), and the `EDR` function now focuses only on execution. Also, added new `params2edr` function to make it easy to convert complex EDR parameters list to flat parameter vector required by `invert_bt` (or other optimization functions).
- PEcAn.ED2:
    - New set of utilities for working with ED meteorology and vegetation inputs, and the ED2IN file. Existing PEcAn code has been revised to use these utilities.
- PEcAn.data.atmosphere:
    - New utilities for efficiently downloading NARR time series using THREDDS/OpenDAP

### Removed
- Removed deprecated copies of PEcAn.utils::SafeList, PEcAn.utils::listToXml (both moved to PEcAn.settings in v 1.5.2), and PEcAn.utils::fqdn (moved to PEcAn.remote in 1.5.2). This fixes the masses of deprecation warnings in otherwise normal run logs (#1719).

### Changed
- Updated wrappers for FATES model to work with recent CLM5 release. Updated write.config, job.template, and other associated files to work with CLM5 inputs and met drivers
- Updated model2netcdf.MAAT to use ncdf4::ncvar_def to define netCDF variables
- Fixed an remote code execution discovered by NCSA security team.
- Column name changes for newly generated biocromet csvs: `SolarR` is now `solar` and `WS` is now `windspeed`. Previously generated met files with the old names will still work for BioCro 0.9 runs, but will need to be renamed before using them with BioCro 1.0.
- write.configs.BIOCRO now requires a model version specification so that it can format parameters to match your version of BioCro. Set it in your Bety model record or in the model$revision field of your pecan.xml.
- When using BioCro 1.0 and no parameter file is given, PEcAn will make an attempt to find default parameters for your genus in the datasets provided by the BioCro package. Note that the default parameter files provided in `models/biocro/inst/extdata/defaults` will *not* work when using BioCro 1.0.
- Added documentation how to submit a run from the command line
- Updated models/maat to provide support for latest model code updates
- PEcAn.DB function `rename.jags.columns` renamed to `rename_jags_columns` to avoid conflict with S3 method naming conventions
- Replaced `rhdf5` library with `hdf5r`, a more modern alternative that is available on CRAN.
- PEcAn.DB function `runModule.get.trait.data` has been moved to the new PEcAn.workflow package to avoid a circular package dependency between PEcAn.DB and PEcAn.settings.
- Major documentation refactoring. The documentation names are now directly tied to the order in which they are rendered, and all `Rmd` files in all subdirectories of the documentation source are rendered by default. The overall structure of the documentation has been revised for clarity and cohesiveness.
- Edited met2model.ED2 to not enforce leap years.
- Integrate demo 1 into basic user guide

## [1.5.2] - 2017-12-07

### Fixes
- Updated models/ed/data/pftmapping.csv to include two new BETYdb PFTs
- Simple fix to models/ed/R/write.configs.ed.R to properly align pss and css file prefix
- Fixed issue #1752 by updating the site.lst() function to include `site.id=site$id` instead of site.id=site, as site is an object not just the id
- Update to PEcAn.ED2::met2model.ED2 to fix issue with rhdf5::h5write. Bug fix to #1742
- Fixed write.config.xml.ED2 parsing of data/history* files
- `PEcAn.utils` now lazy-loads data for faster execution of functions that consult lookup tables, especially `to_ncvar`.
- Fixed incorrect `PEcAn.BIOCRO` daily and yearly results: Was calculating every row from whole simulation instead of that day (#1738)

### Added
- New Dockerfile to create PEcAn specific container for SIPNET.

### Removed
- Removed `PEcAn.utils::model2netcdf`, which has been deprecated since PEcAn 1.3.7. Use `model2netcdf.<YOURMODEL>` in the appropriate model package instead.

### Changed
- Major namespace cleanup in the `PEcAn.utils` package. It now loads more quietly and is much less likely to mask functions in a package you loaded earlier.
- Moved many functions from `PEcAn.utils` into other PEcAn packages. The `PEcAn.utils` versions still work with a deprecation warning, but will be removed in next release.
	- `listToXml` and `SafeList` moved to `PEcAn.settings`
	- `fqdn` moved to `PEcAn.remote`
- PEcAnRTM: Removed effective sample size normalization from likelihood calculation. It was giving weird results.

## [1.5.1] - 2017-10-05

### Fixes
- Fixed hyperparameter draws in PDA
- Show workflowid in the URL when run is finshed and user clicks results (#1659)
- `PEcAn.BIOCRO` now uses PEcAn-standard variable names. As a result, two output variables have been renamed but keep their existing units and definitions:
	- `StemBiom` renamed to `AbvGrndWood`
	- `RootBiom` renamed to `root_carbon_content`
- Improved make install logic (#1558)
- Fixed remote code execution #1545
- Added check for NA end/start year in read.output
- Fixed jagify bug for raw field data
- Fixed bug (order of dims in nc_create) introduced in model2netcdf.DALEC by standard_vars changes
- Cleaned up NAMESPACE and source code of `PEcAn.DB` (#1520)
- Debugged python script in call_MODIS in data.remote to allow MODIS downloads
- Fixed FATES build script to work on ubuntu
 SIPNET output netcdf now includes LAI; some variable names changed to match standard
- Cleanup of leap year logic, using new `PEcAn.utils::days_in_year(year)` function (#801).
- Replace many hard-coded unit conversions with `udunits2::ud.convert` for consistency, readability, and clarity
- Refactored extract_soil_nc to create soil2netcdf, which will write soil data out in PEcAn standard.
- Added a new retry.func() to base/utils to provide ability to re-try a function X times before stopping.  Currently using this function in the download.CRUNCEP() function to handle slow responses from THREDDS.
- Reformatted call_MODIS netcdf output to reflect the orientation of the MODIS grid
- Remote execution is more robust to errors in the submission process, not just the actual model execution
- PRELES model run script bug fix

### Added
- Functionality to pass hyperparameters via settings
- Created new (and very rudimentary) web interface for downloading data from the dataone federation into the PEcAn database. More updates to come.
- Expanded initial conditions workflow for pool-based models, including PEcAn.data.land::prepare_pools to calculate pools from IC file (to be coupled with write.configs)
- New `PEcAn.utils::days_in_year(year)` function that should make it easier to work with leap years.
- New `PEcAn.data.atmosphere::solar_angle` function that replaces math that occurs in some models.
- New `PEcAn.benchmarking::align_pft` fucntion that aligns data assosiated with two different plant functional types
- #1594 shiny/workflowPlot Adding interactiveness using ggploltly
- #1594 shiny/workflowPlot Load outputs from multiple runs of the model
- #1594 shiny/workflowPlot Ways to toggle geometries (e.g. geom_point vs. geom_line).
- #1594 shiny/workflowPlot Smoothing using geom_smooth (Slider for specifying moving window width)
- #1594 shiny/workflowPlot Comparing model output vs loaded data according to [tutorial](https://github.com/PecanProject/pecan/blob/develop/documentation/tutorials/AnalyzeOutput/modelVSdata.Rmd)
- Allow SIPNET and DALEC met files and model2netcdf to start or end mid year
- A Pre-release database clean up script that deletes unused/unassosiated entries from the database

### Changed
- Clean up directory structure:
    * Move `base` packages (`utils`, `settings`, `db`, `visualizaton`) to a `base` directory, for consistency with `modules` and `models`
    * Move `logger.*` functions out of the `PEcAn.utils` package and into the `PEcAn.logger` package
    * Move `remote` functions out of the `PEcAn.utils` package and into their own `PEcAn.remote` package.
- #1594 shiny/workflowPlot Refactoring of code. `get_workflow_ids` in db/R/query.dplyr.R changed with `ensemble = FALSE`. Also allowing to load all workflow IDs. `load_data_single_run` and `var_names_all` also moved from shiny/workflowPlot/server.R to query.dplyr.R
- `PEcAn.remote::start.model.runs` has been significantly refactored to be less redundant and more robust
- `betyConnect` function in `query.dplyr.R` is now refactored into `read_web_config` so that the the Data-Ingest app can leverage `read_web_config` and provide it with a machine specific filepath for `.../dbfiles`
- Rpreles and Maeswrap package moved to suggest checked for within package function.


## [1.5.0] - 2017-07-13
### Added
- Added cron job and script for the sync of the database.
- Added PEcAn.utils::download.file() to allow for use of alternative FTP programs
- Updated downloadAmeriflux and downloadNARR to make use of PEcAn.utils::download.file()
- Added -w flag to load.bety.sh script to specify the URL to fetch the data from
- Add new table sites_cultivars to betydb sync scripts (dump and load)
- Added docker container scrips (.yml) to create docker container for PEcAn
- Added the configuration edit page to allow easy modification of config via web interface
- Thredds server documentation and catlog generating script
- Added new standard variables table (standard_vars.csv) and to_ncvar and to_ncdim functions in PEcAn.utils
- Added initial conditions file io functions for pool-based models in data.land

### Changed
- upscale_met now accepts ~any valid CF file (not just full years), retains correct time units, and respects the previously ignored `overwrite` parameter
- Better date handling in BioCro functions

## [1.4.10.1] - 2017-04-18

### Changed
- Bugfix in Fluxnet2015
- Update Git workflow in Documentation
- download.CRUNCEP now uses CF-compliant time units (days since start of year instead of "secs")
- Bugfixes in met.process


## [1.4.10] - 2017-03-27
Documentation

### Added
- Source Rmarkdown and deploy scripts for PEcAn documentation
- Autocorrelation correction in PDA and scaling factor in emulator

### Changed
- now dumping/loading experiments, cultivars_pfts, current_posteriors, experiments_sites experiments_treatments, trait_covariate_associations [BETY #403](https://github.com/PecanProject/bety/issues/403) [BETY #491](https://github.com/PecanProject/bety/issues/491)

### Removed
- Ameriflux is no longer selectable from the web gui [#1291](https://github.com/PecanProject/pecan/issues/1291)

## [1.4.9] - 2016-12-10
Benchmarking, code cleanup

### Added
- benchmarking code

### Changed
- no more build.sh, using Makefile
- Lots of code cleanup thanks to @bpbond

## [1.4.8] - 2016-08-11
Camp PEON: Assimilation, multi-site, soil params, Maespa, LPJ-GUESS, improvements to web & tutorials

## [1.4.7] - 2016-07-13
CMIP5, Shiny, FLUXNET2015, Global Sensitivity<|MERGE_RESOLUTION|>--- conflicted
+++ resolved
@@ -57,14 +57,12 @@
 - Added an updated ED2IN template file, `models/ed/inst/ED2IN.r2.2.0.github`, to reflect new variables in the development version of ED2
 - `PEcAn.data.land::gSSURGO.Query` has been updated to work again after changes to the gSSURGO API.
 - `PEcAn.settings::read.settings()` now prints a warning when falling back on default `"pecan.xml"` if the named `inputfile` doesn't exist.
-<<<<<<< HEAD
+- fqdn() can access hostname on Windows (#3044 fixed by #3058)
 - The model2netcdf_SIPNET function can now export full year nc files by using 
   the cdo_setup argument in the template job file. In detail, people will need
   to specify cdosetup = "module load cdo/2.0.6" in the host section. More details
   are in the Create_Multi_settings.R script. (#3052)
-=======
-- fqdn() can access hostname on Windows (#3044 fixed by #3058)
->>>>>>> 0ff670e5
+
 
 ### Changed
 

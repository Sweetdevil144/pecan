--- conflicted
+++ resolved
@@ -5,18 +5,17 @@
 
 For more information about this file see also [Keep a Changelog](http://keepachangelog.com/) .
 
+## [Unreleased]
+
+### Fixed
+- Fix #2424 issue with cruncep download: use netcdf subset (ncss) method instead of opendap
+
 ## [1.7.1] - 2018-09-12
 
-<<<<<<< HEAD
 ### Fixed
 - Replace deprecated `rlang::UQ` syntax with the recommended `!!`
 - Explicitly use `PEcAn.uncertainty::read.ensemble.output` in `PEcAn.utils::get.results`. Otherwise, it would sometimes use the deprecated `PEcAn.utils::read.ensemble.output` version.
 - `PEcAn.ED2::met2model.ED2` now skips processing of years for which all output files are already present (unless `overwrite = TRUE`). This prevents a lot of unnecessary work when extending an existing ED met record.
-=======
-### Fixes
-
-- Fix #2424 issue with cruncep download: use netcdf subset (ncss) method instead of opendap
->>>>>>> b9c8705a
 - Fixed issue that prevented modellauncher from working properly #2262
 - Use explicit namespacing (`package::function`) throughout `PEcAn.meta.analysis`. Otherwise, many of these functions would fail when trying to run a meta-analysis outside of the PEcAn workflow (i.e. without having loaded the packages first) (#2351).
 - Standardize how `PEcAn.DB` tests create database connections, and make sure tests work with both the newer `Postgres` and older `PostgreSQL` drivers (#2351).

# Change Log
All notable changes are kept in this file. All changes made should be added to the section called
`Unreleased`. Once a new release is made this file will be updated to create a new `Unreleased`
section for the next release.

For more information about this file see also [Keep a Changelog](http://keepachangelog.com/) .

## [Unreleased]

Some changes have been made to the docker-compose file. Check your .env file to
see if you need to change any of these:
- TRAEFIK_HOST is now TRAEFIK_HOSTNAME without the Host: and ;, for example if you have
  `TRAEFIK_HOST=Host:pecan.example.com;` you will need to change this to
  `TRAEFIK_HOST=pecan.example.com`.
- TRAEFIK_IPFILTER is no longer used, and should be removed.
- TRAEFIK_HTTP_PORT now defaults to port 80
- TRAEFIK_HTTPS_PORT now defaults to port 443
- TRAEFIK_ACME_ENABLE is no longer used. If you want to use https you will need to add
  `docker-compose.https.yml` to your command line. You can use the script `compose.sh`
  to star PEcAn with https.
- TRAEFIK_HTTPS_OPTIONS is no longer used, this is the default when you use https.
- TRAEFIK_HTTP_REDIRECT is no longer used, this is the default when you use https.

### Added
- Created a new soilgrids function to extract the mean soil organic carbon profile with associated undertainty values at each depth for any lat/long location (#3040). Function was created for the CMS SDA workflow

- `PEcAn.all` gains new function `pecan_version`, which reports for each PEcAn
  package the version that was provided with this release and the version that
  is currently installed. Use it in scripts to record your system state for
  reproducibility, or for debugging.
- Added a new function `unit_is_parseable` in PEcAn.utils to replace `udunits2::ud.is.parseable`.
  (#3002; @nanu1605)
- Initial LDNDC model coupling
- `PEcAn.settings::read.settings()` now strips comments so HTML style comments (e.g. `<!-- a comment -->`) are now allowed in pecan.xml files
- `PEcAn.logger::setLevel()` now invisibly returns the previously set logger level
<<<<<<< HEAD
-  Warning messages for `model2netcdf.ed2()` coming from `ncdf4::ncvar_put()` now are prepended with the variable name for easier debugging (#3078)
=======
- Added optional `process_partial` argument to `model2netcdf.ED2()` to allow it to process existing output from failed runs.
>>>>>>> 8335ea52

We are slowly change the license from NCSA opensource to BSD-3 to help with publishing PEcAn to CRAN.

### Fixed

- Replaced the broken ameriflux download pipeline with the new amerifluxr package's function.
- Fix broken build caused by BioCro updates #2925
- rstudio was not working behind traefik.
- plots now work in docker containers
- when specifying diferent rstudio user, dev setup would mount pecan folder in wrong path.
- bugs in `model2ncdf.ED2()` that were causing it to both error and also only
convert data for a single PFT fixed (#1329, #2974, #2981)
- Code cleanup in PEcAn.MA to protect against global namespace pollution (#2965, #2973; @nanu1605) 
- Fixed vignettes and cleaned up internal warnings in PEcAn.DB (#2966, #2971; @nanu1605).
- Updated unit conversions throughout PEcAn to use the `units` R package
  instead of the unmaintained `udunits2`.
  Note that both `units` and `udunits2` interface with the same underlying
  compiled code, so the `udunits2` *system library* is still required.
  (#2989; @nanu1605)
- Fixed a bug with ED2 where ED2IN tags supplied in `settings` that were not in the ED2IN template file were not getting added to ED2IN config files (#3034, #3033)
- Fixed a bug where warnings were printed for file paths on remote servers even when they did exist (#3020)
- Fixed bug in model2netcdf.SIPNET that caused LE to be overestimaed 10^3 (#3036)
- Added an updated ED2IN template file, `models/ed/inst/ED2IN.r2.2.0.github`, to reflect new variables in the development version of ED2
- `PEcAn.data.land::gSSURGO.Query` has been updated to work again after changes to the gSSURGO API.
- `PEcAn.settings::read.settings()` now prints a warning when falling back on default `"pecan.xml"` if the named `inputfile` doesn't exist.
- fqdn() can access hostname on Windows (#3044 fixed by #3058)
- The model2netcdf_SIPNET function can now export full year nc files by using 
  the cdo_setup argument in the template job file. In detail, people will need
  to specify cdosetup = "module load cdo/2.0.6" in the host section. More details
  are in the Create_Multi_settings.R script. (#3052)
- Fixed a bug in `model2netcdf.ed2()` where .nc file connections were being closed multiple times, printing warnings (#3078)


### Changed

- Using R4.0 and R4.1 tags to build PEcAn. Default is now 4.1
- Database connections consistently use `DBI::dbConnect` instead of the deprecated `dplyr::src_postgres` (#2881). This change should be invisible to most users, but it involved converting a lot of internal variables from `bety$con` to `con`. If you see errors involving these symbols it means we missed a place, so please report them as bugs.
- `PEcAn.utils::download.url` argument `retry404` is now renamed to `retry` and
  now functions as intended (it was being ignored completely before).
- Update URL for MERRA downloads (#2888)
- PEcAn.logger is now BSD-3 License
- Skipped ICOS and MERRA download tests when running in github actions
- Converted .zenodo.json to CITATION.cff
- Using traefik 2.5 instead of 1.7
- api is now open by default (was auth required in the past)
- Installation instructions updated in documentation
- PEcAn.assim.sequential is renamed to PEcAnAssimSequential
- `convert.input` is moved from PEcAn.utils to PEcAn.DB and renamed as `convert_input`.
  This was needed to resolve a cyclic dependency between PEcAn.DB and PEcAn.utils.
  (#3026; @nanu1605)
- Internal changes to keep up to date with tidyselect v1.2.0

### Removed

- the check image (used in kubernetes) is removed, please use ncsa/checks instead.
- Unused (and apparently long-broken) function `PEcAn.data.land::find.land` has been removed.

## [1.7.2] - 2021-10-04

### Due to dependencies, PEcAn is now using R 4.0.3 for Docker images.

This is a major change:

- Newer version of R
- Ubuntu 20.04 instead of Debian.

### Fixed

- Removed sender.py and now allow the submission of workflows from inside the rstudio container.
- Use TRAEFIK_FRONTEND_RULE in compose file and TRAEFIK_HOST in env.example, using TRAEFIK_HOST everywhere now. Make sure TRAEFIK_HOST is used in .env
- Use initial biomass pools for Sorghum and Setaria #2495, #2496
- PEcAn.DB::betyConnect() is now smarter, and will try to use either config.php or environment variables to create a connection. It has switched to use db.open helper function (#2632).
- PEcAn.utils::tranformstats() assumed the statistic names column of its input was a factor. It now accepts character too, and returns the same class given as input (#2545).
- fixed and added tests for `get.rh` function in PEcAn.data.atmosphere
- Invalid .zenodo.json that broke automatic archiving on Zenodo ([b56ef53](https://github.com/PecanProject/pecan/commit/b56ef53888d73904c893b9e8c8cfaeedd7b1edbe))
- Fixed a filehandle leak in multi-year runs of PEcAn.BIOCRO::met2model.BIOCRO: It was only closing the last input file it processed (#2485).
- Fix issue with cruncep download: use netcdf subset (ncss) method instead of opendap (#2424).
- The `parse` option to `PEcAn.utils::read_web_config` had no effect when `expand` was TRUE (#2421).
- Fixed a typo that made `PEcAn.DB::symmetric_setdiff` falsely report no differences (#2428).
- sipnet2netcdf will now only extract the data for the year requested (#2187)
- Fixed Priors vignette (#2439).
- When building sipnet model would not set correct model version
- Update pecan/depends docker image to have latest Roxygen and devtools.
- Update ED docker build, will now build version 2.2.0 and git
- Do not override meta-analysis settings random-effects = FALSE https://github.com/PecanProject/pecan/pull/2625
- model2netcdf.ED2 no longer detecting which varibles names `-T-` files have based on ED2 version (#2623)
- Changed docker-compose.yml to use user & group IDs of the operating system user (#2572)  
- gSSURGO file download now added as inputs into BETY through extract_soil_gssurgo (#2666)
- ensure Tleaf converted to K for temperature corrections in PEcAn.photosynthesis::fitA (#2726)
- fix bug in summarize.result to output stat, which is needed to turn on RE in the meta-analysis (#2753)
- ensure that control treatments always receives the random effect index of 1; rename madata.Rdata to jagged.data.Rdata and include database ids and names useful for calculating parameter estimates by treatment (#2756)
- ensure that existing meta-analysis results can be used for pfts with cultivars (#2761)
- Major code cleanup by GSoC student @moki1202, fixing many check warnings across 10 packages
  (#2771, #2773, #2774, #2775, #2805, #2815, #2826, #2830, #2857)

### Changed

- Removed deprecated mstmip_vars and mstmip_local; now all functions use the combined standard_vars.csv  
- RabbitMQ is set to be 3.8 since the 3.9 version can no longer be configured with environment variables.
- Removed old api, now split into rpecanapi and apps/api.
- Replaced `tmvtnorm` package with `TruncatedNormal` package for speed up per #2621.
- Continuous integration changes: Added experimental GitHub Actions CI builds (#2544), streamlined Travis CI builds, added a fourth R version (second-newest old release; currently R 3.5) to Travis test matrix (#2592).
- Functions that update database entries no longer pass `created_at` or `updated_at` timestamps. The database now updates these itself and ensures they are consistently in UTC (#1083).
- `PEcAn.DB::insert_table` now uses `DBI::dbAppendTable` internally instead of manually constructed SQL (#2552).
- Rebuilt documentation using Roxygen 7. Readers get nicer formatting of usage sections, writers get more flexible behavior when inheriting parameters and less hassle when maintaining namespaces (#2524).
- Renamed functions that looked like S3 methods but were not:
    * PEcAn.priors: `plot.posterior.density`->`plot_posterior.density`, `plot.prior.density`->`plot_prior.density`, `plot.trait`->`plot_trait` (#2439).
    * PEcAn.visualization: `plot.netcdf`->`plot_netcdf` (#2526).
    * PEcAn.assim.sequential: `Remote.Sync.launcher` -> `Remote_Sync_launcher` (#2652)
- Stricter package checking: `make check` and CI builds will now fail if `R CMD check` returns any ERRORs or any "newly-added" WARNINGs or NOTEs. "Newly-added" is determined by strict string comparison against a check result saved 2019-09-03; messages that exist in the reference result do not break the build but will be fixed as time allows in future refactorings (#2404).
- No longer writing an arbitrary num for each PFT, this was breaking ED runs potentially.
- The pecan/data container has no longer hardcoded path for postgres
- PEcAn.JULES: Removed dependency on `ncdf4.helpers` package, which has been removed from CRAN (#2511).
- data.remote: Arguments to the function `call_MODIS()` have been changed (issue #2519).
- Changed precipitaion downscale in `PEcAn.data.atmosphere::download.NOAA_GEFS_downscale`. Precipitation was being downscaled via a spline which was causing fake rain events. Instead the 6 hr precipitation flux values from GEFS are preserved with 0's filling in the hours between.
- Changed `dbfile.input.insert` to work with inputs (i.e soils) that don't have start and end dates associated with them
- Default behavior for `stop_on_error` is now `TRUE` for non-ensemble runs; i.e., workflows that run only one model simulation (or omit the `ensemble` XML group altogether) will fail if the model run fails. For ensemble runs, the old behavior is preserved; i.e., workflows will continue even if one of the model runs failed. This behavior can also be manually controlled by setting the new `run -> stop_on_error` XML tag to `TRUE` or `FALSE`.
- Several functions have been moved out of `PEcAn.utils` into other packages (#2830, #2857):
  * `ensemble.filename`, `get.results`, `runModule.get.results`, `read.sa.output`, `sensitivity.filename`,
    and `write.sa.configs` have been moved to `PEcAn.uncertainty`.
  * `create.base.plot`, `dhist`, `plot_data` and `theme_border` have been moved to `PEcAn.visualizaton`.

### Added

- BioCro can export Aboveground Biomass (#2790)
- Functionality for generating the same ensemble parameter sets with randtoolbox functions.
- Functionality for joint sampling from the posteriors using randtoolbox functions.
- BASGRA-SDA couplers.
- Now creates docker images during a PR, when merged it will push them to docker hub and github packages
- New functionality to the PEcAn API to GET information about PFTs, formats & sites, submit workflows in XML or JSON formats & download relevant inputs/outputs/files related to runs & workflows (#2674 #2665 #2662 #2655)
- Functions to send/receive messages to/from rabbitmq.
- Documentation in [DEV-INTRO.md](DEV-INTRO.md) on development in a docker environment (#2553)
- PEcAn API that can be used to talk to PEcAn servers. Endpoints to GET the details about the server that user is talking to, PEcAn models, workflows & runs. Authetication enabled. (#2631)
- New versioned ED2IN template: ED2IN.2.2.0 (#2143) (replaces ED2IN.git)
- model_info.json and Dockerfile to template (#2567)
- Dockerize BASGRA_N model.
- Basic coupling for models BASGRA_N and STICS.
- PEcAn.priors now exports functions `priorfig` and `plot_densities` (#2439).
- Models monitoring container for Docker now shows a webpage with models it has seen
- Added small container to check if certain services are up, used as initi container for kubernetes
- Documentation how to run ED using singularity
- PEcAn.DB gains new function `get_postgres_envvars`, which tries to look up connection parameters from Postgres environment variables (if they are set) and return them as a list ready to be passed to `db.open`. It should be especially useful when writing tests that need to run on systems with many different database configurations (#2541).
- New shiny application to show database synchronization status (shiny/dbsync)
- Ability to run with [MERRA-2 meteorology](https://gmao.gsfc.nasa.gov/reanalysis/MERRA-2/) (reanalysis product based on GEOS-5 model)
- Ability to run with ICOS Ecosystem products

### Removed

- Removed travis integration
- Removed the sugarcane and db folders from web, this removes the simple DB editor in the web folder. (#2532)
- Removed ED2IN.git (#2599) 'definitely going to break things for people' - but they can still use PEcAn <=1.7.1
- Database maintenance scripts `vacuum.bety.sh` and `reindex.bety.sh` have been moved to the [BeTY database repository](https://github.com/PecanProject/bety) (#2563).
- Scripts `dump.pgsql.sh` and `dump.mysql.sh` have been deleted. See the ["BeTY database administration"](https://pecanproject.github.io/pecan-documentation/develop/database.html) chapter of the PEcAn documentation for current recommendations (#2563).
- Old dependency management scripts `check.dependencies.sh`, `update.dependencies.sh`, and `install_deps.R` have been deleted. Use `generate_dependencies.R` and the automatic dependency handling built into `make install` instead (#2563).
- Deprecated copies of functions previously moved to other packages have been removed from `PEcAn.utils` (#2830):
  * `do_conversions` and `runModule.run.write.configs`, `run.write.configs`. These are now in `PEcAn.workflow`
  * `get.ensemble.samples`, `read.ensemble.output`, `write.ensemble.configs`. These are now in `PEcAn.uncertainty`
  * `logger.debug`, `logger.error`, `logger.getLevel`, `logger.info`, `logger.setLevel`,
    `logger.setOutputFile`, `logger.setQuitOnSevere`, `logger.setWidth`, `logger.severe`, `logger.warn`.
    These are now in `PEcAn.logger`

## [1.7.1] - 2018-09-12

### Fixed
- Replace deprecated `rlang::UQ` syntax with the recommended `!!`
- Explicitly use `PEcAn.uncertainty::read.ensemble.output` in `PEcAn.utils::get.results`. Otherwise, it would sometimes use the deprecated `PEcAn.utils::read.ensemble.output` version.
- `PEcAn.ED2::met2model.ED2` now skips processing of years for which all output files are already present (unless `overwrite = TRUE`). This prevents a lot of unnecessary work when extending an existing ED met record.
- Fixed issue that prevented modellauncher from working properly #2262
- Use explicit namespacing (`package::function`) throughout `PEcAn.meta.analysis`. Otherwise, many of these functions would fail when trying to run a meta-analysis outside of the PEcAn workflow (i.e. without having loaded the packages first) (#2351).
- Standardize how `PEcAn.DB` tests create database connections, and make sure tests work with both the newer `Postgres` and older `PostgreSQL` drivers (#2351).
- Meta-analysis = "AUTO" now correctly skips the meta analysis if the PFT definition has not changed (#1217).
- Replace deprecated `rlang::UQ` syntax with the recommended `!!`
- Explicitly use `PEcAn.uncertainty::read.ensemble.output` in `PEcAn.utils::get.results`. Otherwise, it would sometimes use the deprecated `PEcAn.utils::read.ensemble.output` version.
- History page would not pass the hostname parameter when showing a running workflow, this would result in the running page showing an error.

### Changed
- Updated modules/rtm PROSPECT docs
- Updated models/sipnet/R/model2netcdf.SIPNET.R to address issues in PR #2254
- Improved testing (#2281). Automatic Travis CI builds of PEcAn on are now run using three versions of R in parallel. This should mean fewer issues with new releases and better backwards compatibility, but note that we still only guarantee full compatibility with the current release version of R. The tested versions are:
  - `release`, the current public release of R (currently R 3.5). Build failures in this version are fixed before merging the change that caused them. When we say PEcAn is fully tested and working, this is the build we mean.
  - `devel`, the newest available development build of R. We will fix issues with this version before the next major R release.
  - `oldrel`, the previous major release of R (currently R 3.4). We will fix issues with this version as time allows, but we do not guarantee that it will stay compatible.
- Reverting back from PR (#2137) to fix issues with MAAT wrappers.
- Moved docker files for models into model specific folder, for example Dockerfile for sipnet now is in models/sipnet/Dockerfile.
- `PEcAn.utils`:
  - Remove, or make "Suggests", a bunch of relatively underutilized R package dependencies.
- Add template for documentation issues and add button to edit book.
- Conditionally skip unit tests for downloading raw met data or querying the database when the required remote connection is not available.
- Reorganization of docker folder
  - All dockerfiles now live in their own folder
  - `scripts/generate_dependencies.R` is now used to generate dependencies for make and docker
- In `PEcAn.DB::get.trait.data`, if `trait.names` is `NULL` or missing, use the traits for which at least one prior is available among the input list of PFTs. (Previously, we were getting this from the `PEcAn.utils::trait.dictionary`, which we are trying to deprecate #1747). (#2351)
- Cleanup and improve logging and code readability in parts of `PEcAn.DB` related to getting trait data, including replacing many manual database queries with `dplyr` calls.
- Reorganization of PEcAn documentation in accordance with isue #2253.
- SIPNET now is installed from the source code managed in git

### Added
- Meta analysis functionality to not use greenhouse data.
- Dockerize the BioCro model.
- Added PRO4SAIL-D model, using existing 4SAIL src and coupling with PROSPECT-D Fortran code
- Models will not advertise themselvs, so no need to register them a-priori with the database #2158
- Added simple Docker container to show all containers that are available (http://localhost:8000/monitor/). This will also take care of registering the models with the BETY database.
- Added unit tests for `met2model.<MODEL>` functions for most models.
- Added MAESPA model to docker build
- PEcAn has more robust support for `RPostgres::Postgres` backend. The backend is officially supported by `db.query`, and basic workflows run top-to-bottom with the `Postgres` backend. However, `RPostgreSQL` is still the default until we do more robust testing of all modules.
- `PEcAn.DB::db.query` now optionally supports prepared statements (#395).
- New function `PEcAn.DB::query_priors` that expands the functionality of `query.priors` by (1) accepting PFTs by name or ID and (2) allowing the user to request all possible combinations of the input PFTs and traits (i.e. `expand.grid(pfts, traits)`) or just the pairwise combinations (i.e. `pft[1]-trait[1], pft[2]-trait[2]`). This function also comes with more robust error handling and a set of unit tests (#2351).
- New function `PEcAn.DB::query_pfts` for finding PFT IDs and types from the PFT name and (optionally) model type (#2351).
- Run Travis integration tests with both Postgres and PostgreSQL drivers (#2351).
- New function `PEcAn.utils::load_local` reads `Rdata` files into a named list (instead of into the current environment).

### Removed
- Removed unused function `PEcAn.visualization::points2county`, thus removing many indirect dependencies by no longer importing the `earth` package.
- Removed package `PEcAn.data.mining` from the Make build. It can still be installed directly from R if desired, but is skipped by default because it is in early development, does not yet export any functions, and creates a dependency on the (large, often annoying to install) ImageMagick library.
- Fully deprecate support for `MySQL` database driver. Now, only `PostgreSQL` (and, experimentally, `RPostgres`) are supported. With this, remove `RMySQL` dependency in several places.

## [1.7.0] - 2018-12-09

### Fixes
- Fixed minor bug in query.trait.data related to stem respiration covariates (https://github.com/PecanProject/pecan/issues/2269)
- Removed google maps and replaced with leaflet #2105
- Added ability to add a new site from web interface
- Small updated to models/ed/R/model2netcdf.ED2.R to fix issue realted to writing the time_bounds time attribute. Needed to add a check for which file types exitst (e.g. -E-, -T-, etc) and only write the appropriate attribute(s).
- Fixed error in `read_web_config` which would filter out all variables.
- Docker:
  - Make sure web interface posts RabbitMQ messages even after editing files (fixes #2151)
  - Can specify name of docker cluster using PECAN_FQDN and PECAN_NAME (fixes #2128)
  - Fixed issue where setting username/password for rabbitmq would break web submit (fixes #2185)
  - data image only registers sipnet and ed, has all data pre-downloaded
- ED2:
  - Fix processing of `ed2in_tags` from XML. Now numbers (e.g. `<TRAIT_PLASTICITY_SCHEME>0</TRAIT_PLASTICITY_SCHEME>`) and numeric vectors (e.g. `<INCLUDE_THESE_PFT>9,10,11,12</INCLUDE_THESE_PFT>`) are correctly written to ED2IN _without_ quotes.

### Added
- NEW FEATURE: PEcAn R API (PR #2192). Features include:
    - Modified `docker/receiver.py` to accept a `pecan_json` object containing a JSON version of the PEcAn settings. Can now Use RabbitMQ HTTP API (called from R with `httr`) to send a settings list (function `submit_workflow`)
    - Helper functions to make it easier to build the settings object, and to register a new workflow.
    - Helper functions for tracking workflow status
    - Helper functions for accessing workflow output files through THREDDS. All files are accessible through `fileServer` (basically, direct download), and NetCDF files are also readable through OpenDAP.
        - THREDDS catalog filter has been removed, so that _all_ workflow outputs are available to THREDDS.
        - Added another `datasetScan` to the THREDDS catalog to search for `dbfiles`. Now, model inputs (e.g. meteorology files) are accessible via THREDDS as well.
- Lots of new documentation for running PEcAn using Docker
- Added Docker container with documentation #2160
- Download method (`method`) argument for `data.atmosphere::download.CRUNCEP`, which defaults to `opendap` (as it was), but can be switched to the slower but more robust NetCDF subset (`ncss`).
- In `download.CRUNCEP`, check target coordinate against the land-sea mask. If sea, pick the nearest land pixel within 1 degree of target. This facilitates doing runs at coastal sites that may get masked out.
- Added a prototype of the THREDDS data server (TDS) to the PEcAn Docker stack.
- Added portainer to the PEcAn Docker stack to easily look at running containers.
- Added ability to specify short name for a host (hostlist->displayname)
- Added `PEcAn.logger::print2string` function -- capture the output
- Cleanup and enhancements to `PEcAn.utils::read.output`:
  - Pass `variables = NULL` to try to read _all_ variables from file
  - New argument `ncfiles` for passing file names explicitly (useful for remote file access where `list.files` doesn't work; e.g. THREDDS)
  - Variable summary stats are only calculated if new argument `print_summary` is `TRUE` (default). Summary is rendered nicely as a variable x statistic matrix.
  - New argument `verbose` (default = `FALSE`) to print out (`logger.debug`) at every variable and year
  - Minor code cleanup for style (spacing, long lines, etc.) and logic (replace several `else` statements with early returns)
- ED2:
  - Add ability to pass arbitrary arguments to the ED binary through the `pecan.xml` (#2183; fixes #2146).
  - Add new `model` tag `<all_pfts>`. If "false" (default), set ED2IN's `INCLUDE_THESE_PFT` to only PFTs explicitly configured through PEcAn. If "true", use all 17 of ED2's PFTs.
  - Add new `model` tag `<barebones_ed2in>`. If "true", only write ED2IN tags, and do not include comment annotations. If "false" (default), try to transfer comments from ED2IN template to target ED2IN. Because of comments are written by matching line numbers, leaving this as "false" can lead to unexpected results whenever `<ed2in_tags>` contains tags missing from the `ED2IN` template.
  - Add some additional documentation for ED2 `pecan.xml` tags.

### Removed

### Changed
- Updated MAAT model model2netcdf.MAAT.R to reflect general changes to the netCDF time variable in PEcAn standard output. Added time_bounds attribute and variable.  Updated inst/ scripts for created MAAT drivers from NGEE-Tropics met sources (WIP)
- `PEcAn.utils::do_conversions` has been moved to `PEcAn.workflow::do_conversions`.
  `PEcAn.utils::do_conversions` still works for now with a warning, but is deprecated and will be removed in the future.
- Docker:
  - Change base image for R code from `r-base` to `rocker/tidyverse:3.5.1`. This (1) saves build time (because many R packages and system dependencies are pre-installed), and (2) enhances reproducibility (because of the strict versioning rules of the `rocker` packages)
  - Re-factor web interface RabbitMQ create connections and post messages into their own PHP functions.

## [1.6.0] - 2018-09-01

### Fixes
- Updated model2netcdf.SIPNET() to address issue #2094. Revised netCDF time to be from 0-364./365. (if leap) so time would be properly parsed by R and python (cf tools)
- Fixed output time variable in models/ed/R/model2netcdf.ED2.R to provide correct fractional DOY
- Running tests for PEcAn.settings package no longer leaves empty temp directories in test folder (#2075)
- Fixed issue #2064 which sends one met path to write.sa.config.
- `PEcAn.data.land::soil_params` now accepts any 2 out of 3 texture components as documented, and correctly converts percentages to proportion (#2043).
- Added missing ncdf4 library calls in model2netcdf.JULES

### Added
- Added download.LandTrendr.AGB and extract.LandTrendr.AGB functions in modules/data.remote
- Added new time_bounds variable in SIPNET output netCDF files to define the exact start time and end time for each model timestep.
- Updated models/ed/R/model2netcdf.ED2.R to include new time_bounds variable
- Added a first vignette to models/maat with the plan to add more examples
- Added scaling to documentation

### Removed
- Removed unused PEcAn.utils::counter(), which existed to increment a global variable that is also unused.

### Changed
- Updated models/fates/R/model2netcdf.FATES.R to increase supported model outputs. Added longname to nc file variables
- Updated models/dalec/R/model2netcdf.DALEC.R to add time_bounds variable
- Updated models/maat/R/write.config.MAAT.R to improve flow, remove bugs, and to work with the release version of the MAAT model.
- Minor update to modules/data.atmosphere/R/met2CF.csv.R to include recursive=TRUE for outfolder.  Seemed to work better
- Updated models/maat/R/met2model.MAAT.R to include additional output variables, fix a bug, and conduct overall cleanup. Updated docs
- Updated models/maat/R/model2netcdf.MAAT.R to work with the release version of the MAAT model. Other small MAAT wrapper code cleanup
- Small change to modules/data.atmosphere/R/download.NARR_site.R to set parallel=TRUE to match documentation and sub-function calls


## [1.6.0] - Not yet

### Fixes
- Fixed issue #1939 which corrects output time vector for FATES output
- Update to read.output to look for and read only PEcAn formatted .nc output based on the pecan standard filename format of YYYY.nc.  Solves issues with models such as FATES and dvm-dos-tem where the original model output is also in .nc file format and was not ignored by read.output, causing errors with output parsing and plotting with Shiny. Removed deprecated function convert.outputs
- PEcAn.data.atmosphere:
    - download.Geostreams is pickier about formatting start/end datess, for fewer surprises in result timestamps
    - Fixed swapped lat/lon in met2CF.Geostreams
    - download.GFDL now records reference date in time units field, as required by the CF met standard
    - Reduced download.GFDL network load by not preloading dimension data
    - Fixed spurious `No geonamesUsername set` warning by updating geonames package to development version
- ED:
    - Change all history parameter files to have zero storage respiration
- missing_port_bety    
- dataone_download.R:

    - Added functionality that spoofs our user address to prevent authentication errors with downloading files via wget.
- Could not specify the port for BETY in config.php. Can now use `db_bety_port` to specify port.

    - Added functionality that spoofs our user address to prevent authentication errors with downloading files via wget.

- Data_Ingest_App:
    - use `updateSelectizeInput` to populate `selectizeInput` with choices from BETYdb. This instantly loads the inputfields where other methods take minutes to load.


### Added
- sda.enkf function inside the `PEcAn.assim.sequential` package was replaced with the refactored version, while the original sda function can be found in the same package with the name of sda.enkf.original.
- PEcAn.undertainty gains one new function (input.ens.gen) and three functions moved from PEcAn.utils (see "Changed" below)
- IC workflow now has functionality to generate ensembles.
- You can now generate ensembles for parameters and met separatly and using different methods.
- Soil process is now capable of reading in soil data from gSSURGO databse.
- In modules/rtm new function foursail()  to interface with the 4SAIL Fortran code. To enable the use of 4SAIL with any version of PROSPECT (i.e. 4, 5, 5b, D) and custom soil/background reflectance inputs
- Shiny/Dependency explorer
- Explore the interdependencies between pecan packages/functions.
- From history you can now select an old run and show the curl command to re-execute this run. This only works with runs submitted through web interface right now.
- Experimental support for docker (#1028)

- dataone_download.R:
  - Added progress messages to indicate that the function is working during longer downloads via PEcAn logger.
  - Store path to downloaded data as newdir_D1 so that the download app can call this path.

- shiny/Data-Ingest
  - Download data from DataONE to a temporary directory, display the contents of that directory, and then move files from the temporary directory to dbfiles
  - Upload files from local machines (via drag and drop on some browsers), display files, and then move these files to a directory in dbfiles.
  - Spinner displays when class "shiny-busy" is invoked during the dataONE download process. In this way, users can be sure that the app is live and is processing their request.
  - Users can now input the name of the destination directory that they wish to create within dbfiles.
  - Updated Travis.yml to include librdf0-dev so that it can download redland, datapack, and dataone.
  - Added Data-Ingest UI (inputs, dbfiles, and formats record UI and some basic server side functionality are online)
  - Modularized input record, format record, and dbfiles record into shiny modules. This allows the app to be greatly simplified to two, single-page workflows. These functions can also be used "plug-and-play" style elsewhere in PEcAn shiny apps to load in data.
  - Replaced modularized input, format and dbfiles records with static "Ingest Workflow" page. On this page, the user can select either importing from dataONE or Uploading from local files. If creating a new format is necessary, the user can click "Create New Format" and a dropdown menu will walk them through this process.
  - Selected files now autofill name value in input record workflow
  - Store inputs and formats in the global environment
  - "Test BETY" button allows users create a record in BETY with `dbfile.input.insert`
  - Added `input.format.vars` to query the BETYdb
  - New File: `helper.R`
  - New Function: `auto.name.directory` This function uses the format_name and the site_id for a given input to create a directory name in the style of other dbfiles names.
  - `Next Step` buttons progress workflow programmatically
  - New formats-variables UI allows user to create a table of formats-variable records before completing the ingest process
  - Two separate complete Ingest buttons are rendered at the end of the workflow to trigger actions specific to local upload or dataONE download workflows. These buttons are rendered programmatically depending on the state of the selectInputMethod radio button.
  - Converted time inputs to properly merge startDate and startTime with EndDate and EndTime so they can be inserted into the start_date and end_date columns in BETYdb.
  - Error handling introduced using `shinytoastr` package
  - DESCRIPTION: `Depends`: PEcAn.visualization, shinytoastr, shinyWidgets, shinyjs

- pecan/base/db
  - New File: `input.format.vars.R`. This function registers the format and the (optional) formats_variables record using `db_merge_into`.

- `data.atmosphere`
	- `check_met_input_file` -- Check that target met file conforms to PEcAn meteorology data standard.
	- `get_cf_variables_table` -- Retrieve CF variables table as a `data.frame`


- docker:
  - Added updated docker container builds
    - Use docker.sh to create docker images
    - Use release.sh to push released images to push to docker registry (hub.docker.com by default)
  - Create pecan/depends docker image that holds all PEcAn dependencies
    - Needs to build seperatly, not part of the docker.sh build process to speed things up
    - Build using `(cd docker ; docker build -t pecan/depends:latest -f Dockerfile.depends .)`
  - docker-compose.yml file to bring up full PEcAn stack using docker
    - First time to start requires to install BETY database (see documentation)
  - SIPNET docker image which works with PEcAn docker stack
  - Data container that will download and install demo data in /data folder


### Removed
  - pecan.worldmap function no longer used, dropped from visualization package
  - shiny/Data-Ingest/DESCRIPTION no longer `DEPENDS` on `shinyFiles` or `shinycssloaders`

### Changed
- PEcAn.utils functions run.write.configs and runModule.run.write.configs have been moved to PEcAn.workflow. The versions in PEcAn.utils are deprecated and will be removed in a future release.
- Fixed Git instructions and remote execution instructions.
- Five functions from PEcAn.utils functions have been moved to other packages. The versions in PEcAn.utils are deprecated, will not be updated with any new features, and will be removed in a future release.
  - run.write.configs and runModule.run.write.configs have been moved to PEcAn.workflow
  - read.ensemble.output, get.ensemble.samples and write.ensemble.configs have been moved to PEcAn.uncertainty
- Change the way packages are checked for and called in SHINY apps. DESCRIPTION files in SHINY apps are not the place to declare pacakge dpendencies.    

## [1.5.3] - 2018-05-15

### Fixes
- read.output now accepts date-times for start.year and end.year argument (#1887)
- read.output no longer assumes timestamps are in days since the beginning of the year
- Fixed xss issue in setup folder, now require users to login before accessing the setup folder scripts.
- Fixed issue where in website not all sites are shown #1884
- Fixed status page, should now be run from cronjob, creates static page
- Fixed bug that overwrote remote  met file paths with local file paths
- PEcAnRTM:
    - Remove non-portable extensions from `src/Makevars`. This should make the package Windows-compatible.
- Fixed BrownDog shiny issues of removing site without geometry; fixing sites.length==0; removing old map markers when change input$type; fixing agreement bug when change input$type

### Added
- Functionality to read pft-specific outputs and to run sensitivity analysis on pft-specific outputs.
- Ability to allow for insecure sync using -k flag
- Added information on how to join slack
- PEcAn.BIOCRO now supports BioCro version 1.0. BioCro 0.9x models should still work as before, but note parameter and weather format changes in the `Changed` section below.  
- Added new model package (PEcAn.dvmdostem) and initial wrappers for integration of the DVM-DOS-TEM model and tested.
- PEcAn now supports PFTs whose members are cultivars rather than species, and will automatically restrict the meta-analysis to matching records, e.g. runs with a PFT containing only Panicum virgatum 'Cave-In-Rock' will not use observations from Panicum virgatum 'Alamo', but a PFT containing the whole species will use observations from both. However, there is not yet any BETYdb interface to *create* cultivar-PFTs other than manual SQL.
- New base package `PEcAn.workflow`, for functions used to perform the each major step of the analysis. These were previously scattered in other base packages.
- Added PR review time estimate to PR template
- New set of `PEcAn.logger` functions similar to `stopifnot` to facilitate assertive programming: `severeifnot`, `errorifnot`, `warnifnot`, `infoifnot`, `debugifnot`
- PEcAnRTM:
    - Exposed PROSPECT absorption coefficients and `gpm()` function ("generalized plate model"), facilitating experimentation with different absorption coefficients
    - Added `spectra` S3 class and methods for subsetting (e.g. `myspec[[400:700]]`), plotting (`plot()` and `matplot()`), and combining spectra by wavelength.
    - Added `resample` functions for quickly resampling spectra (and, more generally, vectors and functions) to different dimensions.
    - `EDR` API has been revised. Setup has been refactored from EDR via new `setup_edr` function, which relies on the ED utilities (see `PEcAn.ED2` below), and the `EDR` function now focuses only on execution. Also, added new `params2edr` function to make it easy to convert complex EDR parameters list to flat parameter vector required by `invert_bt` (or other optimization functions).
- PEcAn.ED2:
    - New set of utilities for working with ED meteorology and vegetation inputs, and the ED2IN file. Existing PEcAn code has been revised to use these utilities.
- PEcAn.data.atmosphere:
    - New utilities for efficiently downloading NARR time series using THREDDS/OpenDAP

### Removed
- Removed deprecated copies of PEcAn.utils::SafeList, PEcAn.utils::listToXml (both moved to PEcAn.settings in v 1.5.2), and PEcAn.utils::fqdn (moved to PEcAn.remote in 1.5.2). This fixes the masses of deprecation warnings in otherwise normal run logs (#1719).

### Changed
- Updated wrappers for FATES model to work with recent CLM5 release. Updated write.config, job.template, and other associated files to work with CLM5 inputs and met drivers
- Updated model2netcdf.MAAT to use ncdf4::ncvar_def to define netCDF variables
- Fixed an remote code execution discovered by NCSA security team.
- Column name changes for newly generated biocromet csvs: `SolarR` is now `solar` and `WS` is now `windspeed`. Previously generated met files with the old names will still work for BioCro 0.9 runs, but will need to be renamed before using them with BioCro 1.0.
- write.configs.BIOCRO now requires a model version specification so that it can format parameters to match your version of BioCro. Set it in your Bety model record or in the model$revision field of your pecan.xml.
- When using BioCro 1.0 and no parameter file is given, PEcAn will make an attempt to find default parameters for your genus in the datasets provided by the BioCro package. Note that the default parameter files provided in `models/biocro/inst/extdata/defaults` will *not* work when using BioCro 1.0.
- Added documentation how to submit a run from the command line
- Updated models/maat to provide support for latest model code updates
- PEcAn.DB function `rename.jags.columns` renamed to `rename_jags_columns` to avoid conflict with S3 method naming conventions
- Replaced `rhdf5` library with `hdf5r`, a more modern alternative that is available on CRAN.
- PEcAn.DB function `runModule.get.trait.data` has been moved to the new PEcAn.workflow package to avoid a circular package dependency between PEcAn.DB and PEcAn.settings.
- Major documentation refactoring. The documentation names are now directly tied to the order in which they are rendered, and all `Rmd` files in all subdirectories of the documentation source are rendered by default. The overall structure of the documentation has been revised for clarity and cohesiveness.
- Edited met2model.ED2 to not enforce leap years.
- Integrate demo 1 into basic user guide

## [1.5.2] - 2017-12-07

### Fixes
- Updated models/ed/data/pftmapping.csv to include two new BETYdb PFTs
- Simple fix to models/ed/R/write.configs.ed.R to properly align pss and css file prefix
- Fixed issue #1752 by updating the site.lst() function to include `site.id=site$id` instead of site.id=site, as site is an object not just the id
- Update to PEcAn.ED2::met2model.ED2 to fix issue with rhdf5::h5write. Bug fix to #1742
- Fixed write.config.xml.ED2 parsing of data/history* files
- `PEcAn.utils` now lazy-loads data for faster execution of functions that consult lookup tables, especially `to_ncvar`.
- Fixed incorrect `PEcAn.BIOCRO` daily and yearly results: Was calculating every row from whole simulation instead of that day (#1738)

### Added
- New Dockerfile to create PEcAn specific container for SIPNET.

### Removed
- Removed `PEcAn.utils::model2netcdf`, which has been deprecated since PEcAn 1.3.7. Use `model2netcdf.<YOURMODEL>` in the appropriate model package instead.

### Changed
- Major namespace cleanup in the `PEcAn.utils` package. It now loads more quietly and is much less likely to mask functions in a package you loaded earlier.
- Moved many functions from `PEcAn.utils` into other PEcAn packages. The `PEcAn.utils` versions still work with a deprecation warning, but will be removed in next release.
	- `listToXml` and `SafeList` moved to `PEcAn.settings`
	- `fqdn` moved to `PEcAn.remote`
- PEcAnRTM: Removed effective sample size normalization from likelihood calculation. It was giving weird results.

## [1.5.1] - 2017-10-05

### Fixes
- Fixed hyperparameter draws in PDA
- Show workflowid in the URL when run is finshed and user clicks results (#1659)
- `PEcAn.BIOCRO` now uses PEcAn-standard variable names. As a result, two output variables have been renamed but keep their existing units and definitions:
	- `StemBiom` renamed to `AbvGrndWood`
	- `RootBiom` renamed to `root_carbon_content`
- Improved make install logic (#1558)
- Fixed remote code execution #1545
- Added check for NA end/start year in read.output
- Fixed jagify bug for raw field data
- Fixed bug (order of dims in nc_create) introduced in model2netcdf.DALEC by standard_vars changes
- Cleaned up NAMESPACE and source code of `PEcAn.DB` (#1520)
- Debugged python script in call_MODIS in data.remote to allow MODIS downloads
- Fixed FATES build script to work on ubuntu
 SIPNET output netcdf now includes LAI; some variable names changed to match standard
- Cleanup of leap year logic, using new `PEcAn.utils::days_in_year(year)` function (#801).
- Replace many hard-coded unit conversions with `udunits2::ud.convert` for consistency, readability, and clarity
- Refactored extract_soil_nc to create soil2netcdf, which will write soil data out in PEcAn standard.
- Added a new retry.func() to base/utils to provide ability to re-try a function X times before stopping.  Currently using this function in the download.CRUNCEP() function to handle slow responses from THREDDS.
- Reformatted call_MODIS netcdf output to reflect the orientation of the MODIS grid
- Remote execution is more robust to errors in the submission process, not just the actual model execution
- PRELES model run script bug fix

### Added
- Functionality to pass hyperparameters via settings
- Created new (and very rudimentary) web interface for downloading data from the dataone federation into the PEcAn database. More updates to come.
- Expanded initial conditions workflow for pool-based models, including PEcAn.data.land::prepare_pools to calculate pools from IC file (to be coupled with write.configs)
- New `PEcAn.utils::days_in_year(year)` function that should make it easier to work with leap years.
- New `PEcAn.data.atmosphere::solar_angle` function that replaces math that occurs in some models.
- New `PEcAn.benchmarking::align_pft` fucntion that aligns data assosiated with two different plant functional types
- #1594 shiny/workflowPlot Adding interactiveness using ggploltly
- #1594 shiny/workflowPlot Load outputs from multiple runs of the model
- #1594 shiny/workflowPlot Ways to toggle geometries (e.g. geom_point vs. geom_line).
- #1594 shiny/workflowPlot Smoothing using geom_smooth (Slider for specifying moving window width)
- #1594 shiny/workflowPlot Comparing model output vs loaded data according to [tutorial](https://github.com/PecanProject/pecan/blob/develop/documentation/tutorials/AnalyzeOutput/modelVSdata.Rmd)
- Allow SIPNET and DALEC met files and model2netcdf to start or end mid year
- A Pre-release database clean up script that deletes unused/unassosiated entries from the database

### Changed
- Clean up directory structure:
    * Move `base` packages (`utils`, `settings`, `db`, `visualizaton`) to a `base` directory, for consistency with `modules` and `models`
    * Move `logger.*` functions out of the `PEcAn.utils` package and into the `PEcAn.logger` package
    * Move `remote` functions out of the `PEcAn.utils` package and into their own `PEcAn.remote` package.
- #1594 shiny/workflowPlot Refactoring of code. `get_workflow_ids` in db/R/query.dplyr.R changed with `ensemble = FALSE`. Also allowing to load all workflow IDs. `load_data_single_run` and `var_names_all` also moved from shiny/workflowPlot/server.R to query.dplyr.R
- `PEcAn.remote::start.model.runs` has been significantly refactored to be less redundant and more robust
- `betyConnect` function in `query.dplyr.R` is now refactored into `read_web_config` so that the the Data-Ingest app can leverage `read_web_config` and provide it with a machine specific filepath for `.../dbfiles`
- Rpreles and Maeswrap package moved to suggest checked for within package function.


## [1.5.0] - 2017-07-13
### Added
- Added cron job and script for the sync of the database.
- Added PEcAn.utils::download.file() to allow for use of alternative FTP programs
- Updated downloadAmeriflux and downloadNARR to make use of PEcAn.utils::download.file()
- Added -w flag to load.bety.sh script to specify the URL to fetch the data from
- Add new table sites_cultivars to betydb sync scripts (dump and load)
- Added docker container scrips (.yml) to create docker container for PEcAn
- Added the configuration edit page to allow easy modification of config via web interface
- Thredds server documentation and catlog generating script
- Added new standard variables table (standard_vars.csv) and to_ncvar and to_ncdim functions in PEcAn.utils
- Added initial conditions file io functions for pool-based models in data.land

### Changed
- upscale_met now accepts ~any valid CF file (not just full years), retains correct time units, and respects the previously ignored `overwrite` parameter
- Better date handling in BioCro functions

## [1.4.10.1] - 2017-04-18

### Changed
- Bugfix in Fluxnet2015
- Update Git workflow in Documentation
- download.CRUNCEP now uses CF-compliant time units (days since start of year instead of "secs")
- Bugfixes in met.process


## [1.4.10] - 2017-03-27
Documentation

### Added
- Source Rmarkdown and deploy scripts for PEcAn documentation
- Autocorrelation correction in PDA and scaling factor in emulator

### Changed
- now dumping/loading experiments, cultivars_pfts, current_posteriors, experiments_sites experiments_treatments, trait_covariate_associations [BETY #403](https://github.com/PecanProject/bety/issues/403) [BETY #491](https://github.com/PecanProject/bety/issues/491)

### Removed
- Ameriflux is no longer selectable from the web gui [#1291](https://github.com/PecanProject/pecan/issues/1291)

## [1.4.9] - 2016-12-10
Benchmarking, code cleanup

### Added
- benchmarking code

### Changed
- no more build.sh, using Makefile
- Lots of code cleanup thanks to @bpbond

## [1.4.8] - 2016-08-11
Camp PEON: Assimilation, multi-site, soil params, Maespa, LPJ-GUESS, improvements to web & tutorials

## [1.4.7] - 2016-07-13
CMIP5, Shiny, FLUXNET2015, Global Sensitivity<|MERGE_RESOLUTION|>--- conflicted
+++ resolved
@@ -33,11 +33,8 @@
 - Initial LDNDC model coupling
 - `PEcAn.settings::read.settings()` now strips comments so HTML style comments (e.g. `<!-- a comment -->`) are now allowed in pecan.xml files
 - `PEcAn.logger::setLevel()` now invisibly returns the previously set logger level
-<<<<<<< HEAD
 -  Warning messages for `model2netcdf.ed2()` coming from `ncdf4::ncvar_put()` now are prepended with the variable name for easier debugging (#3078)
-=======
 - Added optional `process_partial` argument to `model2netcdf.ED2()` to allow it to process existing output from failed runs.
->>>>>>> 8335ea52
 
 We are slowly change the license from NCSA opensource to BSD-3 to help with publishing PEcAn to CRAN.
 

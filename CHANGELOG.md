--- conflicted
+++ resolved
@@ -14,12 +14,9 @@
 
 ### Added
 - Lots of new documentation for running PEcAn using Docker
-<<<<<<< HEAD
 - Added container with documentation #2160
-=======
 - Download method (`method`) argument for `data.atmosphere::download.CRUNCEP`, which defaults to `opendap` (as it was), but can be switched to the slower but more robust NetCDF subset (`ncss`).
 - In `download.CRUNCEP`, check target coordinate against the land-sea mask. If sea, pick the nearest land pixel within 1 degree of target. This facilitates doing runs at coastal sites that may get masked out.
->>>>>>> 53c016a4
 
 ### Removed
 

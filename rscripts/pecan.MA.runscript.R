<<<<<<< HEAD
library(XML)
#settings.file = "~/pecan/settings.xml"
settings.file <- system("echo $PECANSETTINGS", intern = TRUE)

settings.xml = xmlTreeParse(settings.file)
settings = xmlToList(settings.xml)
if(!is.null(settings$Rlib)){ .libPaths(settings$Rlib)} 


## trstr is a list of the traits that ED can use
trstr <- "'mort2','cuticular_cond','dark_respiration_factor','plant_min_temp','growth_resp_factor','leaf_turnover_rate','leaf_width','nonlocal_dispersal','q','root_respiration_factor','root_turnover_rate','seedling_mortality','SLA_gC_per_m2','stomatal_slope','Vm_low_temp','quantum_efficiency','f_labile','c2n_leaf','water_conductance','Vm0','r_fract','storage_turnover_rate','agf_bs'" #SLA_gC_per_m2 is converted to SLA in query.bety.priors
trait.name = strsplit(trstr,",")
trait.name = sub("'","",trait.name[[1]])
trait.name = sub("'","",trait.name)
trait.name2 = sub("Vm0","Vcmax",trait.name)
n.trait = length(trait.name)
ma_iter   = as.numeric(settings$ma_iter)
ensemble_size = as.numeric(settings$ensemble_size)
sensitivity_analysis = as.logical(settings$sensitivity_analysis)

=======
require(XML)
setwd('~/pecan')  
settings.file <- "~/pecan/settings.xml"
#settings.file <- system("echo $PECANSETTINGS", intern = TRUE)

settings.xml <- xmlTreeParse(settings.file)
settings <- xmlToList(settings.xml)
if(!is.null(settings$Rlib)){ .libPaths(settings$Rlib)} 

pft                  <- settings$pft
ma_iter              <- as.numeric(settings$ma_iter)
ensemble_size        <- as.numeric(settings$ensemble_size)
sensitivity_analysis <- as.logical(settings$sensitivity_analysis)
outdir               <- settings$outdir
>>>>>>> 63debb98
require(PECAn)

## connect to database
con <- settings$database
if(settings$database$location == 'localhost'){
  con <- query.bety.con(dbname=con$name,password=con$passwd,username=con$userid)
}

<<<<<<< HEAD
## identify pfts
pfts   = which(names(settings) == 'pft'); pft.name = sapply(settings[pfts],function(x){x$name})
npft   = length(pfts);
if(npft < 1 | is.null(npft)) stop('no PFT specified')
mtemp = matrix(NA,n.trait,npft);row.names(mtemp) = trait.name; colnames(mtemp)=pft.name
pft.summary <- list(mean = mtemp,sd=mtemp,n=mtemp)

### loop over pfts
for( i in 1:length(pfts)){

  pft    = settings[[pfts[i]]]$name
  outdir = settings[[pfts[i]]]$outdir
  outfile1 <- paste(outdir, '/pecan.parms.Rdata', sep = '')
  save.image(outfile1)
  
  
  ## 1. get species list based on pft
  spstr <- query.bety.pft_species(pft,con=con)
  
  
  ## 2. get priors available for pft  
  priors <- query.bety.priors(pft, trstr,out=outdir,con=con)
  print(priors)
  
  traits <-trvec <- rownames(priors) # vector of traits with prior distributions for pft 
  trait.defs <- trait.dictionary(trvec)
  save(trait.defs, file = paste(outdir, '/trait.defs.Rdata', sep=''))
  
  ## now it is time to query the data
  ## returns list 'trait.data' with one dataframe per variable
  trait.data <- query.bety.traits(spstr,trvec,con=con) 

  ## DATA HACKS **** THESE SHOULD BE FIXED IN THE DATABASE*******
  if("root_respiration_factor" %in% names(trait.data)){
    sel = which(trait.data[["root_respiration_factor"]]$Y < 0.05)
    trait.data[["root_respiration_factor"]]$Y[sel] = trait.data[["root_respiration_factor"]]$Y[sel]*1000
  }
  
  trait.count <- sapply(trait.data,nrow)
  trait.average <- sapply(trait.data,function(x){mean(x$Y,na.rm=TRUE)}); names(trait.average)[names(trait.average)=="Vcmax"] = "Vm0"
  pft.summary$n[match(names(trait.count),trait.name2),i] = trait.count
  

  ##prior.variances <- data.frame(var = unlist(t(sapply(1:nrow(priors), function(i) with(priors[i,], pdf.stats(distn, parama, paramb)))['var',])), row.names = rownames(priors))
  prior.variances = as.data.frame(rep(1,nrow(priors)))
  row.names(prior.variances) = row.names(priors)
  prior.variances[names(trait.average),] = 0.001*trait.average^2 

  ## Set gamma distribution prior on
#  prior.var <- function(x) do.call(pdf.stats, list(x$distn, x$parama, x$paramb))['var']
#  prior.variances <- data.frame(var = sapply(1:nrow(priors), function(i) prior.var(priors[i,])),
#                                row.names = rownames(priors))
  
  
  taupriors <- list(tauA = 0.01,
                    tauB = apply(prior.variances, 1, function(x) min(0.01, x)))
  
  
  ## run the meta-analysis
  trait.mcmc <- pecan.ma(trait.data, priors, taupriors,j.iter = ma_iter,settings,outdir)
  trait.stats <- sapply(trait.mcmc,function(x){summary(x)$statistics['beta.o',1:2]})
  pft.summary$mean[match(colnames(trait.stats),trait.name),i] = trait.stats[1,]
  pft.summary$sd[match(colnames(trait.stats),trait.name),i] = trait.stats[2,]
  
  outfile2 <- paste(outdir, '/pecan.MA.Rdata', sep = '')
  save.image(outfile2)
  ##save(outdir, file='outdir.Rdata')

  pecan.ma.summary(trait.mcmc, pft,outdir)
  
} ## end loop over pfts

save(pft.summary,file=paste(settings$outdir,"pft.summary.RData",sep=""))
=======
## 1. get species list based on pft
spstr <- query.bety.pft_species(pft, con=con)


## 2. get priors available for pft
## trstr is a list of the traits that ED can use
  trstr <- "'mort2','cuticular_cond','dark_respiration_factor','plant_min_temp','growth_resp_factor','leaf_turnover_rate','leaf_width','nonlocal_dispersal','q','root_respiration_factor','root_turnover_rate','seedling_mortality','SLA_m2_per_gC','stomatal_slope','Vm_low_temp','quantum_efficiency','f_labile','c2n_leaf','water_conductance','Vm0','r_fract','storage_turnover_rate'" #SLA_gC_per_m2 is converted to SLA in query.bety.priors

priors <- query.bety.priors(pft, trstr,out=outdir,con=con)

traits <- rownames(priors) # vector of traits with prior distributions for pft 

trait.defs <- trait.dictionary(traits)

## now it is time to query the data
trait.data <- query.bety.traits(spstr, vecpaste(traits), con=con) 
## returns list 'trait.data' with one dataframe per variable 

## run the meta-analysis
trait.mcmc <- pecan.ma(trait.data, priors, taupriors, j.iter = ITER, settings)
pecan.ma.summary(trait.mcmc, pft,outdir)
outfile <- paste(outdir, '/pecan.MA.Rdata', sep = '')
save.image(outfile)
>>>>>>> 63debb98
<|MERGE_RESOLUTION|>--- conflicted
+++ resolved
@@ -1,12 +1,11 @@
-<<<<<<< HEAD
 library(XML)
 #settings.file = "~/pecan/settings.xml"
 settings.file <- system("echo $PECANSETTINGS", intern = TRUE)
 
-settings.xml = xmlTreeParse(settings.file)
-settings = xmlToList(settings.xml)
+settings.xml <- xmlTreeParse(settings.file)
+settings <- xmlToList(settings.xml)
+
 if(!is.null(settings$Rlib)){ .libPaths(settings$Rlib)} 
-
 
 ## trstr is a list of the traits that ED can use
 trstr <- "'mort2','cuticular_cond','dark_respiration_factor','plant_min_temp','growth_resp_factor','leaf_turnover_rate','leaf_width','nonlocal_dispersal','q','root_respiration_factor','root_turnover_rate','seedling_mortality','SLA_gC_per_m2','stomatal_slope','Vm_low_temp','quantum_efficiency','f_labile','c2n_leaf','water_conductance','Vm0','r_fract','storage_turnover_rate','agf_bs'" #SLA_gC_per_m2 is converted to SLA in query.bety.priors
@@ -19,22 +18,7 @@
 ensemble_size = as.numeric(settings$ensemble_size)
 sensitivity_analysis = as.logical(settings$sensitivity_analysis)
 
-=======
-require(XML)
-setwd('~/pecan')  
-settings.file <- "~/pecan/settings.xml"
-#settings.file <- system("echo $PECANSETTINGS", intern = TRUE)
 
-settings.xml <- xmlTreeParse(settings.file)
-settings <- xmlToList(settings.xml)
-if(!is.null(settings$Rlib)){ .libPaths(settings$Rlib)} 
-
-pft                  <- settings$pft
-ma_iter              <- as.numeric(settings$ma_iter)
-ensemble_size        <- as.numeric(settings$ensemble_size)
-sensitivity_analysis <- as.logical(settings$sensitivity_analysis)
-outdir               <- settings$outdir
->>>>>>> 63debb98
 require(PECAn)
 
 ## connect to database
@@ -43,7 +27,6 @@
   con <- query.bety.con(dbname=con$name,password=con$passwd,username=con$userid)
 }
 
-<<<<<<< HEAD
 ## identify pfts
 pfts   = which(names(settings) == 'pft'); pft.name = sapply(settings[pfts],function(x){x$name})
 npft   = length(pfts);
@@ -116,29 +99,4 @@
   
 } ## end loop over pfts
 
-save(pft.summary,file=paste(settings$outdir,"pft.summary.RData",sep=""))
-=======
-## 1. get species list based on pft
-spstr <- query.bety.pft_species(pft, con=con)
-
-
-## 2. get priors available for pft
-## trstr is a list of the traits that ED can use
-  trstr <- "'mort2','cuticular_cond','dark_respiration_factor','plant_min_temp','growth_resp_factor','leaf_turnover_rate','leaf_width','nonlocal_dispersal','q','root_respiration_factor','root_turnover_rate','seedling_mortality','SLA_m2_per_gC','stomatal_slope','Vm_low_temp','quantum_efficiency','f_labile','c2n_leaf','water_conductance','Vm0','r_fract','storage_turnover_rate'" #SLA_gC_per_m2 is converted to SLA in query.bety.priors
-
-priors <- query.bety.priors(pft, trstr,out=outdir,con=con)
-
-traits <- rownames(priors) # vector of traits with prior distributions for pft 
-
-trait.defs <- trait.dictionary(traits)
-
-## now it is time to query the data
-trait.data <- query.bety.traits(spstr, vecpaste(traits), con=con) 
-## returns list 'trait.data' with one dataframe per variable 
-
-## run the meta-analysis
-trait.mcmc <- pecan.ma(trait.data, priors, taupriors, j.iter = ITER, settings)
-pecan.ma.summary(trait.mcmc, pft,outdir)
-outfile <- paste(outdir, '/pecan.MA.Rdata', sep = '')
-save.image(outfile)
->>>>>>> 63debb98
+save(pft.summary,file=paste(settings$outdir,"pft.summary.RData",sep=""))
--- conflicted
+++ resolved
@@ -72,12 +72,8 @@
   prior.distns <- query.bety.priors(pft$name, trstr,out=pft$outdir,con=con)
   ### exclude any parameters for which a constant is provided 
   prior.distns <- prior.distns[which(!rownames(prior.distns) %in%
-<<<<<<< HEAD
                                      names(pft$constants)),]
-=======
-                                     names(settings$pfts$pft$constants)),]
   print('Summary of Prior distributions')
->>>>>>> d70f1d2a
   print(prior.distns)
   priors <- rownames(prior.distns) # vector of variables with prior distributions for pft 
   prior.defs <- trait.dictionary(priors)

library(XML)
if(interactive()){
<<<<<<< HEAD
  settings.file <- '/home/dlebauer/pecan/settings.pavi.xml'
=======
  settings.file <- '~/pecan/tundra.xml'
>>>>>>> 31158632
} else {
  settings.file <- system("echo $PECANSETTINGS", intern = TRUE)
}

browser()
settings.xml <- xmlParse(settings.file)
settings <- xmlToList(settings.xml)

if(!is.null(settings$Rlib)){ .libPaths(settings$Rlib)} 
ITER   <- as.numeric(settings$meta.analysis$iter)
M      <- as.numeric(settings$ensemble$size)
outdir <- settings$outdir
## trstr is a list of the traits that ED can use


require(PECAn)

trait.names <- c('mort2','cuticular_cond','dark_respiration_factor','plant_min_temp','growth_resp_factor','leaf_turnover_rate','leaf_width','nonlocal_dispersal','q','root_respiration_factor','root_turnover_rate','seedling_mortality','SLA','stomatal_slope','Vm_low_temp','quantum_efficiency','f_labile','c2n_leaf','water_conductance','Vcmax','r_fract','storage_turnover_rate','agf_bs')
trstr <- vecpaste(trait.names)
 
n.trait = length(trait.names)

ma.iter   = as.numeric(settings$meta.analysis$iter)
ensemble.size = as.numeric(settings$ensemble)
sensitivity.analysis = !is.null(settings$sensitivity.analysis)



## connect to database
con <- settings$database
if(settings$database$location == 'localhost'){
  con <- query.bety.con(dbname=con$name,password=con$passwd,username=con$userid)
}

## identify pfts
pfts <- settings$pfts
pft.name <- unlist(xpathApply(settings.xml, '//pfts//pft//name', xmlValue))
npft   <- length(pfts)

if(npft < 1 | is.null(npft)) stop('no PFT specified')
mtemp <- matrix(NA,n.trait,npft)
row.names(mtemp) <- trait.names
colnames(mtemp) <- pft.name
pft.summary <- list(mean = mtemp,sd=mtemp,n=mtemp)

### loop over pfts
for( pft in pfts){
  
  ## 1. get species list based on pft
  spstr <- query.bety.pft_species(pft$name,con=con)
  
  ## 2. get priors available for pft  
  prior.distns <- query.bety.priors(pft$name, trstr,out=pft$outdir,con=con)
  prior.distns <- prior.distns[which(!rownames(prior.distns) %in% pft$exclude),]
  print(prior.distns)
  priors <- rownames(prior.distns) # vector of variables with prior distributions for pft 
  prior.defs <- trait.dictionary(priors)
  save(prior.defs, file = paste(pft$outdir, '/prior.defs.Rdata', sep=''))
  
  ## get traits for pft as a list with one dataframe per variable
  trait.data <- query.bety.traits(spstr,priors,con=con)
  traits <- names(trait.data)

  ## DATA HACKS **** THESE SHOULD BE FIXED IN THE DATABASE*******
  if("root_respiration_factor" %in% names(trait.data)){
    sel = which(trait.data[["root_respiration_factor"]]$Y < 0.05)
    trait.data[["root_respiration_factor"]]$Y[sel] = trait.data[["root_respiration_factor"]]$Y[sel]*1000
  }
  if("SLA" %in% names(trait.data)){
    sel = which(trait.data[["SLA"]]$citation_id %in% c(311))
    if(length(sel) > 0){
      trait.data[["SLA"]] = trait.data[["SLA"]][-sel,]            
    }
  }
  save(trait.data, file = paste(pft$outdir, '/trait.data.Rdata', sep=''))

  trait.count <- sapply(trait.data,nrow)
  trait.average <- sapply(trait.data,function(x){mean(x$Y,na.rm=TRUE)})
  names(trait.average)[names(trait.average)=="Vcmax"] <- "Vm0"
  pft.summary$n[match(names(trait.count),traits), pft$name] <- trait.count
  
  ##prior.variances <- data.frame(var = unlist(t(sapply(1:nrow(prior.distns), function(i) with(prior.distns[i,], pdf.stats(distn, parama, paramb)))['var',])), row.names = priors)
  prior.variances = as.data.frame(rep(1,nrow(prior.distns)))
  row.names(prior.variances) = row.names(prior.distns)
  prior.variances[names(trait.average),] = 0.001*trait.average^2 
  prior.variances["seedling_mortality",1] = 1.0
  
  ## Set gamma distribution prior on
#  prior.var <- function(x) do.call(pdf.stats, list(x$distn, x$parama, x$paramb))['var']
#  prior.variances <- data.frame(var = sapply(1:nrow(prior.distns), function(i) prior.var(prior.distns[i,])),
#                                row.names = priors)
  
  
  taupriors <- list(tauA = 0.01,
                    tauB = apply(prior.variances, 1, function(x) min(0.01, x)))
  ##NOTE: with leaf_width in units of mm instead of m, all parameters are on similar scale
  ##NOTE: could reinstate this, but I am not sure that we have the correct transformation here
  ##NOTE: for now, these will be fixed at 0.01
  ##tauB = apply(prior.variances, 1, function(x) min(0.01, 0.01*x)))
    
  ## run the meta-analysis
  trait.mcmc <- pecan.ma(trait.data, prior.distns, taupriors, j.iter = ma.iter, settings, pft$outdir)
  posteriors = approx.posterior(trait.mcmc,prior.distns,trait.data,pft$outdir)
  save(trait.mcmc, posteriors,file = paste(pft$outdir, '/trait.mcmc.Rdata', sep=''))

  trait.stats <- sapply(trait.mcmc,function(x){summary(x)$statistics['beta.o',1:2]})

  ma.traitnames <- names(trait.mcmc)
  pft.summary$mean[match(colnames(trait.stats), ma.traitnames),pft$name] <- trait.stats[1, ]
  pft.summary$sd[match(colnames(trait.stats), ma.traitnames),pft$name] <- trait.stats[2, ]
  
<<<<<<< HEAD
  pecan.ma.summary(trait.mcmc, pft,outdir)
=======
  outfile2 <- paste(pft$outdir, '/pecan.MA.Rdata', sep = '')
  save.image(outfile2)
  ##save(pft$outdir, file='outdir.Rdata')

  pecan.ma.summary(trait.mcmc, pft$name,pft$outdir)
>>>>>>> 31158632
  
} ## end loop over pfts



save.object(settings)
save.object(pft.summary)

save.image(paste(outdir, '/pecan.MA.Rdata', sep = ''))##replace with individual objects that are needed in next step

<|MERGE_RESOLUTION|>--- conflicted
+++ resolved
@@ -1,10 +1,6 @@
 library(XML)
 if(interactive()){
-<<<<<<< HEAD
-  settings.file <- '/home/dlebauer/pecan/settings.pavi.xml'
-=======
   settings.file <- '~/pecan/tundra.xml'
->>>>>>> 31158632
 } else {
   settings.file <- system("echo $PECANSETTINGS", intern = TRUE)
 }
@@ -116,22 +112,12 @@
   pft.summary$mean[match(colnames(trait.stats), ma.traitnames),pft$name] <- trait.stats[1, ]
   pft.summary$sd[match(colnames(trait.stats), ma.traitnames),pft$name] <- trait.stats[2, ]
   
-<<<<<<< HEAD
-  pecan.ma.summary(trait.mcmc, pft,outdir)
-=======
   outfile2 <- paste(pft$outdir, '/pecan.MA.Rdata', sep = '')
   save.image(outfile2)
   ##save(pft$outdir, file='outdir.Rdata')
 
   pecan.ma.summary(trait.mcmc, pft$name,pft$outdir)
->>>>>>> 31158632
   
 } ## end loop over pfts
 
-
-
-save.object(settings)
-save.object(pft.summary)
-
-save.image(paste(outdir, '/pecan.MA.Rdata', sep = ''))##replace with individual objects that are needed in next step
-
+save(pft.summary,file=paste(settings$outdir,"pft.summary.RData",sep=""))
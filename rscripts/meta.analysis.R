
library(XML)
#settings.file = '~/pecan/tundra.grass.xml'
settings.file <- system("echo $PECANSETTINGS", intern = TRUE)

settings.xml <- xmlTreeParse(settings.file)
settings <- xmlToList(settings.xml)

if(!is.null(settings$Rlib)){ .libPaths(settings$Rlib)} 
#pft   <- system("echo $PFT", intern = TRUE)
#ITER  <- as.numeric(system("echo $ITER", intern = TRUE)) 
#M     <- as.numeric(system("echo $ENSN", intern = TRUE))
#outdir   <- system("echo $PECANOUT", intern = TRUE)
ITER   = as.numeric(settings$ma_iter)
M      = as.numeric(settings$ensemble_size)

## trstr is a list of the traits that ED can use

trstr <- "'mort2','cuticular_cond','dark_respiration_factor','plant_min_temp','growth_resp_factor','leaf_turnover_rate','leaf_width','nonlocal_dispersal','q','root_respiration_factor','root_turnover_rate','seedling_mortality','SLA','stomatal_slope','Vm_low_temp','quantum_efficiency','f_labile','c2n_leaf','water_conductance','Vm0','r_fract','storage_turnover_rate','agf_bs'" #SLA_gC_per_m2 is converted to SLA in query.bety.priors

trait.name = strsplit(trstr,",")
trait.name = sub("'","",trait.name[[1]])
trait.name = sub("'","",trait.name)
trait.name2 = sub("Vm0","Vcmax",trait.name)
n.trait = length(trait.name)

ma_iter   = as.numeric(settings$ma_iter)
ensemble_size = as.numeric(settings$ensemble_size)
sensitivity_analysis = as.logical(settings$sensitivity_analysis)


require(PECAn)

## connect to database
con <- settings$database
if(settings$database$location == 'localhost'){
  con <- query.bety.con(dbname=con$name,password=con$passwd,username=con$userid)
}


## identify pfts
pfts   = which(names(settings) == 'pft'); pft.name = sapply(settings[pfts],function(x){x$name})
npft   = length(pfts);
if(npft < 1 | is.null(npft)) stop('no PFT specified')
mtemp = matrix(NA,n.trait,npft);row.names(mtemp) = trait.name; colnames(mtemp)=pft.name
pft.summary <- list(mean = mtemp,sd=mtemp,n=mtemp)
<<<<<<< HEAD
#
## loop over pfts
=======


### loop over pfts
>>>>>>> 4a1f9f1a
for( i in 1:length(pfts)){

  pft    = settings[[pfts[i]]]$name
  outdir = settings[[pfts[i]]]$outdir
  outfile1 <- paste(outdir, '/pecan.parms.Rdata', sep = '')
  save.image(outfile1)
  
  
  ## 1. get species list based on pft
  spstr <- query.bety.pft_species(pft,con=con)
  
  
  ## 2. get priors available for pft  
  priors <- query.bety.priors(pft, trstr,out=outdir,con=con)
  print(priors)
  

  traits <-trvec <- rownames(priors) # vector of traits with prior distributions for pft 
  trait.defs <- trait.dictionary(trvec)
  save(trait.defs, file = paste(outdir, '/trait.defs.Rdata', sep=''))
  
  ## now it is time to query the data
  ## returns list 'trait.data' with one dataframe per variable
  trait.data <- query.bety.traits(spstr,trvec,con=con) 

  ## DATA HACKS **** THESE SHOULD BE FIXED IN THE DATABASE*******
  if("root_respiration_factor" %in% names(trait.data)){
    sel = which(trait.data[["root_respiration_factor"]]$Y < 0.05)
    trait.data[["root_respiration_factor"]]$Y[sel] = trait.data[["root_respiration_factor"]]$Y[sel]*1000
  }
  if("SLA" %in% names(trait.data)){
    sel = which(trait.data[["SLA"]]$citation_id %in% c(311))
    if(length(sel) > 0){
      trait.data[["SLA"]] = trait.data[["SLA"]][-sel,]            
    }
  }
  
  trait.count <- sapply(trait.data,nrow)
  trait.average <- sapply(trait.data,function(x){mean(x$Y,na.rm=TRUE)}); names(trait.average)[names(trait.average)=="Vcmax"] = "Vm0"
  pft.summary$n[match(names(trait.count),trait.name2),i] = trait.count
  

  ##prior.variances <- data.frame(var = unlist(t(sapply(1:nrow(priors), function(i) with(priors[i,], pdf.stats(distn, parama, paramb)))['var',])), row.names = rownames(priors))
  prior.variances = as.data.frame(rep(1,nrow(priors)))
  row.names(prior.variances) = row.names(priors)
  prior.variances[names(trait.average),] = 0.001*trait.average^2 

  ## Set gamma distribution prior on
#  prior.var <- function(x) do.call(pdf.stats, list(x$distn, x$parama, x$paramb))['var']
#  prior.variances <- data.frame(var = sapply(1:nrow(priors), function(i) prior.var(priors[i,])),
#                                row.names = rownames(priors))
  
  
  taupriors <- list(tauA = 0.01,
                    tauB = apply(prior.variances, 1, function(x) min(0.01, x)))
  
  
  ## run the meta-analysis

  trait.mcmc <- pecan.ma(trait.data, priors, taupriors,j.iter = ma_iter,settings,outdir)
  trait.stats <- sapply(trait.mcmc,function(x){summary(x)$statistics['beta.o',1:2]})
  pft.summary$mean[match(colnames(trait.stats),trait.name),i] = trait.stats[1,]
  pft.summary$sd[match(colnames(trait.stats),trait.name),i] = trait.stats[2,]
  
  outfile2 <- paste(outdir, '/pecan.MA.Rdata', sep = '')
  save.image(outfile2)
  ##save(outdir, file='outdir.Rdata')

  pecan.ma.summary(trait.mcmc, pft,outdir)
  
} ## end loop over pfts

save(pft.summary,file=paste(settings$outdir,"pft.summary.RData",sep=""))<|MERGE_RESOLUTION|>--- conflicted
+++ resolved
@@ -44,14 +44,8 @@
 if(npft < 1 | is.null(npft)) stop('no PFT specified')
 mtemp = matrix(NA,n.trait,npft);row.names(mtemp) = trait.name; colnames(mtemp)=pft.name
 pft.summary <- list(mean = mtemp,sd=mtemp,n=mtemp)
-<<<<<<< HEAD
-#
-## loop over pfts
-=======
-
 
 ### loop over pfts
->>>>>>> 4a1f9f1a
 for( i in 1:length(pfts)){
 
   pft    = settings[[pfts[i]]]$name

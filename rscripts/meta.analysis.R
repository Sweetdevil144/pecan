--- conflicted
+++ resolved
@@ -101,14 +101,10 @@
   
   
   ## run the meta-analysis
-<<<<<<< HEAD
   trait.mcmc <- pecan.ma(trait.data, prior.data, taupriors, j.iter = ma_iter, settings, outdir)
-=======
-  trait.mcmc <- pecan.ma(trait.data, priors, taupriors,j.iter = ma_iter,settings,outdir)
   posteriors = approx.posterior(trait.mcmc,priors,trait.data,outdir)
   save(trait.mcmc, posteriors,file = paste(outdir, '/trait.mcmc.Rdata', sep=''))
 
->>>>>>> c048a9f3
   trait.stats <- sapply(trait.mcmc,function(x){summary(x)$statistics['beta.o',1:2]})
   pft.summary$mean[match(colnames(trait.stats),trait.name),i] = trait.stats[1,]
   pft.summary$sd[match(colnames(trait.stats),trait.name),i] = trait.stats[2,]

--- conflicted
+++ resolved
@@ -3,7 +3,7 @@
 if(interactive()){
   user <- Sys.getenv('USER')
   if(user == 'ed'){
-    settings.file = '~/in/ebifarm/fast/pavi.xml'
+    settings.file = '~/in/ebifarm/fast/ebifarm.pavi.xml'
   } else if(user == 'davids14') {
     settings.file = '~/pecan/tundra.xml'
   } else {
@@ -28,36 +28,6 @@
 ensemble.samples <- list()
 env.samples <- list()
 
-<<<<<<< HEAD
-## Remove existing outputs. 
-
-todelete <- dir(paste(settings$pfts$pft$outdir, 'out/', sep = ''),
-                c('ED2INc.*','c.*'),
-                recursive=TRUE, full.names = TRUE)
-if(length(todelete>0)) file.remove(todelete)
-
-filename.root <- get.run.id('c.','ebifarm.pavi')
-
-if(host$name == 'localhost'){
-  if(length(dir(host$rundir, pattern = filename.root)) > 0) {
-    old.outputs <- dir(host$outdir,
-                         pattern = paste(filename.root, "*[^log]", sep = ''), 
-                         recursive=TRUE, full.names = TRUE)
-    old.completion.indicators <- dir(host$outdir,
-                                     pattern = "*-finished", 
-                                     recursive=TRUE, full.names = TRUE) 
-
-    file.remove(c(old.outputs, old.completion.indicators))
-  }
-} else {
-  old.configs  <- system(paste("ssh ", host$name, " 'ls ", host$rundir, "*", filename.root, "*[^log]'", sep = ''), intern = TRUE)
-  old.outputs <- system(paste("ssh ", host$name, " 'ls ", host$outdir, "*'", sep = ''), intern = TRUE)
-  files <- c(old.configs, old.outputs)
-  if(length(files) > 0 ) {
-    todelete <- files[-grep('log', files)]
-    system(paste("ssh -T ", host$name,
-                 " 'for f in ", paste(todelete, collapse = ' '),"; do rm $f; done'",sep=''))
-=======
 ## Remove existing config files
 if(FALSE){
   todelete <- dir(paste(settings$pfts$pft$outdir, 'out/', sep = ''),
@@ -81,7 +51,6 @@
       system(paste("ssh -T ", host$name,
                    " 'for f in ", paste(todelete, collapse = ' '),"; do rm $f; done'",sep=''))
     }
->>>>>>> dc977885
   }
 }
   

library(XML)
if(interactive()){
  user <- system('echo $USER', intern = TRUE)
  options(error = browser)
  if(user == 'dlebauer'){
<<<<<<< HEAD
    settings.file = '~/in/ebifarm/post/ebifarm.pavi.xml'
=======
    settings.file = '~/in/ebifarm/prior/pavi.xml'
>>>>>>> 3407c3b2
  } else if(user == 'davids14') {
    settings.file = '~/pecan/toolik.xml'
  } else {
    paste('please specify settings file in meta.analysis.R')
  }
} else {
  settings.file <- commandArgs(trailingOnly=TRUE)[[1]]
}

settings.xml <- xmlParse(settings.file)
settings <- xmlToList(settings.xml)

if(!is.null(settings$Rlib)){ .libPaths(settings$Rlib)} 
library(PECAn)

load(paste(settings$outdir, 'output.Rdata', sep=''))
sensitivity.output<-sa.agb
load(paste(settings$outdir, 'samples.Rdata', sep=''))

<<<<<<< HEAD
initial.analysis<-read.csv('initial.analysis.csv')
initial.analysis$partial.variances <- 10^-initial.analysis$partial.variances
initial.analysis$elasticities[initial.analysis$pft!='tundra.grass'] <- 10^-(initial.analysis$elasticities[initial.analysis$pft!='tundra.grass']+1)
initial.analysis$coef.vars<-10^-(initial.analysis$coef.vars)
initial.analysis$coef.vars[initial.analysis$trait=='Vm_low_temp'] <- get.coef.var(rnorm(10000, -3, 2))
initial.analysis$coef.vars[initial.analysis$trait=='quantum_efficiency'] <- get.coef.var(rnorm(10000, 0.0600, 0.0100))

=======
sensitivity.results <- list()
>>>>>>> 3407c3b2
for(pft in settings$pfts){

  
  prior.decomp <- list()
  if('sensitivity.analysis' %in% names(settings)) {
    traits <- names(trait.samples[[pft$name]])
    quantiles.str <- rownames(sa.samples[[pft$name]])
    quantiles.str <- quantiles.str[which(quantiles.str != '50')]
    quantiles <- as.numeric(quantiles.str)/100
    ## ensemble.output <- read.ensemble.output(settings$ensemble$size, settings$outdir, pft.name=pft$name)

    ## only perform sensitivity analysis on traits where no more than 2 results are missing
    good.saruns <- sapply(sensitivity.output[[pft$name]], function(x) sum(is.na(x)) <=2)
    if(!all(good.saruns)) { # if any bad saruns, reduce list of traits and print warning
      bad.saruns <- !good.saruns
      warning(paste('missing >2 runs for', vecpaste(traits[bad.saruns]),
                    '\n sensitivity analysis or variance decomposition will be performed on these trait(s)',
                    '\n it is likely that the runs did not complete, this should be fixed !!!!!!'))
    }
<<<<<<< HEAD
    browser()
    sensitivity.results <- sensitivity.analysis(trait.samples = trait.samples[[pft$name]][traits],
                                                sa.samples = sa.samples[[pft$name]][ ,traits],
                                                sa.output = sensitivity.output[[pft$name]][ ,traits],
                                                outdir = pft$outdir)
    save(sensitivity.results, file=paste(pft$outdir, 'sensitivity.results.Rdata', sep=''))
    initial.analysis.pft <- initial.analysis[initial.analysis$pft==pft$name,]
    
    initial.partial.variances <- initial.analysis.pft$partial.variances
    names(initial.partial.variances) <- initial.analysis.pft$trait
    
    initial.elasticities <- initial.analysis.pft$elasticities
    names(initial.elasticities) <- initial.analysis.pft$trait
    foo<-intersect(names(initial.elasticities), traits)
    initial.elasticities[foo] <- sensitivity.results$variance.decomposition.plot.inputs$elasticities[foo]
    
    initial.coef.vars <- initial.analysis.pft$coef.vars
    names(initial.coef.vars) <- initial.analysis.pft$trait
    
    
    initial.decomp <- list(coef.vars=initial.coef.vars,
        elasticities = initial.elasticities,
        partial.variances = initial.partial.variances)
"    sensitivity.plots <- plot.sensitivities(sensitivity.results$sensitivity.plot.inputs,
                                   linesize = 1,
                                   dotsize = 3)
    pdf(paste(settings$outdir, 'sensitivityanalysis.pdf', sep = ''), height = 12, width = 9)
    sensitivity.plots
    dev.off()"

    pdf(paste(pft$outdir, 'variancedecomposition.pdf', sep=''), width = 11, height = 8)

    vd.plots <- plot.variance.decomposition(sensitivity.results$variance.decomposition.plot.inputs,
        prior.plot.inputs = initial.decomp)
    cv.xticks <- pretty(sensitivity.results$variance.decomposition.plot.inputs$coef.vars*100,4)
    el.xticks <- pretty(sensitivity.results$variance.decomposition.plot.inputs$elasticities,4)
    el.xrange <- range(pretty(sensitivity.results$variance.decomposition.plot.inputs$elasticities,6))
    pv.xticks <- pretty(sensitivity.results$variance.decomposition.plot.inputs$partial.variances*100,4)
    do.call(grid.arrange, c(vd.plots, ncol = 4))
    
    vd.plots <- plot.variance.decomposition(sensitivity.results$variance.decomposition.plot.inputs)
    cv.xticks <- pretty(sensitivity.results$variance.decomposition.plot.inputs$coef.vars*100,4)
    el.xticks <- pretty(sensitivity.results$variance.decomposition.plot.inputs$elasticities,4)
    el.xrange <- range(pretty(sensitivity.results$variance.decomposition.plot.inputs$elasticities,6))
    pv.xticks <- pretty(sensitivity.results$variance.decomposition.plot.inputs$partial.variances*100,4)
=======
    
    sensitivity.results[[pft$name]] <- sensitivity.analysis(trait.samples = trait.samples[[pft$name]][traits],
                                                sa.samples = sa.samples[[pft$name]][ ,traits],
                                                sa.output = sensitivity.output[[pft$name]][ ,traits],
                                                outdir = pft$outdir)
    sensitivity.plots <- plot.sensitivities(sensitivity.results[[pft$name]]$sensitivity.output,
                                   linesize = 1,
                                   dotsize = 3)
    pdf(paste(pft$outdir, 'sensitivityanalysis.pdf', sep = ''), height = 12, width = 9)
    print(sensitivity.plots)
    dev.off()


    vd.plots <- plot.variance.decomposition(sensitivity.results[[pft$name]]$variance.decomposition.output)
    pdf(paste(settings$outdir, 'variancedecomposition.pdf', sep=''), width = 11, height = 8)
    cv.xticks <- pretty(sensitivity.results[[pft$name]]$variance.decomposition.output$coef.vars*100,4)
    el.xticks <- pretty(sensitivity.results[[pft$name]]$variance.decomposition.output$elasticities,4)
    el.xrange <- range(pretty(sensitivity.results[[pft$name]]$variance.decomposition.output$elasticities,6))
    pv.xticks <- pretty(sensitivity.results[[pft$name]]$variance.decomposition.output$partial.variances*100,4)
>>>>>>> 3407c3b2
    do.call(grid.arrange, c(vd.plots, ncol = 4))
    
    vd.plots <- plot.variance.decomposition(initial.decomp)
    cv.xticks <- pretty(initial.decomp$coef.vars*100,4)
    el.xticks <- pretty(initial.decomp$elasticities,4)
    el.xrange <- range(pretty(initial.decomp$elasticities,6))
    pv.xticks <- pretty(initial.decomp$partial.variances*100,4)
    do.call(grid.arrange, c(vd.plots, ncol = 4))

    dev.off() 
  }
<<<<<<< HEAD
}
=======
}  ## end if sensitivity analysis

save(sensitivity.results,
     file = paste(pft$outdir,
       "sensitivity.results.Rdata", sep = ""))
>>>>>>> 3407c3b2
<|MERGE_RESOLUTION|>--- conflicted
+++ resolved
@@ -1,21 +1,18 @@
 library(XML)
 if(interactive()){
-  user <- system('echo $USER', intern = TRUE)
+  user <- Sys.getenv('USER')
   options(error = browser)
   if(user == 'dlebauer'){
-<<<<<<< HEAD
-    settings.file = '~/in/ebifarm/post/ebifarm.pavi.xml'
-=======
     settings.file = '~/in/ebifarm/prior/pavi.xml'
->>>>>>> 3407c3b2
   } else if(user == 'davids14') {
     settings.file = '~/pecan/toolik.xml'
   } else {
     paste('please specify settings file in meta.analysis.R')
   }
 } else {
-  settings.file <- commandArgs(trailingOnly=TRUE)[[1]]
-}
+  settings.file <- commandArgs(trailingOnly=TRUE)
+} 
+options(error=traceback)
 
 settings.xml <- xmlParse(settings.file)
 settings <- xmlToList(settings.xml)
@@ -24,24 +21,11 @@
 library(PECAn)
 
 load(paste(settings$outdir, 'output.Rdata', sep=''))
-sensitivity.output<-sa.agb
 load(paste(settings$outdir, 'samples.Rdata', sep=''))
 
-<<<<<<< HEAD
-initial.analysis<-read.csv('initial.analysis.csv')
-initial.analysis$partial.variances <- 10^-initial.analysis$partial.variances
-initial.analysis$elasticities[initial.analysis$pft!='tundra.grass'] <- 10^-(initial.analysis$elasticities[initial.analysis$pft!='tundra.grass']+1)
-initial.analysis$coef.vars<-10^-(initial.analysis$coef.vars)
-initial.analysis$coef.vars[initial.analysis$trait=='Vm_low_temp'] <- get.coef.var(rnorm(10000, -3, 2))
-initial.analysis$coef.vars[initial.analysis$trait=='quantum_efficiency'] <- get.coef.var(rnorm(10000, 0.0600, 0.0100))
-
-=======
 sensitivity.results <- list()
->>>>>>> 3407c3b2
 for(pft in settings$pfts){
-
-  
-  prior.decomp <- list()
+  print(pft$name)
   if('sensitivity.analysis' %in% names(settings)) {
     traits <- names(trait.samples[[pft$name]])
     quantiles.str <- rownames(sa.samples[[pft$name]])
@@ -57,90 +41,33 @@
                     '\n sensitivity analysis or variance decomposition will be performed on these trait(s)',
                     '\n it is likely that the runs did not complete, this should be fixed !!!!!!'))
     }
-<<<<<<< HEAD
-    browser()
-    sensitivity.results <- sensitivity.analysis(trait.samples = trait.samples[[pft$name]][traits],
-                                                sa.samples = sa.samples[[pft$name]][ ,traits],
-                                                sa.output = sensitivity.output[[pft$name]][ ,traits],
-                                                outdir = pft$outdir)
-    save(sensitivity.results, file=paste(pft$outdir, 'sensitivity.results.Rdata', sep=''))
-    initial.analysis.pft <- initial.analysis[initial.analysis$pft==pft$name,]
     
-    initial.partial.variances <- initial.analysis.pft$partial.variances
-    names(initial.partial.variances) <- initial.analysis.pft$trait
-    
-    initial.elasticities <- initial.analysis.pft$elasticities
-    names(initial.elasticities) <- initial.analysis.pft$trait
-    foo<-intersect(names(initial.elasticities), traits)
-    initial.elasticities[foo] <- sensitivity.results$variance.decomposition.plot.inputs$elasticities[foo]
-    
-    initial.coef.vars <- initial.analysis.pft$coef.vars
-    names(initial.coef.vars) <- initial.analysis.pft$trait
-    
-    
-    initial.decomp <- list(coef.vars=initial.coef.vars,
-        elasticities = initial.elasticities,
-        partial.variances = initial.partial.variances)
-"    sensitivity.plots <- plot.sensitivities(sensitivity.results$sensitivity.plot.inputs,
-                                   linesize = 1,
-                                   dotsize = 3)
-    pdf(paste(settings$outdir, 'sensitivityanalysis.pdf', sep = ''), height = 12, width = 9)
-    sensitivity.plots
-    dev.off()"
-
-    pdf(paste(pft$outdir, 'variancedecomposition.pdf', sep=''), width = 11, height = 8)
-
-    vd.plots <- plot.variance.decomposition(sensitivity.results$variance.decomposition.plot.inputs,
-        prior.plot.inputs = initial.decomp)
-    cv.xticks <- pretty(sensitivity.results$variance.decomposition.plot.inputs$coef.vars*100,4)
-    el.xticks <- pretty(sensitivity.results$variance.decomposition.plot.inputs$elasticities,4)
-    el.xrange <- range(pretty(sensitivity.results$variance.decomposition.plot.inputs$elasticities,6))
-    pv.xticks <- pretty(sensitivity.results$variance.decomposition.plot.inputs$partial.variances*100,4)
-    do.call(grid.arrange, c(vd.plots, ncol = 4))
-    
-    vd.plots <- plot.variance.decomposition(sensitivity.results$variance.decomposition.plot.inputs)
-    cv.xticks <- pretty(sensitivity.results$variance.decomposition.plot.inputs$coef.vars*100,4)
-    el.xticks <- pretty(sensitivity.results$variance.decomposition.plot.inputs$elasticities,4)
-    el.xrange <- range(pretty(sensitivity.results$variance.decomposition.plot.inputs$elasticities,6))
-    pv.xticks <- pretty(sensitivity.results$variance.decomposition.plot.inputs$partial.variances*100,4)
-=======
     
     sensitivity.results[[pft$name]] <- sensitivity.analysis(trait.samples = trait.samples[[pft$name]][traits],
                                                 sa.samples = sa.samples[[pft$name]][ ,traits],
                                                 sa.output = sensitivity.output[[pft$name]][ ,traits],
                                                 outdir = pft$outdir)
+    print(sensitivity.results[[pft$name]]$variance.decomposition.output)
+    print(sensitivity.output[[pft$name]])
     sensitivity.plots <- plot.sensitivities(sensitivity.results[[pft$name]]$sensitivity.output,
                                    linesize = 1,
                                    dotsize = 3)
     pdf(paste(pft$outdir, 'sensitivityanalysis.pdf', sep = ''), height = 12, width = 9)
-    print(sensitivity.plots)
     dev.off()
 
 
     vd.plots <- plot.variance.decomposition(sensitivity.results[[pft$name]]$variance.decomposition.output)
-    pdf(paste(settings$outdir, 'variancedecomposition.pdf', sep=''), width = 11, height = 8)
+                                            #variance.scale = log, variance.prefix='Log')
+    pdf(paste(pft$outdir, 'variancedecomposition.pdf', sep=''), width = 11, height = 8)
     cv.xticks <- pretty(sensitivity.results[[pft$name]]$variance.decomposition.output$coef.vars*100,4)
     el.xticks <- pretty(sensitivity.results[[pft$name]]$variance.decomposition.output$elasticities,4)
     el.xrange <- range(pretty(sensitivity.results[[pft$name]]$variance.decomposition.output$elasticities,6))
     pv.xticks <- pretty(sensitivity.results[[pft$name]]$variance.decomposition.output$partial.variances*100,4)
->>>>>>> 3407c3b2
     do.call(grid.arrange, c(vd.plots, ncol = 4))
-    
-    vd.plots <- plot.variance.decomposition(initial.decomp)
-    cv.xticks <- pretty(initial.decomp$coef.vars*100,4)
-    el.xticks <- pretty(initial.decomp$elasticities,4)
-    el.xrange <- range(pretty(initial.decomp$elasticities,6))
-    pv.xticks <- pretty(initial.decomp$partial.variances*100,4)
-    do.call(grid.arrange, c(vd.plots, ncol = 4))
-
     dev.off() 
   }
-<<<<<<< HEAD
-}
-=======
 }  ## end if sensitivity analysis
 
 save(sensitivity.results,
-     file = paste(pft$outdir,
-       "sensitivity.results.Rdata", sep = ""))
->>>>>>> 3407c3b2
+     file = paste(settings$outdir,
+       "sensitivity.results.Rdata", sep = ""))
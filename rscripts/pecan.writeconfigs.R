library(PECAn, lib.loc = '~/lib/R')
load('out/pecan.MA.Rdata')


<<<<<<< HEAD


## sample values for ensemble
trait.beta.o <- list()
for(i in names(trait.mcmc)){
  trait.beta.o[[i]] <-   as.matrix(trait.mcmc[[i]][,'beta.o'])
}
trait.posteriors <- as.data.frame(trait.beta.o)
colnames(trait.posteriors) <- names(trait.beta.o)

priors$n <- nrow(trait.posteriors)
colnames(priors)[which(colnames(priors) %in% c('parama','paramb'))] <- c('a', 'b')

samps <- list(prior = sapply(1:nrow(priors), function(x) do.call(pr.samp,priors[x,])),
              post  = sapply(1:nrow(priors), function(x) do.call(pr.samp,priors[x,])))

for (i in names(samps)){
  colnames(samps[[i]]) <- rownames(priors)
}

#???  priors$distn[priors$distn=='weib'] <- 'weibull'

for (tri in ncol(trait.posteriors)) samps[['post']][,tri] <- trait.posteriors[, tri]

save(samps, file='out/pecan.samps.Rdata')


quantiles<-vector()
if (!is.null(settings$quantiles$sigma)){
  sigma <- as.numeric(settings$quantiles[names(settings$quantiles)=='sigma'])
  quantiles <- pnorm(1-sigma)
}
if (!is.null(settings$quantiles$quantile)) {
  quantiles <- append(quantiles, as.numeric(settings$quantiles[names(settings$quantiles)=='quantile']))
}
if (length(quantiles) == 0) {
  quantiles <- 1-pnorm(-3:3) #default
}
if (!0.5 %in% quantiles) {
  quantiles <- append(quantiles, 0.5)
}
quantiles <- sort(quantiles)

calculate.quantiles <- function(x,samps, quantiles) {
  quantile(samps[,x], quantiles)
}


quantile.samples <- list(post  = lapply(traits, calculate.quantiles, samps[['post']], quantiles),
                         prior = lapply(traits, calculate.quantiles, samps[['prior']], quantiles))


for(i in names(quantile.samples)) {
  names(quantile.samples[[i]]) <- traits
}

save(quantile.samples, file = "out/quantile.samples.Rdata")

## generate config files

write.configs(ensemble.size, sensitivity.analysis, pft, ens.samps, quantile.samples, outdir, quantiles)

save(samps, file="samps.Rdata')
=======
pft.xml <- pecan.config.constants(settings$pft)
  
prior.samps <- lapply(traits, 
  function(trait) get.sample(prior.data[trait,], nrow(as.matrix(trait.mcmc[[trait]]))))
names(prior.samps) <- traits
prior.ens.samps <- get.ensemble.samples(ensemble_size, prior.samps)
prior.run.ids <- write.ensemble.configs(pft.xml, prior.ens.samps, 'prior', outdir)

post.samps <- lapply(traits, function(trait) as.matrix(trait.mcmc[[trait]][,'beta.o']))
names(post.samps) <- traits
post.ens.samps <- get.ensemble.samples(ensemble_size, post.samps)
post.run.ids <- write.ensemble.configs(pft.xml, post.ens.samps, 'post', outdir)

#This section is preserved only to maintain code in sensitivity analysis
samps <- list(prior=prior.samps, 
              post=post.samps, 
              priors=prior.data)
sample.ensemble <- list(prior=prior.ens.samps, post.ens.samps)
save(sample.ensemble, file = paste(outdir, 'sample.ensemble.RData', sep=''))
save(samps, file='samps.Rdata')

if(sensitivity_analysis) {
  quantiles <- get.quantiles(settings$quantiles)
  
  quantile.samples <- list(post  = get.sa.samples(post.samps, quantiles),
                           prior = get.sa.samples(prior.samps, quantiles))
  for(run.name in names(quantile.samples)) {
    names(quantile.samples[[run.name]]) <- traits
    run.ids <- write.sa.configs(pft.xml, quantile.samples[[run.name]], run.name, outdir)
  }

  save(quantile.samples, file = "out/quantile.samples.Rdata")
}
>>>>>>> f2d29fe1
<|MERGE_RESOLUTION|>--- conflicted
+++ resolved
@@ -2,71 +2,6 @@
 load('out/pecan.MA.Rdata')
 
 
-<<<<<<< HEAD
-
-
-## sample values for ensemble
-trait.beta.o <- list()
-for(i in names(trait.mcmc)){
-  trait.beta.o[[i]] <-   as.matrix(trait.mcmc[[i]][,'beta.o'])
-}
-trait.posteriors <- as.data.frame(trait.beta.o)
-colnames(trait.posteriors) <- names(trait.beta.o)
-
-priors$n <- nrow(trait.posteriors)
-colnames(priors)[which(colnames(priors) %in% c('parama','paramb'))] <- c('a', 'b')
-
-samps <- list(prior = sapply(1:nrow(priors), function(x) do.call(pr.samp,priors[x,])),
-              post  = sapply(1:nrow(priors), function(x) do.call(pr.samp,priors[x,])))
-
-for (i in names(samps)){
-  colnames(samps[[i]]) <- rownames(priors)
-}
-
-#???  priors$distn[priors$distn=='weib'] <- 'weibull'
-
-for (tri in ncol(trait.posteriors)) samps[['post']][,tri] <- trait.posteriors[, tri]
-
-save(samps, file='out/pecan.samps.Rdata')
-
-
-quantiles<-vector()
-if (!is.null(settings$quantiles$sigma)){
-  sigma <- as.numeric(settings$quantiles[names(settings$quantiles)=='sigma'])
-  quantiles <- pnorm(1-sigma)
-}
-if (!is.null(settings$quantiles$quantile)) {
-  quantiles <- append(quantiles, as.numeric(settings$quantiles[names(settings$quantiles)=='quantile']))
-}
-if (length(quantiles) == 0) {
-  quantiles <- 1-pnorm(-3:3) #default
-}
-if (!0.5 %in% quantiles) {
-  quantiles <- append(quantiles, 0.5)
-}
-quantiles <- sort(quantiles)
-
-calculate.quantiles <- function(x,samps, quantiles) {
-  quantile(samps[,x], quantiles)
-}
-
-
-quantile.samples <- list(post  = lapply(traits, calculate.quantiles, samps[['post']], quantiles),
-                         prior = lapply(traits, calculate.quantiles, samps[['prior']], quantiles))
-
-
-for(i in names(quantile.samples)) {
-  names(quantile.samples[[i]]) <- traits
-}
-
-save(quantile.samples, file = "out/quantile.samples.Rdata")
-
-## generate config files
-
-write.configs(ensemble.size, sensitivity.analysis, pft, ens.samps, quantile.samples, outdir, quantiles)
-
-save(samps, file="samps.Rdata')
-=======
 pft.xml <- pecan.config.constants(settings$pft)
   
 prior.samps <- lapply(traits, 
@@ -99,5 +34,4 @@
   }
 
   save(quantile.samples, file = "out/quantile.samples.Rdata")
-}
->>>>>>> f2d29fe1
+}
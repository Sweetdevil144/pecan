--- conflicted
+++ resolved
@@ -12,15 +12,10 @@
 if(!is.null(settings$Rlib)){ .libPaths(settings$Rlib)} 
 library(PECAn)
 
-<<<<<<< HEAD
 pftName <- settings$pft$name
 quantiles <- settings$quantiles
 load('out/pecan.MA.Rdata')
 
-samps <- pecan.samps(trait.mcmc, priors)
-save(samps, file='out/pecan.samps.Rdata')
-=======
->>>>>>> 511df255
 
 pft.xml <- pecan.config.constants(settings$pft)
   
@@ -54,4 +49,4 @@
   }
 
   save(quantile.samples, file = "out/quantile.samples.Rdata")
-}+}

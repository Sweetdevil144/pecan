--- conflicted
+++ resolved
@@ -22,13 +22,10 @@
 
 # install packages needed from CRAN
 list.of.packages <- c('abind', 'car', 'chron', 'coda', 'data.table', 'doSNOW', 'dplR', 'earth', 'emulator',
-<<<<<<< HEAD
                       'ggmap', 'ggplot2', 'gridExtra', 'Hmisc', 'kernlab',
                       'knitr', 'lubridate','Maeswrap', 'MASS', 'MCMCpack', 'mvtnorm', 'ncdf4',
-=======
                       'ggmap', 'ggplot2', 'gridExtra', 'Hmisc', 'httr', 'kernlab','GPfit',
                       'knitr', 'lubridate', 'MASS', 'MCMCpack', 'mvtnorm', 'ncdf4',
->>>>>>> fb69ca44
                       'plotrix', 'plyr', 'raster', 'randtoolbox', 'rjags',
                       'rgdal', 'tgp', 'DBI', 'roxygen2', 'stringr', 'testthat', 'boot',
                       'XML', 'RNCEP', 'foreign', 'RCurl', 'udunits2', 'RPostgreSQL',

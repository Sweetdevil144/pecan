--- conflicted
+++ resolved
@@ -1,9 +1,5 @@
 #!/usr/bin/env Rscript
-<<<<<<< HEAD
-
-=======
 args <- commandArgs(trailingOnly = TRUE)
->>>>>>> 41c55898
 #-------------------------------------------------------------------------------
 # Copyright (c) 2012 University of Illinois, NCSA.
 # All rights reserved. This program and the accompanying materials
@@ -13,25 +9,15 @@
 # http://opensource.ncsa.illinois.edu/license.html
 #-------------------------------------------------------------------------------
 
-<<<<<<< HEAD
-args <- commandArgs(trailingOnly = TRUE)
-settings.file = args[1]
-=======
 # ----------------------------------------------------------------------
 # Load required libraries
 # ----------------------------------------------------------------------
 library(PEcAn.all)
 library(RCurl)
 
->>>>>>> 41c55898
 #--------------------------------------------------------------------------------#
 # Functions used to write STATUS used by history
 #--------------------------------------------------------------------------------#
-<<<<<<< HEAD
-options(warn = 1, keep.source = TRUE, error = quote({
-            status.end("ERROR")
-         }))
-=======
 status.start <- function(name) {
   cat(paste(name,
             format(Sys.time(), "%F %T"), sep="\t"),
@@ -61,7 +47,6 @@
     q()
   }
 }))
->>>>>>> 41c55898
 
 #options(warning.expression=status.end("ERROR"))
 
@@ -174,23 +159,12 @@
   }
 }
 
-<<<<<<< HEAD
-#---------------- Load libraries. -----------------------------------------------------------------#
-require(PEcAn.all)
-#--------------------------------------------------------------------------------------------------#
-
-#---------------- Load PEcAn settings file. -------------------------------------------------------#
-# Open and read in settings file for PEcAn run.
-settings <- read.settings(settings.file)
-#--------------------------------------------------------------------------------------------------#
-=======
 # Start ecosystem model runs
 if (check.status("MODEL") == 0){
   status.start("MODEL")
   start.model.runs(settings, settings$database$bety$write)
   status.end()
 }
->>>>>>> 41c55898
 
 # Get results of model runs
 if (check.status("OUTPUT") == 0){
@@ -198,78 +172,6 @@
   get.results(settings)
   status.end()
 }
-
-<<<<<<< HEAD
-#---------------- Run PEcAn workflow. -------------------------------------------------------------#
-# Query the trait database for data and priors
-status.start("TRAIT")
-settings$pfts <- get.trait.data(settings$pfts, settings$model$type, settings$run$dbfiles, settings$database$bety, settings$meta.analysis$update)
-saveXML(listToXml(settings, "pecan"), file=file.path(settings$outdir, 'pecan.TRAIT.xml'))
-status.end()
-
-# Run the PEcAn meta.analysis
-status.start("META")
-if('meta.analysis' %in% names(settings)) {
-  run.meta.analysis(settings$pfts, settings$meta.analysis$iter, settings$meta.analysis$random.effects, settings$meta.analysis$threshold, settings$run$dbfiles, settings$database$bety)
-}
-status.end()
-
-# do conversions
-status.start("CONVERSIONS")
-for(i in 1:length(settings$run$inputs)) {
-  input <- settings$run$inputs[[i]]
-  if (length(input) == 1) next
-  
-  # fia database
-  if (input['input'] == 'fia') {
-    fia.to.psscss(settings)
-  }
-
-  # met download
-  if (input['input'] == 'Ameriflux') {
-    # start/end date for weather
-    start_date <- settings$run$start.date
-    end_date <- settings$run$end.date
-
-    # site
-    site <- sub(".* \\((.*)\\)", "\\1", settings$run$site$name)
-
-    # download data
-    fcn <- paste("download", input['input'], sep=".")
-    do.call(fcn, list(site, file.path(settings$run$dbfiles, input['input']), start_date=start_date, end_date=end_date))
-
-    # convert to CF
-    met2CF.Ameriflux(file.path(settings$run$dbfiles, input['input']), site, file.path(settings$run$dbfiles, "cf"), start_date=start_date, end_date=end_date)
-
-    # gap filing
-    metgapfill(file.path(settings$run$dbfiles, "cf"), site, file.path(settings$run$dbfiles, "gapfill"), start_date=start_date, end_date=end_date)
-
-    # model specific
-    load.modelpkg(input['output'])
-    fcn <- paste("met2model", input['output'], sep=".")
-    r <- do.call(fcn, list(file.path(settings$run$dbfiles, "gapfill"), site, file.path(settings$run$dbfiles, input['output']), start_date=start_date, end_date=end_date))
-    settings$run$inputs[[i]] <- r[['file']]
-  }
-
-  # narr download
-}
-saveXML(listToXml(settings, "pecan"), file=file.path(settings$outdir, 'pecan.CONVERSIONS.xml'))
-status.end()
-
-# Calls model specific write.configs e.g. write.config.ed.R
-status.start("CONFIG")
-settings <- run.write.configs(settings, write=settings$database$bety$write, ens.sample.method="uniform")
-status.end()
-
-# Start ecosystem model runs
-status.start("MODEL")
-start.model.runs(settings, settings$database$bety$write)
-status.end()
-
-# Get results of model runs
-status.start("OUTPUT")
-get.results(settings)
-status.end()
 
 # Load observations for plotting with ensemble
 status.start("OBSERVATIONS")
@@ -285,64 +187,6 @@
 }
 status.end()
 
-# Run ensemble analysis on model output. 
-status.start("ENSEMBLE")
-run.ensemble.analysis(plot.timeseries=TRUE, observations=NEEo, window=window)
-status.end()
-
-# Run sensitivity analysis and variance decomposition on model output
-status.start("SENSITIVITY")
-run.sensitivity.analysis()
-status.end()
-
-# Run parameter data assimilation
-status.start("PDA")
-settings$assim.batch <- pda.mcmc(settings)
-status.end()
-
-if(!is.null(settings$assim.batch)) {
-  # Repeat sensitivity and ensemble analysis with PDA-constrained params
-
-  # Calls model specific write.configs e.g. write.config.ed.R
-  status.start("PDA.CONFIG")
-  settings <- run.write.configs(settings, write=settings$database$bety$write, ens.sample.method="uniform")
-  status.end()
-
-  # Start ecosystem model runs
-  status.start("PDA.MODEL")
-  start.model.runs(settings, settings$database$bety$write)
-  status.end()
-
-  # Get results of model runs
-  status.start("PDA.OUTPUT")
-  get.results(settings)
-  status.end()
-
-  # Run ensemble analysis on model output. 
-  status.start("PDA.ENSEMBLE")
-  run.ensemble.analysis(plot.timeseries=TRUE, observations=NEEo, window=window)
-  status.end()
-
-  # Run sensitivity analysis and variance decomposition on model output
-  status.start("PDA.SENSITIVITY")
-  run.sensitivity.analysis()
-  status.end()
-}
-=======
-# Load observations for plotting with ensemble
-status.start("OBSERVATIONS")
-window = 6
-if(!is.null(settings$assim.batch$inputs)) {
-  con <- try(db.open(settings$database$bety), silent=TRUE)
-  inputs <- load.pda.data(settings$assim.batch$inputs, con)
-  NEEo <- inputs[[1]]$NEEo
-  NEEo <- NEEo / (1000/12*1e6/10000/86400/365) #convert umol/m2/s -> kgC/ha/yr
-  db.close(con)
-} else {
-  NEEo <- NULL
-}
-status.end()
-
 if (check.status("ENSEMBLE") == 0){
   status.start("ENSEMBLE")
   run.ensemble.analysis(plot.timeseries=TRUE, observations=NEEo, window=window)
@@ -400,7 +244,6 @@
   db.query(paste("UPDATE workflows SET finished_at=NOW() WHERE id=", settings$workflow$id, "AND finished_at IS NULL"), params=settings$database$bety)
   status.end()
 }
->>>>>>> 41c55898
 
 # Send email if configured
 if (!is.null(settings$email) && !is.null(settings$email$to) && (settings$email$to != "")) {
@@ -409,16 +252,6 @@
            paste0("You can find the results on ", settings$email$url))
 }
 
-<<<<<<< HEAD
-### PEcAn workflow run complete
-status.start("FINISHED")
-if (settings$workflow$id != 'NA') {
-  db.query(paste("UPDATE workflows SET finished_at=NOW() WHERE id=", settings$workflow$id, "AND finished_at IS NULL"), params=settings$database$bety)
-}
-status.end()
-print("---------- PEcAn Workflow Complete ----------")
-#--------------------------------------------------------------------------------------------------#
-=======
 # Write end time in database
 if (settings$workflow$id != 'NA') {
   db.query(paste0("UPDATE workflows SET finished_at=NOW() WHERE id=", settings$workflow$id, " AND finished_at IS NULL"), params=settings$database$bety)
@@ -426,5 +259,4 @@
 status.end()
 
 db.print.connections()
-print("---------- PEcAn Workflow Complete ----------")
->>>>>>> 41c55898
+print("---------- PEcAn Workflow Complete ----------")
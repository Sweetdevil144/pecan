--- conflicted
+++ resolved
@@ -36,13 +36,9 @@
      new.pfts <-  pft.l %>%
        purrr::drop(~.x %in% def.pfts) %>%
        purrr::map(~list(name = as.character(.x), constants = 1)) %>%
-<<<<<<< HEAD
-       setNames(rep("pft", length(pft.l))
-                
-=======
        setNames(rep("pft", length(pft.l)))
      
->>>>>>> bc0b79db
+
     #add them to the list
     settings$pfts <- c(settings$pfts, new.pfts)
     

Package: PEcAn.remote
Type: Package
Title: PEcAn model execution utilities
Version: 1.7.2
Date: 2021-10-04
<<<<<<< HEAD
Authors@R: c(person("David","LeBauer", role = "aut"),
             person("Rob","Kooper", role = c("aut", "cre")),
             person("Shawn", "Serbin", role = "aut"),
             person("Alexey", "Shiklomanov", role = "aut",email = "ashiklom@bu.edu"),
             person("Shashank", "Singh", role = "aut"),
             person("Chris", "Black", role = "aut"))
=======
Authors@R: c(person("David", "LeBauer", role = c("aut"),
                     email = "dlebauer@email.arizona.edu"),
             person("Rob", "Kooper", role = c("aut"),
                     email = "kooper@illinois.edu"),
             person("Shawn", "Serbin", role = c("aut"),
                     email = "sserbin@bnl.gov"),
             person("Alexey", "Shiklomanov", role = c("aut", "cre"),
                     email = "alexey.shiklomanov@pnnl.gov"),
             person("University of Illinois, NCSA", role = c("cph")))
Author: Alexey Shiklomanov, Rob Kooper, Shawn Serbin, David LeBauer
Maintainer: Alexey Shiklomanov <ashiklom@bu.edu>
>>>>>>> bbb8c2be
Description: This package contains utilities for communicating with and executing code on local and remote hosts.
    In particular, it has PEcAn-specific utilities for starting ecosystem model runs.
Imports:
    PEcAn.logger,
    httr,
    jsonlite,
    urltools
Suggests:
    testthat,
    tools,
    getPass
License: BSD_3_clause + file LICENSE
Encoding: UTF-8
LazyData: true
Roxygen: list(markdown = TRUE)
RoxygenNote: 7.0.2<|MERGE_RESOLUTION|>--- conflicted
+++ resolved
@@ -3,26 +3,17 @@
 Title: PEcAn model execution utilities
 Version: 1.7.2
 Date: 2021-10-04
-<<<<<<< HEAD
-Authors@R: c(person("David","LeBauer", role = "aut"),
-             person("Rob","Kooper", role = c("aut", "cre")),
-             person("Shawn", "Serbin", role = "aut"),
-             person("Alexey", "Shiklomanov", role = "aut",email = "ashiklom@bu.edu"),
-             person("Shashank", "Singh", role = "aut"),
-             person("Chris", "Black", role = "aut"))
-=======
 Authors@R: c(person("David", "LeBauer", role = c("aut"),
                      email = "dlebauer@email.arizona.edu"),
-             person("Rob", "Kooper", role = c("aut"),
+             person("Rob", "Kooper", role = c("aut", "cre"),
                      email = "kooper@illinois.edu"),
              person("Shawn", "Serbin", role = c("aut"),
                      email = "sserbin@bnl.gov"),
-             person("Alexey", "Shiklomanov", role = c("aut", "cre"),
+             person("Alexey", "Shiklomanov", role = c("aut"),
                      email = "alexey.shiklomanov@pnnl.gov"),
+             person("Shashank", "Singh", role = "aut"),
+             person("Chris", "Black", role = "aut"),
              person("University of Illinois, NCSA", role = c("cph")))
-Author: Alexey Shiklomanov, Rob Kooper, Shawn Serbin, David LeBauer
-Maintainer: Alexey Shiklomanov <ashiklom@bu.edu>
->>>>>>> bbb8c2be
 Description: This package contains utilities for communicating with and executing code on local and remote hosts.
     In particular, it has PEcAn-specific utilities for starting ecosystem model runs.
 Imports:

--- conflicted
+++ resolved
@@ -40,26 +40,21 @@
 output_folder <- get_arg(argv, "--outdir", "batch_test_output")
 outfile <- get_arg(argv, "--outfile", "test_result_table.csv")
 ##################################################
-<<<<<<< HEAD
-=======
 # Establish database connection based on config.php
 php_file <- file.path(pecan_path, "web", "config.php")
 stopifnot(file.exists(php_file))
 config.list <- PEcAn.utils::read_web_config(php_file)
 bety <- PEcAn.DB::betyConnect(php_file)
 
->>>>>>> e0b9eaa3
 # Create outfile directory if it doesn't exist
 dir.create(dirname(outfile), recursive = TRUE, showWarnings = FALSE)
 input_table <- read.csv(input_table_file, stringsAsFactors = FALSE) %>%
   tidyr::replace_na(list(revision = "")) %>%
   mutate(
-<<<<<<< HEAD
     folder= paste(model,
                   format(as.Date(start_date), "%Y-%m"),
                   format(as.Date(end_date), "%Y-%m"),
                   met, site_id, "test_runs", sep = "_")
-=======
     outdir = NA_character_,
     workflow_complete = NA,
     has_jobsh = NA,
@@ -110,7 +105,6 @@
     user_id = user_id,
     ensemble_size = table_row$ensemble_size,
     sensitivity = table_row$sensitivity
->>>>>>> e0b9eaa3
   )
 #----------------------- Parallel Distribution of jobs
 seq_len(nrow(input_table)) %>%

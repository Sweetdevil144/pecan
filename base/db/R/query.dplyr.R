--- conflicted
+++ resolved
@@ -188,24 +188,15 @@
       outputfolder <- file.path(workflow$folder, "out", run_id)
       if (utils::file_test("-d", outputfolder)) {
         files <- list.files(outputfolder, "*.nc$", full.names = TRUE)
-<<<<<<< HEAD
-          nc <- nc_open(files[1])
-=======
         for (file in files) {
           nc <- ncdf4::nc_open(file)
->>>>>>> 55a0e529
           lapply(nc$var, function(x) {
             if (x$name != "") {
               var_names[[x$longname]] <<- x$name
             }
           })
-<<<<<<< HEAD
-          nc_close(nc)
-        # }
-=======
           ncdf4::nc_close(nc)
         }
->>>>>>> 55a0e529
       }
     }
     if (length(var_names) == 0) {
@@ -249,7 +240,6 @@
   workflow <- dplyr::collect(workflow(bety, workflow_id))
   # Use the function 'var_names_all' to get all variables
   var_names <- var_names_all(bety, workflow_id, run_id)
-<<<<<<< HEAD
   # lat/lon often cause trouble (like with JULES) but aren't needed for this basic plotting
   var_names <- setdiff(var_names, c("lat", "latitude", "lon", "longitude")) 
   outputfolder <- file.path(workflow$folder, 'out', run_id)
@@ -267,61 +257,6 @@
       return(nc$var[[x]]$units)
     }else{
       return("")
-=======
-  # TODO: This looks a lot like `read.output`. Should probably just use that here.
-  # Using earlier code, refactored
-  if (nrow(workflow) > 0) {
-    outputfolder <- file.path(workflow$folder, 'out', run_id)
-    files <- list.files(outputfolder, "*.nc$", full.names = TRUE)
-    for (file in files) {
-      nc <- ncdf4::nc_open(file)
-      for (var_name in var_names) {
-        dates <- NA
-        vals <- NA
-        title <- var_name
-        ylab <- ""
-        var <- ncdf4::ncatt_get(nc, var_name)
-        #sw <- if ('Swdown' %in% names(nc$var)) ncdf4::ncvar_get(nc, 'Swdown') else TRUE
-        # Snow water
-        sw <- TRUE
-        # Check required bcoz many files don't contain title
-        if (!is.null(var$long_name)) {
-          title <- var$long_name
-        }
-        # Check required bcoz many files don't contain units
-        if (!is.null(var$units)) {
-          ylab <- var$units
-        }
-        x <- ncdays2date(ncdf4::ncvar_get(nc, 'time'), ncdf4::ncatt_get(nc, 'time'))
-        y <- ncdf4::ncvar_get(nc, var_name)
-        # !!!HACK!!!
-        # Soil moisture and temperature are a matrices. Returning the column sum for now.
-        if (var_name %in% c("SoilMoist", "SoilTemp")) {
-          y <- colSums(y)
-        }
-        b <- !is.na(x) & !is.na(y) & sw != 0
-        
-        dates <- if(is.na(dates)) x[b] else c(dates, x[b])
-        dates <- as.POSIXct(dates)
-        vals <- if(is.na(vals)) y[b] else c(vals, y[b])
-
-        xlab <- "Time"
-        # Values of the data which we will plot
-        valuesDF <- data.frame(dates, vals)
-        # Meta information about the data.
-        metaDF <- data.frame(workflow_id, run_id, title, xlab, ylab, var_name)
-        # Meta and Values DF created differently because they would of different
-        # number of rows. cbind would repeat metaDF(1X6) to the size of valuesDF
-        if (nrow(valuesDF) == 0) {
-          logger.warn("0 values found for variable ", var_name, ". ",
-                      "Skipping this variable")
-        } else {
-          currentDF <- cbind(valuesDF, metaDF)
-          globalDF <- rbind(globalDF, currentDF)
-        }
-      }
-      ncdf4::nc_close(nc)
->>>>>>> 55a0e529
     }
   } ))
   globalDF$title <- unlist(lapply(globalDF$var_name, function(x){

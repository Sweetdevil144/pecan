--- conflicted
+++ resolved
@@ -143,16 +143,16 @@
     ids <- unlist(query[names(query) == "workflow_id"], use.names = FALSE)
   } else {
     # Get all workflow IDs
-<<<<<<< HEAD
+
     ids <- workflows(bety, ensemble = FALSE) %>% distinct(workflow_id) %>% collect %>% 
       .[["workflow_id"]] %>% sort(decreasing = TRUE)
     # pull(.,workflow_id) %>% sort(decreasing = TRUE)
-=======
-    ids <- workflows(bety, ensemble = TRUE) %>%
-      dplyr::distinct(workflow_id) %>%
-      dplyr::pull() %>%
-      sort(decreasing = TRUE)
->>>>>>> d852065f
+
+#    ids <- workflows(bety, ensemble = TRUE) %>%
+#      dplyr::distinct(workflow_id) %>%
+#      dplyr::pull() %>%
+#      sort(decreasing = TRUE)
+
   }
   return(ids)
 }  # get_workflow_ids
@@ -277,15 +277,11 @@
         x <- ncdays2date(ncdf4::ncvar_get(nc, 'time'), ncdf4::ncatt_get(nc, 'time'))
         y <- ncdf4::ncvar_get(nc, var_name)
         b <- !is.na(x) & !is.na(y) & sw != 0
-<<<<<<< HEAD
+        
         dates <- if(is.na(dates)) x[b] else c(dates, x[b])
         dates <- as.POSIXct(dates)
         vals <- if(is.na(vals)) y[b] else c(vals, y[b])
-=======
-        dates <- if (is.na(dates)) x[b] else c(dates, x[b])
-        dates <- as.Date(dates)
-        vals <- if (is.na(vals)) y[b] else c(vals, y[b])
->>>>>>> d852065f
+
         xlab <- "Time"
         # Values of the data which we will plot
         valuesDF <- data.frame(dates,vals)

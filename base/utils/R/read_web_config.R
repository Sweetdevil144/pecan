--- conflicted
+++ resolved
@@ -22,9 +22,6 @@
   
   ## subsetting
   config <- config[-grep("exec", config, fixed = TRUE)]  ## lines 'exec' fail
-<<<<<<< HEAD
-  config.list <- eval(parse(text = paste("list(", paste0(config[c(1:14,26)], collapse = ","), ")")))
-=======
   config <- config[-grep("dirname", config, fixed = TRUE)]  ## lines 'dirname' fail
   config <- config[-grep("array", config, fixed = TRUE)]  ## lines 'array' fail
   
@@ -40,7 +37,6 @@
   
   ## replacements
   config.list <- lapply(X = config.list,FUN = sub,pattern="output_folder",replacement=config.list$output_folder,fixed=TRUE)
->>>>>>> 144e673b
   
   return(config.list)
 }
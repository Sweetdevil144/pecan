--- conflicted
+++ resolved
@@ -166,16 +166,10 @@
     return(PEcAn.settings::papply(settings, runModule.run.write.configs, overwrite = FALSE))
   } else if (PEcAn.settings::is.Settings(settings)) {
     write <- settings$database$bety$write
-<<<<<<< HEAD
-    ens.sample.method <- settings$ensemble$samplingspace$parameters$method
-    if (is.null(settings$ensemble$samplingspace$parameters$method))ens.sample.method <-"uniform"
-    return(run.write.configs(settings, write, ens.sample.method, overwrite = overwrite))
-=======
     # double check making sure we have method for parameter sampling
     if (is.null(settings$ensemble$samplingspace$parameters$method)) settings$ensemble$samplingspace$parameters$method <- "uniform"
     ens.sample.method <-  settings$ensemble$samplingspace$parameters$method
     return(PEcAn.workflow:run.write.configs(settings, write, ens.sample.method, overwrite = overwrite))
->>>>>>> 0db527ac
   } else {
     stop("runModule.run.write.configs only works with Settings or MultiSettings")
   }

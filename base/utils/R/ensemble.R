--- conflicted
+++ resolved
@@ -255,16 +255,11 @@
       )->samples[[names(samp.ordered[i])]]
       
     }
-      #browser()
     # if no ensemble piece was in the xml I replicare n times the first element in met and params
     if (is.null(samples$met)) samples$met$samples<-rep(settings$run$inputs$met$path[1],settings$ensemble$size)
-<<<<<<< HEAD
-    if (is.null(samples$parameters)) samples$parameters$samples<-ensemble.samples%>%purrr::map(~.x[rep(1,settings$ensemble$size),])
-
-
-=======
-    if (is.null(samples$parameters$samples)) samples$parameters$samples<-ensemble.samples%>%purrr::map(~.x[rep(1,,settings$ensemble$size),])
->>>>>>> ca1c1099
+
+    if (is.null(samp$parameters))            samples$parameters$samples<-ensemble.samples%>%purrr::map(~.x[rep(1,settings$ensemble$size),])
+    if (is.null(samples$parameters$samples)) samples$parameters$samples<-ensemble.samples
     #------------------------End of generating ensembles-----------------------------------
     # find all inputs that have an id
     inputs <- names(settings$run$inputs)
@@ -389,7 +384,7 @@
   samples<-list()
   dots<-list(...)
   if (length(dots)>0) lapply(names(dots),function(name){assign(name,dots[[name]], pos=1 )})
-  
+
   if (tolower(input)=="met"){
       #-- assing the sample ids based on different scenarios
       if(!is.null(parenids)) {

* using log directory ‘/tmp/Rtmp6InlXl/PEcAn.utils.Rcheck’
* using R version 4.0.2 (2020-06-22)
* using platform: x86_64-pc-linux-gnu (64-bit)
* using session charset: UTF-8
* using options ‘--no-tests --no-manual --as-cran’
* checking for file ‘PEcAn.utils/DESCRIPTION’ ... OK
* checking extension type ... Package
* this is package ‘PEcAn.utils’ version ‘1.7.1’
* package encoding: UTF-8
* checking package namespace information ... OK
* checking package dependencies ... NOTE
Packages suggested but not available for checking:
  'PEcAn.data.atmosphere', 'PEcAn.data.land', 'PEcAn.settings',
  'PEcAn.DB'
* checking if this is a source package ... OK
* checking if there is a namespace ... OK
* checking for executable files ... OK
* checking for hidden files and directories ... OK
* checking for portable file names ... OK
* checking for sufficient/correct file permissions ... OK
* checking serialization versions ... OK
* checking whether package ‘PEcAn.utils’ can be installed ... OK
* checking installed package size ... OK
* checking package directory ... OK
* checking for future file timestamps ... OK
* checking DESCRIPTION meta-information ... NOTE
Authors@R field gives no person with name and roles.
Authors@R field gives no person with maintainer role, valid email
address and non-empty name.
* checking top-level files ... NOTE
Non-standard file/directory found at top level:
  ‘scripts’
* checking for left-over files ... OK
* checking index information ... OK
* checking package subdirectories ... OK
* checking R files for non-ASCII characters ... OK
* checking R files for syntax errors ... OK
* checking whether the package can be loaded ... OK
* checking whether the package can be loaded with stated dependencies ... OK
* checking whether the package can be unloaded cleanly ... OK
* checking whether the namespace can be loaded with stated dependencies ... OK
* checking whether the namespace can be unloaded cleanly ... OK
* checking loading without being on the library search path ... OK
* checking dependencies in R code ... WARNING
'::' or ':::' import not declared from: ‘PEcAn.uncertainty’
* checking S3 generic/method consistency ... OK
* checking replacement functions ... OK
* checking foreign function calls ... OK
* checking R code for possible problems ... NOTE
convert.input: no visible binding for global variable ‘settings’
convert.input: no visible binding for global variable ‘id’
convert.input : log_format_df: no visible binding for global variable
  ‘.’
get.results: no visible binding for global variable ‘trait.samples’
get.results: no visible binding for global variable ‘runs.samples’
get.results: no visible binding for global variable ‘sa.samples’
grid2netcdf: no visible binding for global variable ‘years’
grid2netcdf: no visible binding for global variable ‘yieldarray’
mcmc.list2init: no visible binding for global variable ‘nr’
plot_data: no visible binding for global variable ‘x’
plot_data: no visible binding for global variable ‘y’
plot_data: no visible binding for global variable ‘control’
plot_data: no visible binding for global variable ‘se’
read.ensemble.output: no visible binding for global variable
  ‘runs.samples’
read.output: no visible binding for global variable ‘median’
read.sa.output: no visible binding for global variable ‘runs.samples’
run.write.configs: no visible global function definition for
  ‘get.parameter.samples’
run.write.configs: no visible binding for global variable
  ‘trait.samples’
run.write.configs: no visible binding for global variable ‘sa.samples’
run.write.configs: no visible binding for global variable
  ‘ensemble.samples’

Undefined global functions or variables:
  . citation_id control cultivar_id ensemble.samples
  get.parameter.samples greenhouse id median n nr runs.samples
  sa.samples se settings site_id specie_id statname time trait.samples
  trt_id x y years yieldarray
Consider adding
  importFrom("stats", "median", "time")
to your NAMESPACE file.
* checking Rd files ... OK
* checking Rd metadata ... OK
* checking Rd line widths ... NOTE
Rd file 'retry.func.Rd':
  \examples lines wider than 100 characters:
       ncdf4::nc_open('https://thredds.daac.ornl.gov/thredds/dodsC/ornldaac/1220/mstmip_driver_global_hd_climate_lwdown_1999_v1.nc4'),

These lines will be truncated in the PDF manual.
* checking Rd cross-references ... WARNING
Unknown packages ‘PEcAn.priors’, ‘PEcAn.benchmark’ in Rd xrefs
Missing link or links in documentation object 'download.file.Rd':
  ‘method’

Missing link or links in documentation object 'get.results.Rd':
  ‘read.settings’

Missing link or links in documentation object 'standard_vars.Rd':
  ‘[udunits2]{udunits}’

Missing link or links in documentation object 'write.ensemble.configs.Rd':
  ‘write.config.ED’

See section 'Cross-references' in the 'Writing R Extensions' manual.

* checking for missing documentation entries ... WARNING
Undocumented code objects:
<<<<<<< HEAD
  ‘mstmip_local’ ‘mstmip_vars’ ‘trait.dictionary’
=======
  ‘logger.error’ ‘logger.getLevel’ ‘logger.info’ ‘logger.setLevel’
  ‘logger.setOutputFile’ ‘logger.setQuitOnSevere’ ‘logger.setWidth’
  ‘logger.severe’ ‘logger.warn’
  ‘runModule.get.results’ ‘runModule.run.write.configs’
  ‘trait.dictionary’
>>>>>>> cd6bbcf6
Undocumented data sets:
  ‘trait.dictionary’
All user-level objects in a package should have documentation entries.
See chapter ‘Writing R documentation files’ in the ‘Writing R
Extensions’ manual.
* checking for code/documentation mismatches ... OK
* checking Rd \usage sections ... WARNING
Undocumented arguments in documentation object 'convert.input'
  ‘dbparms’

Undocumented arguments in documentation object 'ensemble.filename'
  ‘settings’ ‘prefix’ ‘suffix’ ‘all.var.yr’ ‘ensemble.id’ ‘variable’
  ‘start.year’ ‘end.year’

Undocumented arguments in documentation object 'full.path'
  ‘folder’

Undocumented arguments in documentation object 'get.ensemble.samples'
  ‘...’

Undocumented arguments in documentation object 'get.model.output'
  ‘settings’

Undocumented arguments in documentation object 'get.results'
  ‘sa.ensemble.id’ ‘ens.ensemble.id’ ‘variable’ ‘start.year’ ‘end.year’

Undocumented arguments in documentation object 'grid2netcdf'
  ‘gdata’ ‘date’ ‘outfile’
Documented arguments not in \usage in documentation object 'grid2netcdf':
  ‘grid.data’

Undocumented arguments in documentation object 'logger.debug'
  ‘...’

Undocumented arguments in documentation object 'mstmipvar'
  ‘silent’

Undocumented arguments in documentation object 'plot_data'
  ‘color’

Undocumented arguments in documentation object 'r2bugs.distributions'
  ‘direction’

Undocumented arguments in documentation object 'read.ensemble.output'
  ‘variable’ ‘ens.run.ids’
Documented arguments not in \usage in documentation object 'read.ensemble.output':
  ‘variables’

Undocumented arguments in documentation object 'read.sa.output'
  ‘variable’ ‘sa.run.ids’
Documented arguments not in \usage in documentation object 'read.sa.output':
  ‘variables’

Undocumented arguments in documentation object 'retry.func'
  ‘isError’

Undocumented arguments in documentation object 'run.write.configs'
  ‘settings’ ‘overwrite’
Documented arguments not in \usage in documentation object 'run.write.configs':
  ‘model’

Undocumented arguments in documentation object 'seconds_in_year'
  ‘...’

Undocumented arguments in documentation object 'sensitivity.filename'
  ‘settings’ ‘prefix’ ‘suffix’ ‘all.var.yr’ ‘pft’ ‘ensemble.id’
  ‘variable’ ‘start.year’ ‘end.year’

Undocumented arguments in documentation object 'write.ensemble.configs'
  ‘model’ ‘write.to.db’
Documented arguments not in \usage in documentation object 'write.ensemble.configs':
  ‘write.config’

Functions with \usage entries need to have the appropriate \alias
entries, and all their arguments documented.
The \usage entries must correspond to syntactically valid R code.
See chapter ‘Writing R documentation files’ in the ‘Writing R
Extensions’ manual.
* checking Rd contents ... WARNING
Argument items with no description in Rd object 'bugs.rdist':
  ‘n’

Argument items with no description in Rd object 'get.sa.sample.list':
  ‘env’

Argument items with no description in Rd object 'grid2netcdf':
  ‘grid.data’

Argument items with no description in Rd object 'theme_border':
  ‘type’ ‘colour’ ‘size’ ‘linetype’

* checking for unstated dependencies in examples ... OK
* checking contents of ‘data’ directory ... OK
* checking data for non-ASCII characters ... OK
* checking data for ASCII and uncompressed saves ... OK
* checking examples ... OK
* checking for unstated dependencies in ‘tests’ ... OK
* checking tests ... SKIPPED
* checking for non-standard things in the check directory ... OK
* checking for detritus in the temp directory ... OK
* DONE

Status: 5 WARNINGs, 5 NOTEs
See
  ‘/tmp/Rtmp6InlXl/PEcAn.utils.Rcheck/00check.log’
for details.<|MERGE_RESOLUTION|>--- conflicted
+++ resolved
@@ -107,15 +107,7 @@
 
 * checking for missing documentation entries ... WARNING
 Undocumented code objects:
-<<<<<<< HEAD
-  ‘mstmip_local’ ‘mstmip_vars’ ‘trait.dictionary’
-=======
-  ‘logger.error’ ‘logger.getLevel’ ‘logger.info’ ‘logger.setLevel’
-  ‘logger.setOutputFile’ ‘logger.setQuitOnSevere’ ‘logger.setWidth’
-  ‘logger.severe’ ‘logger.warn’
-  ‘runModule.get.results’ ‘runModule.run.write.configs’
   ‘trait.dictionary’
->>>>>>> cd6bbcf6
 Undocumented data sets:
   ‘trait.dictionary’
 All user-level objects in a package should have documentation entries.

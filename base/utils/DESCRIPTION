--- conflicted
+++ resolved
@@ -54,10 +54,6 @@
 Copyright: Authors
 LazyData: true
 Encoding: UTF-8
-<<<<<<< HEAD
 Roxygen: list(markdown = TRUE)
 RoxygenNote: 6.1.1
-=======
-RoxygenNote: 6.1.1
-Roxygen: list(markdown = TRUE)
->>>>>>> 4b6c297d
+Roxygen: list(markdown = TRUE)
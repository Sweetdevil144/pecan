Package: PEcAn.utils
Type: Package
Title: PEcAn functions used for ecological forecasts and
    reanalysis
Version: 1.5.3
Date: 2018-04-26
Author: David LeBauer, Mike Dietze, Xiaohui Feng, Dan Wang,
    Mike Dietze, Carl Davidson, Rob Kooper, Shawn Serbin
Maintainer: David LeBauer <dlebauer@illinois.edu>
Description: The Predictive Ecosystem Carbon Analyzer
    (PEcAn) is a scientific workflow management tool that
    is designed to simplify the management of model
    parameterization, execution, and analysis. The goal of
    PEcAn is to streamline the interaction between data and
    models, and to improve the efficacy of scientific
    investigation.
Imports:
    data.table,
    getPass,
    ggplot2,
    PEcAn.logger,
    PEcAn.remote,
    randtoolbox,
    raster,
    RCurl,
    rjags,
    sp,
    stringi,
    xtable,
    XML,
    abind (>= 1.4.5),
    coda (>= 0.18),
    lubridate (>= 1.6.0),
    ncdf4 (>= 1.15),
    plyr (>= 1.8.4),
    PeriodicTable,
    udunits2 (>= 0.11)
Suggests:
    PEcAn.data.atmosphere,
    PEcAn.data.land,
    PEcAn.emulator,
    PEcAn.priors,
    PEcAn.settings,
    PEcAn.DB,
    MASS,
    testthat (>= 2.0.0)
License: FreeBSD + file LICENSE
Copyright: Authors
LazyData: true
Require: hdf5, plyr
<<<<<<< HEAD
=======
Encoding: UTF-8
>>>>>>> 0db527ac
RoxygenNote: 6.1.0<|MERGE_RESOLUTION|>--- conflicted
+++ resolved
@@ -48,8 +48,5 @@
 Copyright: Authors
 LazyData: true
 Require: hdf5, plyr
-<<<<<<< HEAD
-=======
 Encoding: UTF-8
->>>>>>> 0db527ac
 RoxygenNote: 6.1.0
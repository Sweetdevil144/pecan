##### Benchmarking

# Create reactive value
bm <- reactiveValues()

##----------------------------------------------------------------------------##
## Observe when the model run is loaded and check to see if it is registered 
## as a reference run. If not, create the record upon button click

observeEvent(input$load,{
  req(input$all_run_id)
  ids_DF <- parse_ids_from_input_runID(input$all_run_id)
  button <- FALSE
  if(nrow(ids_DF) == 1){
    
    # Check to see if the run has been saved as a reference run 
    ens_id <- dplyr::tbl(bety, 'runs') %>% dplyr::filter(id == ids_DF$runID) %>% dplyr::pull(ensemble_id)
    ens_wf <- dplyr::tbl(bety, 'ensembles') %>% dplyr::filter(id == ens_id) %>%
      dplyr::rename(ensemble_id = id) %>%
      dplyr::left_join(.,tbl(bety, "workflows") %>% dplyr::rename(workflow_id = id), by="workflow_id") %>% dplyr::collect()
    bm$model_vars <- var_names_all(bety,ids_DF$wID,ids_DF$runID)
    
    settingsXML <- file.path(ens_wf$folder,"pecan.CHECKED.xml")
    # Automatically creates a new pecan.xml I think. Need to fix this. 
    clean <- clean_settings_BRR(settingsXML)
    
    settings_xml <- toString(PEcAn.utils::listToXml(clean, "pecan"))
    # This is NOT a good way to find matching reference run records
    # Other options include comparing lists (slow)
    # more spohisticated PSQL queries
    # changing the settings field to jsonb 
    ref_run <- db.query(paste0(" SELECT * from reference_runs where settings = '", settings_xml,"'"), bety$con)
    
    if(length(ref_run) == 0){
      # If not registered, button appears with option to run create.BRR
      brr_message <- sprintf("Would you like to save this run (run id = %.0f, ensemble id = %0.f) as a reference run?", ids_DF$runID, ens_id) 
      button <- TRUE
    }else if(dim(ref_run)[1] == 1){
      bm$BRR <- ref_run %>% rename(.,reference_run_id = id)
      bm$BRR
      brr_message <- sprintf("This run has been registered as a reference run (id = %.0f)", bm$BRR$reference_run_id)
    }else if(dim(ref_run)[1] > 1){ # There shouldn't be more than one reference run per run
      brr_message <- ("There is more than one reference run in the database for this run. Review for duplicates.")
    }
  }else if(nrow(ids_DF) > 1){
    brr_message <- "Benchmarking currently only works when one run is selected."
  }else{
    brr_message <- "Cannot do benchmarking"
  }
  
  # This is redundant but better for debugging
  bm$brr_message <- brr_message
  bm$button_BRR <- button
  bm$ens_wf <- ens_wf
  bm$ready <- 0
})

# When button to register run is clicked, create.BRR is run and the button is removed.
observeEvent(input$create_bm,{
  bm$BRR <- PEcAn.benchmark::create_BRR(bm$ens_wf, con = bety$con)
  bm$brr_message <- sprintf("This run has been successfully registered as a reference run (id = %.0f)", bm$BRR$reference_run_id)
  bm$button_BRR <- FALSE
  bm$ready <- bm$ready + 1
})

observeEvent({
  bm$brr_message
  bm$button_BRR
},{
  output$brr_message <- renderText({bm$brr_message})
  output$button_BRR <- renderUI({
    if(bm$button_BRR){actionButton("create_bm", "Create Benchmarking Reference Run")}
  })
})

##----------------------------------------------------------------------------##
## Observe when the external data is loaded and check to see if any benchmarks 
## have already been run. In addition, setup and run new benchmarks.

observeEvent(input$load_data,{
  req(input$all_input_id)
  req(input$all_site_id)
  
  bm$metrics <- dplyr::tbl(bety,'metrics') %>% dplyr::select(one_of("id","name","description")) %>% collect()
  
  # Need to write warning message that can only use one input id
  bm$input <- getInputs(bety,c(input$all_site_id)) %>% 
    dplyr::filter(input_selection_list == input$all_input_id)
  format <- PEcAn.DB::query.format.vars(bety = bety, input.id = bm$input$input_id)
  # Are there more human readable names?
  bm$vars <- dplyr::inner_join(
    data.frame(read_name = names(bm$model_vars), 
               pecan_name = bm$model_vars, stringsAsFactors = FALSE),
    format$vars[-grep("%",format$vars$storage_type), 
                c("variable_id", "pecan_name")], 
    by = "pecan_name")
  
  #This will be a longer set of conditions
  bm$ready <- bm$ready + 1
})

observeEvent(bm$ready,{
  if(bm$ready > 0){
    bm$load_results <- 0
    bm$results_message <- "No benchmarks have been calculated yet"
    bm$blarg_message   <- "No benchmarks have been calculated yet"
    
    
    if(exists("output$results_table")) output$results_table<- NULL
    if(exists("output$bm_plots")) output$bm_plots <- NULL
    if(exists("output$bmPlot")) output$bmPlot <- NULL
    
    bm.path <- file.path(bm$ens_wf$folder, "benchmarking", as.integer(bm$input$input_id))
    bench.out <- grep("benchmarking.output.Rdata", 
                      dir(bm.path, full.names = TRUE) , value = TRUE)  # Look for benchmarking directory
    if(length(bench.out) == 1){
      bm$load_results <- bm$load_results + 1
      bm$results_message <- "Benchmarks have already been calculated for this combination of model output and external data. <br/>
      To see the results, look at the Benchmarking Scores and Benchmarking Plots tabs. <br/>
      To calculate more benchmarks, select variables and metrics below. <br/>"
    }else{
      bm$load_results <- 0
      bm$results_message <- "No benchmarks have been calculated yet"
    }
  }
})


observeEvent({
  bm$ready
  bm$metrics
  bm$vars
},{
  
  plot_ind <- grep("_plot",bm$metrics$name)
  
  output$bm_inputs <- renderUI({
    if(bm$ready > 0){
      list(
        column(4, wellPanel(
          checkboxGroupInput("vars", label = "Variables",
                             choiceNames = bm$vars$read_name,
                             choiceValues = bm$vars$variable_id),
          # actionButton("selectall.var","Select /Deselect all variables"),
          label=h3("Label")
        )),
        column(4, wellPanel(
          checkboxGroupInput("metrics", label = "Numerical Metrics", 
                             choiceNames = bm$metrics$description[-plot_ind],
                             choiceValues = bm$metrics$id[-plot_ind]),
          # actionButton("selectall.num","Select/Deselect all numerical metrics") ,
          label=h3("Label")
        )),
        column(4, wellPanel(
          checkboxGroupInput("plots", label = "Plot Metrics",
                             choiceNames = bm$metrics$description[plot_ind],
                             choiceValues = bm$metrics$id[plot_ind]),
          # actionButton("selectall.plot","Select/Deselect all plot metrics"),
          label=h3("Label")
        ))
      )
    }
  })
  if(bm$ready > 0){bm$calc_bm_message <- sprintf("Please select at least one variable and one metric")}
})

observeEvent({
  input$vars
  input$metrics
  input$plots
},{
  v <- ifelse(is.null(input$vars),0,length(input$vars))
  n <- ifelse(is.null(input$metrics),0,length(input$metrics))
  p <- ifelse(is.null(input$plots),0,length(input$plots))
  m <- n + p
  output$report <- renderText(sprintf("Number of vars: %0.f, Number of metrics: %0.f", v,m))
  if(v > 0 & m > 0){
    output$calc_bm_button <- renderUI({actionButton("calc_bm", "Calculate Benchmarks")})
    bm$bm_vars <- input$vars
    bm$bm_metrics <- c()
    if(n > 0) bm$bm_metrics <- c(bm$bm_metrics, input$metrics)
    if(p > 0) bm$bm_metrics <- c(bm$bm_metrics, input$plots)
  }
  
}, ignoreNULL = FALSE)

observeEvent(input$calc_bm,{
  req(input$all_input_id)
  req(input$all_site_id)
  bm$calc_bm_message <- sprintf("Setting up benchmarks")
  output$reportvars <- renderText(paste(bm$bm_vars, seq_along(bm$bm_vars)))
  output$reportmetrics <- renderText(paste(bm$bm_metrics))
  
  inputs_df <- getInputs(bety,c(input$all_site_id)) %>% 
    dplyr::filter(input_selection_list == input$all_input_id)
  output$inputs_df_table <- renderTable(inputs_df)
  
  config.list <- PEcAn.utils::read_web_config("../../web/config.php")
  output$config_list_table <- renderTable(as.data.frame.list(config.list))
  
  # bm$bm_settings$info <- list(userid = 1000000003) # This is my user id. I have no idea how to get people to log in to their accounts through the web interface and right now the benchmarking code has sections dependent on user id - I will fix this. 
  bm$bm_settings$database <- list(
    bety = list(
      user = config.list$db_bety_username,
      password = config.list$db_bety_password,
      host = config.list$db_bety_hostname,
      dbname = config.list$db_bety_database,
      driver = config.list$db_bety_type,
      write = TRUE
    ),
    dbfiles = config.list$dbfiles_folder
  )
  bm$bm_settings$benchmarking <- list(
    ensemble_id = bm$ens_wf$ensemble_id,
    new_run = FALSE
  )
  
  for(i in seq_along(bm$bm_vars)){
    benchmark <- list(
      input_id = inputs_df$input_id,
      variable_id = bm$bm_vars[i],
      site_id = inputs_df$site_id,
      metrics = list()
    )
    for(j in seq_along(bm$bm_metrics)){
      benchmark$metrics = append(benchmark$metrics, list(metric_id = bm$bm_metrics[j]))
    }
    bm$bm_settings$benchmarking <- append(bm$bm_settings$benchmarking,list(benchmark = benchmark))
  }
  
  # output$calc_bm_button <- renderUI({})
  output$print_bm_settings <- renderPrint(bm$bm_settings)
  
  basePath <- dplyr::tbl(bety, 'workflows') %>% dplyr::filter(id %in% bm$ens_wf$workflow_id) %>% dplyr::pull(folder)
  
  settings_path <- file.path(basePath, "pecan.BENCH.xml")
  saveXML(PEcAn.settings::listToXml(bm$bm_settings,"pecan"), file = settings_path)
  bm$settings_path <- settings_path
  
  bm$calc_bm_message <- sprintf("Benchmarking settings have been saved here: %s", bm$settings_path)
  
  # Run the benchmarking functions
  settings <- PEcAn.settings::read.settings(bm$settings_path)
  bm.settings <- PEcAn.benchmark::define_benchmark(settings,bety)
  
<<<<<<< HEAD
  settings <- PEcAn.benchmark::add_workflow_info(settings,bety)
=======
  settings <- PEcAn.benchmark::add_workflow_info(settings)
>>>>>>> 64222d4a
  # if(!as.logical(settings$benchmarking$new_run)){
  #   settings$workflow$id <- tbl(bety,"ensembles") %>%
  #     filter(id == settings$benchmarking$ensemble_id) %>%
  #     dplyr::select(workflow_id) %>% collect %>% .[[1]]
  #   wf <- tbl(bety, 'workflows') %>% filter(id == settings$workflow$id) %>% collect()
  #   settings$rundir <- file.path(wf$folder, "run")
  #   settings$modeloutdir <- file.path(wf$folder, "out")
  #   settings$outdir <- wf$folder
  # }
  
  settings$benchmarking <- PEcAn.benchmark::bm_settings2pecan_settings(bm.settings)
  settings <- PEcAn.benchmark::read_settings_BRR(settings)
  settings <- PEcAn.settings::prepare.settings(settings)
  settings$host$name <- "localhost" # This may not be the best place to set this, but it isn't set bu any of the other functions. Another option is to have it set bu the default_hostname function (if input is NULL, set to localhost)
  results <- PEcAn.settings::papply(settings, function(x) calc_benchmark(x, bety))
  bm$load_results <- bm$load_results + 1
  
})

observeEvent(bm$calc_bm_message,{
  output$calc_bm_message <- renderText({bm$calc_bm_message})
})

observeEvent(bm$results_message,{
  output$results_message <- renderText({bm$results_message})
})

observeEvent(bm$load_results,{
  if(bm$load_results > 0){
    load(file.path(bm$ens_wf$folder,"benchmarking",bm$input$input_id,"benchmarking.output.Rdata"))
    bm$bench.results <- result.out$bench.results
    bm$aligned.dat <- result.out$aligned.dat
    output$results_table <- DT::renderDataTable(DT::datatable(bm$bench.results))
    plots_used <- grep("plot", result.out$bench.results$metric) 
    if(length(plots_used) > 0){
      plot_list <- apply(
        result.out$bench.results[plots_used,c("variable", "metric")],
        1, paste, collapse = " ")
      output$bm_plots <-  renderUI({
        radioButtons("bench_plot", "Benchmark Plot",
                     choiceNames = as.vector(plot_list), 
                     choiceValues = as.numeric(names(plot_list)))
      })
    }
  }
})

observeEvent(input$bench_plot,{
  var <- bm$bench.results[input$bench_plot,"variable"]
  metric_dat = bm$aligned.dat[[var]]
  names(metric_dat)[grep("[.]m", names(metric_dat))] <- "model"
  names(metric_dat)[grep("[.]o", names(metric_dat))] <- "obvs"
  names(metric_dat)[grep("posix", names(metric_dat))] <- "time"
  fcn <- get(paste0("metric_",bm$bench.results[input$bench_plot,"metric"]), asNamespace("PEcAn.benchmark"))
  # fcn <- paste0("metric_",bm$bench.results[input$bench_plot,"metric"])
  args <- list(
    metric_dat = metric_dat,
    var = var,
    filename = NA,
    draw.plot = TRUE
  )
  output$blarg_message <- renderText({paste(input$bench_plot, var)})
  p <- do.call(fcn, args)
  output$bmPlot <- renderPlotly({
    plotly::ggplotly(p)
  })
})

################################################
# Action buttons to select all variables/metrics but that currently aren't working
# 
# 
# observeEvent(input$selectall.var,{
#   clicks <- as.numeric(input$selectall.var)
#   output$actionclickCount <- renderText({
#     paste('Action Button Clicks =',clicks)
#   })
#   if (clicks%%2 == 0){
#     updateCheckboxGroupInput(session = session, inputId = "vars",
#                              choices = bm$vars_list)
#     shinyjs::html("labelText", "Label")
#   }else{
#     updateCheckboxGroupInput(session = session, inputId = "vars",
#                              choices = bm$vars_list,
#                              selected = bm$vars_list)
#     shinyjs::html("labelText", "Label")
#   }
# })
# 
#   # Numerical metrics
#   if(input$selectall.num == 0){
#     return(NULL)
#   }else if (input$selectall.num%%2 == 0){
#     updateCheckboxGroupInput(session = session, inputId = "metrics",
#                              choices = bm$metrics$description[-grep("_plot",bm$metrics$name)])
#     shinyjs::html("labelText", "Label")
#   }else{
#     updateCheckboxGroupInput(session = session, inputId = "metrics",
#                              choices = bm$metrics$description[-grep("_plot",bm$metrics$name)],
#                              selected = bm$metrics$description[-grep("_plot",bm$metrics$name)])
#     shinyjs::html("labelText", "Label")
#   }
#   
#   # Plot metrics
#   if(input$selectall.plot == 0){
#     return(NULL)
#   }else if (input$selectall.plot%%2 == 0){
#     updateCheckboxGroupInput(session = session, inputId = "plots",
#                              choices = bm$metrics$description[grep("_plot",bm$metrics$name)])
#     shinyjs::html("labelText", "Label")
#   }else{
#     updateCheckboxGroupInput(session = session, inputId = "plots",
#                              choices = bm$metrics$description[grep("_plot",bm$metrics$name)],
#                              selected = bm$metrics$description[grep("_plot",bm$metrics$name)])
#     shinyjs::html("labelText", "Label")
#   }
# })<|MERGE_RESOLUTION|>--- conflicted
+++ resolved
@@ -242,22 +242,7 @@
   # Run the benchmarking functions
   settings <- PEcAn.settings::read.settings(bm$settings_path)
   bm.settings <- PEcAn.benchmark::define_benchmark(settings,bety)
-  
-<<<<<<< HEAD
   settings <- PEcAn.benchmark::add_workflow_info(settings,bety)
-=======
-  settings <- PEcAn.benchmark::add_workflow_info(settings)
->>>>>>> 64222d4a
-  # if(!as.logical(settings$benchmarking$new_run)){
-  #   settings$workflow$id <- tbl(bety,"ensembles") %>%
-  #     filter(id == settings$benchmarking$ensemble_id) %>%
-  #     dplyr::select(workflow_id) %>% collect %>% .[[1]]
-  #   wf <- tbl(bety, 'workflows') %>% filter(id == settings$workflow$id) %>% collect()
-  #   settings$rundir <- file.path(wf$folder, "run")
-  #   settings$modeloutdir <- file.path(wf$folder, "out")
-  #   settings$outdir <- wf$folder
-  # }
-  
   settings$benchmarking <- PEcAn.benchmark::bm_settings2pecan_settings(bm.settings)
   settings <- PEcAn.benchmark::read_settings_BRR(settings)
   settings <- PEcAn.settings::prepare.settings(settings)

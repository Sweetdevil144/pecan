library(shiny)
# Helper allows to load functions and variables that could be shared both by server.R and ui.R 
<<<<<<< HEAD
# source('helper.R')
=======
source('helper.R')
>>>>>>> 8abe75e0
# Define UI
ui <- shinyUI(fluidPage(
  # Application title
  titlePanel("Workflow Plots"),
  sidebarLayout(
    sidebarPanel(
      # helpText(),
      p("Please select the workflow IDs to continue. You can select multiple IDs"),
      selectizeInput("all_workflow_id", "Mutliple Workflow IDs", c(),multiple=TRUE),
      p("Please select the run IDs. You can select multiple IDs"),
      selectizeInput("all_run_id", "Mutliple Run IDs", c(),multiple=TRUE),
      actionButton("load", "Load Model outputs"),
      selectInput("variable_name", "Variable Name", ""),
<<<<<<< HEAD
      radioButtons("plotType", "Plot Type", c("Scatter Plot" = "scatterPlot", "Line Chart" = "lineChart"), selected="scatterPlot")
    ),
    mainPanel(
      plotlyOutput("outputPlot")
=======
      radioButtons("plotType", "Plot Type (for Model Outputs)", 
                   c("Scatter Plot" = "scatterPlot", 
                     "Line Chart" = "lineChart"), 
                   selected="scatterPlot"),
      # uiOutput("slider"),
      sliderInput("smooth_n", "Value for smoothing:",
                  min=0, max=100, value=80),
      tags$hr(),
      tags$hr(),
      selectizeInput("all_site_id", "Select Site ID", c()),
      selectizeInput("all_input_id", "Select Input ID", c()),
      # fileInput('fileUploaded', 'Choose file to upload data'
      #           # accept=c('text/csv', 
      #           #          'text/comma-separated-values,text/plain', 
      #           #          '.csv')
      #           ),
      # textInput("inputRecordID", "Input Record ID for file", "1000011260"),
      # textInput("formatID", "Format ID for file (Default CSV)", "5000000002"),
      radioButtons("data_geom", "Plot Type (for loaded data)", 
                   c("Scatter Plot" = "point", 
                     "Line Chart" = "line"), 
                   selected="point"),
      actionButton("load_data", "Load External Data")
    ),
    mainPanel(
      plotlyOutput("outputPlot"),
      verbatimTextOutput("outputNoVariableFound")
>>>>>>> 8abe75e0
    )
  )
))<|MERGE_RESOLUTION|>--- conflicted
+++ resolved
@@ -1,10 +1,6 @@
 library(shiny)
 # Helper allows to load functions and variables that could be shared both by server.R and ui.R 
-<<<<<<< HEAD
-# source('helper.R')
-=======
 source('helper.R')
->>>>>>> 8abe75e0
 # Define UI
 ui <- shinyUI(fluidPage(
   # Application title
@@ -18,12 +14,6 @@
       selectizeInput("all_run_id", "Mutliple Run IDs", c(),multiple=TRUE),
       actionButton("load", "Load Model outputs"),
       selectInput("variable_name", "Variable Name", ""),
-<<<<<<< HEAD
-      radioButtons("plotType", "Plot Type", c("Scatter Plot" = "scatterPlot", "Line Chart" = "lineChart"), selected="scatterPlot")
-    ),
-    mainPanel(
-      plotlyOutput("outputPlot")
-=======
       radioButtons("plotType", "Plot Type (for Model Outputs)", 
                    c("Scatter Plot" = "scatterPlot", 
                      "Line Chart" = "lineChart"), 
@@ -51,7 +41,6 @@
     mainPanel(
       plotlyOutput("outputPlot"),
       verbatimTextOutput("outputNoVariableFound")
->>>>>>> 8abe75e0
     )
   )
 ))
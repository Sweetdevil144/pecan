.PHONY: all bkdcheck build clean deploy

all: bkdcheck build deploy

bkdcheck:
	./check_bkd_pkg.R

<<<<<<< HEAD
build: bkdcheck
=======
# ANS: This is a hack to get around the fact that because the Demos
# are symlinked into the book_source directory, their relative paths
# to figures break. This gets around that by copying any external
# files from tutorials in the `documentation/tutorials` folder into
# the `book_source/extfiles` folder. That way, `extfiles/image.jpg`
# works in both the original Rmd file and the compiled book.
#
# Any other demos outside the `book_source` folder relying on external
# files will have to use a similar hack. The convention is to stick
# any external files into the `extfiles` folder in the same directory
# as the Rmd root, then create a new variable like the one here and
# add a line like `cp -f` below to copy the files as necessary.

DEMO_1_FIGS := $(wildcard ../documentation/tutorials/01_Demo_Basic_Run/extfiles/*)

build: bkdcheck
	mkdir -p extfiles
	cp -f ${DEMO_1_FIGS} extfiles/
>>>>>>> d7350288
	Rscript -e 'bookdown::render_book("index.Rmd", "bookdown::gitbook")'

clean:
	rm -rf ../book/*

deploy: build
	./deploy.sh
<<<<<<< HEAD
	
=======

>>>>>>> d7350288
pdf: bkdcheck
	Rscript -e 'bookdown::render_book("index.Rmd", "bookdown::pdf_book")'<|MERGE_RESOLUTION|>--- conflicted
+++ resolved
@@ -5,9 +5,6 @@
 bkdcheck:
 	./check_bkd_pkg.R
 
-<<<<<<< HEAD
-build: bkdcheck
-=======
 # ANS: This is a hack to get around the fact that because the Demos
 # are symlinked into the book_source directory, their relative paths
 # to figures break. This gets around that by copying any external
@@ -26,7 +23,6 @@
 build: bkdcheck
 	mkdir -p extfiles
 	cp -f ${DEMO_1_FIGS} extfiles/
->>>>>>> d7350288
 	Rscript -e 'bookdown::render_book("index.Rmd", "bookdown::gitbook")'
 
 clean:
@@ -34,10 +30,6 @@
 
 deploy: build
 	./deploy.sh
-<<<<<<< HEAD
-	
-=======
 
->>>>>>> d7350288
 pdf: bkdcheck
 	Rscript -e 'bookdown::render_book("index.Rmd", "bookdown::pdf_book")'
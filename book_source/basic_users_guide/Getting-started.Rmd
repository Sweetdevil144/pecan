--- conflicted
+++ resolved
@@ -87,8 +87,6 @@
     +	To TERMINATE the instance (which will DELETE your PEcAn machine), select your instance and click Actions > Instance state > Terminate. Terminated instances will not incur costs. In most cases you will also want to go to the Volumes menu and delete the storage associated with your PEcAn VM.Remember, AWS is free for one year, but will automatically charge a fee in second year if account is not cancelled.
 
 
-<<<<<<< HEAD
-=======
 ### Working with the PEcAn Containers (Docker) [Experimental]
 
 Following are the steps to setup a Docker instance of the PEcAn. This is experimental and can have a lot of bugs, If you find any bug please report it. 
@@ -105,7 +103,6 @@
 
 Only SIPNET model is included as the default model in it.
 
->>>>>>> edec39eb
 [pecan-wikipedia]: https://en.wikipedia.org/wiki/Pecan
 
 ## PEcAN Demos
@@ -115,8 +112,5 @@
 [Demo 01](https://pecanproject.github.io/pecan-documentation/tutorials/Demo01.html)
 [Demo 02](https://pecanproject.github.io/pecan-documentation/tutorials/Demo02.html)
 
-<<<<<<< HEAD
+
 For Additional Tools and Vignettes - Check out 
-=======
-For Additional Tools and Vignettes - Check out
->>>>>>> edec39eb

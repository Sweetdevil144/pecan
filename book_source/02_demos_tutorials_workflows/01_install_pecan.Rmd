--- conflicted
+++ resolved
@@ -83,11 +83,7 @@
    
 3. **Download the PEcAn docker compose file**. It is located in the root directory of the [PEcAn source code](https://github.com/pecanproject/pecan). For reference, here are direct links to the [latest stable version](https://raw.githubusercontent.com/PecanProject/pecan/master/docker-compose.yml) and the [bleeding edge development version](https://raw.githubusercontent.com/PecanProject/pecan/develop/docker-compose.yml). (To download the files, you should be able to right click the link and select "Save link as".) Make sure the file is saved as `docker-compose.yml` in a directory called `pecan`.
 
-<<<<<<< HEAD
 4. **Initialize the PEcAn database and data images**. The following `docker compose` commands are used to download all the data PEcAn needs to start working. For more on how they work, see our [Docker topical pages](#pecan-docker-quickstart-init).
-=======
-4. **Initialize the PEcAn database and data images**. Navigate to the directory you saved `docker-compose.yml` to and use the following `docker-compose` commands to download all the data PEcAn needs to start working. For more on how they work, see our [Docker topical pages](#pecan-docker-quickstart-init).
->>>>>>> 2000b4e1
 
     a. Create and start the PEcAn database container (without any data)
 

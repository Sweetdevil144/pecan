# About the PEcAn Book

This book serves as documentation for the PEcAn Project. It contains descriptions of topics necessary to inform a beginner and advanced user as well as requisite materials for developers. It does not contain low-level descriptions of functions within PEcAn. Our aim for this documentation is to educate you about the PEcAn software, the possibilities of its usage, and the standards,expectations, and core workflows for developers.

This book is organized around these main topics:

**Basic User Guide** - Brief explanation of PEcAn, how to obtain the PEcAn VM, and explanation of basic web interface functions.

**Intermediate Users Guide** - Explanation of more advanced PEcAn functionality from the web interface. Includes explanation of PEcAn settings file, advanced web configuration, and handling remote execution of PEcAn.

<<<<<<< HEAD
**Advanced User Guide - Cmd Line** - Full explanation of PEcAn, tools that are not integrated in the main workflow and customizations.

**Developer Guide** - Explains what you need to know in order to contibute code to PEcAn.

**Reference Materials** - Reference pages containing information about models, data, and other tools.

**Demos and Vignettes** - 
=======
**Advanced User Guide** - Full explanation of PEcAn, including tools that are not integrated in the main workflow but are available as part of the PEcAn R packages and command-line interface.

**Developer Guide** - Explains what you need to know in order to contibute code to PEcAn.

**Reference Materials** - Information about models, data, and other tools
>>>>>>> 7a3fc056

**Appendix** - Supplementary materials for the developer section.

## How to Contribute
If you wish to contribute to this book, we greatly welcome it! The same general steps to contributing PEcAn code to the main line can be used to contribute to this book.

### Editing the book yourself

1. Navigate to the main [PEcAn github repository](https://github.com/PecanProject/pecan) and fork the repository to your github account.

2. Use `git clone` on the machine your are using to create a local copy of the repository. General instructions can be found [here](https://help.github.com/articles/cloning-a-repository/)

3. Navigate to the `book_source` directory and edit the page you would like to change using any text editor. Save your files in the  R markdown format (.Rmd).
    * If you are adding a new page, you must edit the `_bookdown.yml` file also and list your page in order for it to be properly indexed by gitbook.

4. Within the directory `book_source` diectory, execute `make`

5. Use `git add changedfile.Rmd` to stage your changes and then commit ` git commit -m "your message"` your changes and push (`git push`) them to your fork.

6. [Create a pull request](https://help.github.com/articles/creating-a-pull-request/) using GitHub with a description of the changes you have made.



### Feedback/Comments/Suggestions
We want your ideas, thoughts, comments, and suggestions! This is an open-sourced project so please feel free to reach out
to us in the following ways:

**Github:** [https://github.com/PecanProject/pecan](https://github.com/PecanProject/pecan)
This is the main hub of communication surrounding PEcAn development. Check out the issues section to see known bugs, upcoming features, and ideas for future development. Feel free to comment on existing issues or open new ones with questions, bug reports, feature requests, and/or ideas.

**Slack:** [https://pecanproject.slack.com/](https://pecanproject.slack.com/)
Slack serves as our day to day mode of communication. To join us in slack you will need to create an account first. This is done in 3 steps:

1. Request an [inivitation](https://publicslack.com/slacks/pecanproject/invites/new) to join slack, this will be send by email to address you provided.
2. <a id="slackreturn"></a>Check your inbox for an email from Slack with subject "Rob Kooper has invited you to join a Slack workspace". This email should have a link that you can click to join slack.
3. When you click a webpage will open up that asks you to create an account, once that is done you can login into the slack chatrooms.

**Email:** pecanproj[at]gmail.com
If you do not wish your communication with the team to be public, send us an email at the  address above and we will get back to you as soon as possible.


<|MERGE_RESOLUTION|>--- conflicted
+++ resolved
@@ -8,21 +8,11 @@
 
 **Intermediate Users Guide** - Explanation of more advanced PEcAn functionality from the web interface. Includes explanation of PEcAn settings file, advanced web configuration, and handling remote execution of PEcAn.
 
-<<<<<<< HEAD
-**Advanced User Guide - Cmd Line** - Full explanation of PEcAn, tools that are not integrated in the main workflow and customizations.
-
-**Developer Guide** - Explains what you need to know in order to contibute code to PEcAn.
-
-**Reference Materials** - Reference pages containing information about models, data, and other tools.
-
-**Demos and Vignettes** - 
-=======
 **Advanced User Guide** - Full explanation of PEcAn, including tools that are not integrated in the main workflow but are available as part of the PEcAn R packages and command-line interface.
 
 **Developer Guide** - Explains what you need to know in order to contibute code to PEcAn.
 
 **Reference Materials** - Information about models, data, and other tools
->>>>>>> 7a3fc056
 
 **Appendix** - Supplementary materials for the developer section.
 

--- conflicted
+++ resolved
@@ -1,11 +1,9 @@
 ## See README in tests/ folder for details
-<<<<<<< HEAD
-=======
+
 require("PEcAn.all")
 require(parallel)
 
 ## debugonce(start.runs.BIOCRO)
->>>>>>> bd38a6a3
 options(warn = 1, keep.source = TRUE, error =
   quote({
     db.print.connections()

# Follow instructions on:
# https://blog.rstudio.org/2016/03/09/r-on-travis-ci/

# A few blocks in here can be removed when Travis updates its Ubuntu image past 
# trusty. They are marked with TRUSTY for easy grepping.

language: r
r:
  - 3.4

# TRUSTY: Change version when 16.04 image is available.
dist: trusty
sudo: required

env:
  global:
    # TODO: `make -j2` interleaves output lines from simultaneous processes.
    # Would be nice to fix by adding `-Otarget`, but not supported in Make 3.x.
    # When Travis updates, check for Make 4 and add -O if available.
    - MAKEFLAGS="-j2"
    - PGHOST=localhost

cache: 
  - directories:
    - .install
    - .check
    - .test
    - .doc
  - packages

addons:
  apt:
    sources:
      - sourceline: 'ppa:marutter/c2d4u'
      - sourceline: 'ppa:nschloe/hdf5-backports'
      - sourceline: 'ppa:ubuntugis/ppa' # for GDAL 2 binaries
    packages:
      - bc
      - curl
      - gdal-bin
      - jags
      - libcurl4-openssl-dev
      - libgdal-dev
      - libgmp-dev
      - libhdf5-dev
      - liblapack-dev
      - libnetcdf-dev
      - libproj-dev
      - libudunits2-dev
      - netcdf-bin
      - pandoc
      - python-dev
      - tcl
      - tcl-dev
      - udunits-bin
      # R package binaries from c2d4u
      - r-bioc-biocinstaller
      - r-cran-ape
      - r-cran-curl
      - r-cran-devtools
      - r-cran-dplyr
      - r-cran-ggplot2
      - r-cran-httr
      - r-cran-igraph
      - r-cran-lme4
      - r-cran-matrixstats
      - r-cran-mcmcpack
      - r-cran-raster
      - r-cran-rcpp
      - r-cran-rcurl
      - r-cran-redland
      - r-cran-rncl
      - r-cran-roxygen2
      - r-cran-shiny
      - r-cran-testthat
      - r-cran-tidyverse
      - r-cran-xml
      - r-cran-xml2

  
## notifications should go to gitter
notifications:
  slack:
    # Slack token created by Chris Black, 2018-02-17
    secure: "DHHSNmiCf71SLa/FFSqx9oOnJjJt2GHYk7NsFIBb9ZY10RvQtIPfaoNxkPjqu9HLyZWJSFtg/uNKKplEHc6W80NoXyqoTvwOxTPjMaViXaCNqsmzjjR/JaCWT/oWGXyAw0VX3S8cwuIexlKQGgZwJpIzoVOZqUrDrHI/O17kZoM="
  email:
    on_success: always
    on_failure: always

## list of services to be running
services:
  - docker

install:
  - pushd $HOME
  - curl -o sipnet_unk.tar.gz http://isda.ncsa.illinois.edu/~kooper/EBI/sipnet_unk.tar.gz
  - tar zxf sipnet_unk.tar.gz
  - cd sipnet_unk
  - make
  - popd

before_script:
  - sudo service postgresql stop
  - docker run --detach --rm --name postgresql --publish 5432:5432 mdillon/postgis:9.6-alpine
  - echo -n "Waiting for Postgres to start...";
    until psql -U postgres -c 'select 1' >/dev/null 2>&1;
      do echo -n ".";
      sleep 1;
    done;
    echo " OK"
  - psql -q -o /dev/null -U postgres -c "CREATE ROLE BETY WITH LOGIN CREATEDB SUPERUSER CREATEROLE UNENCRYPTED PASSWORD 'bety'";
  - psql -q -o /dev/null -U postgres -c "CREATE DATABASE bety OWNER bety;"
  - curl -o bety.sql http://isda.ncsa.illinois.edu/~kooper/PEcAn/data/bety.sql
  - psql -q -o /dev/null -U postgres < bety.sql
  - rm bety.sql
  - ./scripts/add.models.sh
  - chmod +x book_source/deploy.sh
  - chmod +x documentation/tutorials/deploy.sh

script:
  - set -e
  - echo 'Installing PEcAn packages'
  # TODO: Would probably be faster to use -j2 NCPUS=1 as for other steps,
  # but many dependency compilations seem not parallel-safe.
  # More debugging needed.
  - NCPUS=2 make -j1
  - echo 'Testing PEcAn packages'
  - make test
  - make document
  # Skip modules with known broken checks
  - mkdir -p .check/modules # only needed for `touch` below
<<<<<<< HEAD
  - touch .check/modules/benchmark # delete when #1978 closed
  - make check
=======
  - touch .check/modules/rtm # delete when #1976 closed
  - make -j2 check
>>>>>>> 03bda854
  - echo 'Testing Integration'
  - ./tests/integration.sh travis
  - if [[ `git status -s` ]]; then 
      echo "These files were changed by the build process:";
      git status -s;
      echo "Have you run devtools::check and commited any updated Roxygen outputs?";
      exit 1; 
    fi
  - set +e

after_script:
  - set -e
  - echo 'Building Book'
  - pushd book_source
  - make
  - popd
  - echo 'Building Tutorials'
  - pushd documentation/tutorials
  - make build deploy
  - popd
  - set +e<|MERGE_RESOLUTION|>--- conflicted
+++ resolved
@@ -127,15 +127,7 @@
   - echo 'Testing PEcAn packages'
   - make test
   - make document
-  # Skip modules with known broken checks
-  - mkdir -p .check/modules # only needed for `touch` below
-<<<<<<< HEAD
-  - touch .check/modules/benchmark # delete when #1978 closed
-  - make check
-=======
-  - touch .check/modules/rtm # delete when #1976 closed
   - make -j2 check
->>>>>>> 03bda854
   - echo 'Testing Integration'
   - ./tests/integration.sh travis
   - if [[ `git status -s` ]]; then 

--- conflicted
+++ resolved
@@ -139,13 +139,8 @@
 
 script:
   - set -e
-<<<<<<< HEAD
-  - echo 'Installing PEcAn packages'
   - Rscript scripts/generate_dependencies.R
-=======
-  - Rscript scripts/generate_makefile_deps.R
   - echo 'Installing PEcAn packages' && echo -en 'travis_fold:start:install_pkgs\\r'
->>>>>>> 494b6717
   # TODO: Would probably be faster to use -j2 NCPUS=1 as for other steps,
   # but many dependency compilations seem not parallel-safe.
   # More debugging needed.

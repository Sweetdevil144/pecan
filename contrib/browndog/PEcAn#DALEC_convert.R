--- conflicted
+++ resolved
@@ -85,11 +85,7 @@
 
 # convert CF to output, in this case ed.zip
 library(PEcAn.DALEC)
-<<<<<<< HEAD
-result <- met2model.DALEC(cffolder, site, outfolder, start_date=startDate, end_date=endDate, overwrite=overwrite)
-=======
 result <- met2model.DALEC(cffolder, site, outfolder, start_date = startDate, end_date = endDate, overwrite = overwrite)
->>>>>>> fa8133cb
 
 # next rename outfile to output file
 file.rename(result$file, outputFile)
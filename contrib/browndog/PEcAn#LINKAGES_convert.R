#!/usr/bin/Rscript
# PEcAn
# data
# pecan.zip
# linkages

sink(stdout(), type = "message")

# global variables
overwrite <- TRUE
verbose <- TRUE

# get command line arguments
args <- commandArgs(trailingOnly = TRUE)

usage <- function(msg) {
  print(msg)
  print(paste0("Usage:    ", args[0], " cf-nc_Input_File outputfile [tempfolder]"))
  print(paste0("Example1: ", args[0], " US-Dk3.pecan.nc US-Dk3.txt  [/tmp/watever]"))
  print(paste0("Example2: ", args[0], " US-Dk3.pecan.zip US-Dk3.txt [/tmp/watever]"))
  stop()
}

# parse/check arguments
if (length(args) < 2) {
  usage("Not enough arguments")
}
if (length(args) > 2) {
  tempDir <- args[3]
} else {
  tempDir <- "temp"
}

inputFile <- args[1]
outputFile <- args[2]

# create folders
cffolder <- file.path(tempDir, "cf")
dir.create(cffolder, showWarnings = FALSE, recursive = TRUE)

outfolder <- file.path(tempDir, "linkages")
dir.create(outfolder, showWarnings = FALSE, recursive = TRUE)

# unzip and parse filenames
if (grepl("pecan.zip$", args[1])) {
  system2(Sys.which("unzip"), c("-o", "-d", cffolder, inputFile))
  site <- NA
  startYear <- NA
  endYear <- NA
  for (file in list.files(path = cffolder, pattern = "*.nc$")) {
    pieces <- strsplit(file, ".", fixed = TRUE)[[1]]
    if (length(pieces) != 3) {
      usage(paste0("invalid file ", file, " should be <site>.<year>.nc"))
    }
    if (is.na(site)) {
      site <- pieces[1]
    } else if (site != pieces[1]) {
      usage(paste0("inconsistent sites ", file, " should be ", site, ".<year>.nc"))
    }
    if (is.na(startYear) || pieces[2] < startYear) {
      startYear <- pieces[2]
    }
    if (is.na(endYear) || pieces[2] > endYear) {
      endYear <- pieces[2]
    }
    startDate <- as.POSIXlt(paste0(startYear, "-01-01 00:00:00"), tz = "UTC")
    endDate <- as.POSIXlt(paste0(endYear, "-12-31 23:59:59"), tz = "UTC")
  }
} else if (grepl("pecan.nc$", inputFile)) {
  pieces <- strsplit(inputFile, ".", fixed = TRUE)[[1]]
  if (length(piecesx) != 4) {
    usage("Input file name should be of format <site>.<year>.pecan.nc")
  }
  site <- pieces[1]
  year <- pieces[2]
  file.copy(inputFile, file.path(cffolder, paste(site, year, "nc", sep = ".")))
  startDate <- as.POSIXlt(paste0(year, "-01-01 00:00:00"), tz = "UTC")
  endDate <- as.POSIXlt(paste0(year, "-12-31 23:59:59"), tz = "UTC")
} else {
  usage("Did not recognize type of file")
}

# convert CF to output, in this case ed.zip
library(PEcAn.LINKAGES)
<<<<<<< HEAD
result <- met2model.LINKAGES(cffolder, site, outfolder, start_date=startDate, end_date=endDate, overwrite=overwrite)
=======
result <- met2model.LINKAGES(cffolder, site, outfolder, start_date = startDate, end_date = endDate, 
  overwrite = overwrite)
>>>>>>> fa8133cb

# next rename outfile to output file
file.rename(result$file, outputFile)<|MERGE_RESOLUTION|>--- conflicted
+++ resolved
@@ -82,12 +82,8 @@
 
 # convert CF to output, in this case ed.zip
 library(PEcAn.LINKAGES)
-<<<<<<< HEAD
-result <- met2model.LINKAGES(cffolder, site, outfolder, start_date=startDate, end_date=endDate, overwrite=overwrite)
-=======
 result <- met2model.LINKAGES(cffolder, site, outfolder, start_date = startDate, end_date = endDate, 
   overwrite = overwrite)
->>>>>>> fa8133cb
 
 # next rename outfile to output file
 file.rename(result$file, outputFile)
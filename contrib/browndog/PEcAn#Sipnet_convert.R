#!/usr/bin/Rscript
# PEcAn
# data
# pecan.zip
# clim

sink(stdout(), type = "message")

# global variables
overwrite <- TRUE
verbose <- TRUE

# get command line arguments
args <- commandArgs(trailingOnly = TRUE)

usage <- function(msg) {
  print(msg)
  print(paste0("Usage:    ", args[0], " cf-nc_Input_File outputfile [tempfolder]"))
  print(paste0("Example1: ", args[0], " US-Dk3.pecan.nc US-Dk3.clim  [/tmp/watever]"))
  print(paste0("Example2: ", args[0], " US-Dk3.pecan.zip US-Dk3.clim [/tmp/watever]"))
  stop()
}

# parse/check arguments
if (length(args) < 2) {
  usage("Not enough arguments")
}
if (length(args) > 2) {
  tempDir <- args[3]
} else {
  tempDir <- "temp"
}

inputFile <- args[1]
outputFile <- args[2]

# create folders
cffolder <- file.path(tempDir, "cf")
dir.create(cffolder, showWarnings = FALSE, recursive = TRUE)

outfolder <- file.path(tempDir, "clim")
dir.create(outfolder, showWarnings = FALSE, recursive = TRUE)

# unzip and parse filenames
if (grepl("pecan.zip$", args[1])) {
  system2(Sys.which("unzip"), c("-o", "-d", cffolder, inputFile))
  site <- NA
  startYear <- NA
  endYear <- NA
  for (file in list.files(path = cffolder, pattern = "*.nc$")) {
    pieces <- strsplit(file, ".", fixed = TRUE)[[1]]
    if (length(pieces) != 3) {
      usage(paste0("invalid file ", file, " should be <site>.<year>.nc"))
    }
    if (is.na(site)) {
      site <- pieces[1]
    } else if (site != pieces[1]) {
      usage(paste0("inconsistent sites ", file, " should be ", site, ".<year>.nc"))
    }
    if (is.na(startYear) || pieces[2] < startYear) {
      startYear <- pieces[2]
    }
    if (is.na(endYear) || pieces[2] > endYear) {
      endYear <- pieces[2]
    }
    startDate <- as.POSIXlt(paste0(startYear, "-01-01 00:00:00"), tz = "UTC")
    endDate <- as.POSIXlt(paste0(endYear, "-12-31 23:59:59"), tz = "UTC")
  }
} else if (grepl("pecan.nc$", inputFile)) {
  pieces <- strsplit(inputFile, ".", fixed = TRUE)[[1]]
  if (length(piecesx) != 4) {
    usage("Input file name should be of format <site>.<year>.pecan.nc")
  }
  site <- pieces[1]
  year <- pieces[2]
  file.copy(inputFile, file.path(cffolder, paste(site, year, "nc", sep = ".")))
  startDate <- as.POSIXlt(paste0(year, "-01-01 00:00:00"), tz = "UTC")
  endDate <- as.POSIXlt(paste0(year, "-12-31 23:59:59"), tz = "UTC")
} else {
  usage("Did not recognize type of file")
}

# convert CF to output, in this case ed.zip
library(PEcAn.SIPNET)
<<<<<<< HEAD
result <- met2model.SIPNET(cffolder, site, outfolder, start_date=startDate, end_date=endDate, overwrite=overwrite)
=======
result <- met2model.SIPNET(cffolder, site, outfolder, start_date = startDate, end_date = endDate, 
  overwrite = overwrite)
>>>>>>> fa8133cb

# next rename outfile to output file
file.rename(result$file, outputFile)<|MERGE_RESOLUTION|>--- conflicted
+++ resolved
@@ -82,12 +82,8 @@
 
 # convert CF to output, in this case ed.zip
 library(PEcAn.SIPNET)
-<<<<<<< HEAD
-result <- met2model.SIPNET(cffolder, site, outfolder, start_date=startDate, end_date=endDate, overwrite=overwrite)
-=======
 result <- met2model.SIPNET(cffolder, site, outfolder, start_date = startDate, end_date = endDate, 
   overwrite = overwrite)
->>>>>>> fa8133cb
 
 # next rename outfile to output file
 file.rename(result$file, outputFile)
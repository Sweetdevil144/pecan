#!/usr/bin/Rscript
# PEcAn
# data
# pecan.zip
# ed.zip

sink(stdout(), type = "message")

# global variables
overwrite <- TRUE
verbose <- TRUE

# get command line arguments
args <- commandArgs(trailingOnly = TRUE)

usage <- function(msg) {
  print(msg)
  print(paste0("Usage:    ", args[0], " cf-nc_Input_File outputfile [tempfolder]"))
  print(paste0("Example1: ", args[0], " US-Dk3.pecan.nc US-Dk3.ed.zip  [/tmp/watever]"))
  print(paste0("Example2: ", args[0], " US-Dk3.pecan.zip US-Dk3.ed.zip [/tmp/watever]"))
  stop()
}

# parse/check arguments
if (length(args) < 2) {
  usage("Not enough arguments")
}
if (length(args) > 2) {
  tempDir <- args[3]
} else {
  tempDir <- "temp"
}

inputFile <- args[1]
outputFile <- args[2]

# create folders
cffolder <- file.path(tempDir, "cf")
dir.create(cffolder, showWarnings = FALSE, recursive = TRUE)

edfolder <- file.path(tempDir, "ed")
dir.create(edfolder, showWarnings = FALSE, recursive = TRUE)

# unzip and parse filenames
if (grepl("pecan.zip$", args[1])) {
<<<<<<< HEAD
<<<<<<< HEAD
  system2(Sys.which("unzip"), c("-o", "-d", cffolder, inputFile))
  site <- NA
  startYear <- NA
  endYear <- NA
  for (file in list.files(path = cffolder, pattern = "*.nc$")) {
    pieces <- strsplit(file, ".", fixed = TRUE)[[1]]
    if (length(pieces) != 3) {
      usage(paste0("invalid file ", file, " should be <site>.<year>.nc"))
=======
    system2("/usr/bin/unzip", c("-o", "-d", cffolder, inputFile))
    site <- NA
    startYear <- NA
    endYear <- NA
    for(file in list.files(path=cffolder, pattern="*.nc")) {
        pieces <- strsplit(file, ".", fixed=TRUE)[[1]]
        if (length(pieces) != 3) {
          usage(paste0("invalid file ", file, " should be <site>.<year>.nc"))
        }
        if (is.na(site)) {
            site <- pieces[1]
        } else if (site != pieces[1]) {
            usage(paste0("incosistent sites ", file, " should be ", site, ".<year>.nc"))
        }
        if (is.na(startYear) || pieces[2] < startYear) {
            startYear <- pieces[2]
        }
        if (is.na(endYear) || pieces[2] > endYear) {
            endYear <- pieces[2]
        }
        startDate <- as.POSIXlt(paste0(startYear,"-01-01 00:00:00"), tz = "UTC")
        endDate <- as.POSIXlt(paste0(endYear,"-12-31 23:59:59"), tz = "UTC")
>>>>>>> 82dc19af
    }
    if (is.na(site)) {
      site <- pieces[1]
    } else if (site != pieces[1]) {
      usage(paste0("inconsistent sites ", file, " should be ", site, ".<year>.nc"))
    }
    if (is.na(startYear) || pieces[2] < startYear) {
      startYear <- pieces[2]
    }
<<<<<<< HEAD
    if (is.na(endYear) || pieces[2] > endYear) {
      endYear <- pieces[2]
    }
    startDate <- as.POSIXlt(paste0(startYear, "-01-01 00:00:00"), tz = "UTC")
    endDate <- as.POSIXlt(paste0(endYear, "-12-31 23:59:59"), tz = "UTC")
  }
} else if (grepl("pecan.nc$", inputFile)) {
  pieces <- strsplit(inputFile, ".", fixed = TRUE)[[1]]
  if (length(piecesx) != 4) {
    usage("Input file name should be of format <site>.<year>.pecan.nc")
  }
  site <- pieces[1]
  year <- pieces[2]
  file.copy(inputFile, file.path(cffolder, paste(site, year, "nc", sep = ".")))
  startDate <- as.POSIXlt(paste0(year, "-01-01 00:00:00"), tz = "UTC")
  endDate <- as.POSIXlt(paste0(year, "-12-31 23:59:59"), tz = "UTC")
=======
    site <- pieces[1]
    year <- pieces[2]
    file.copy(inputFile, file.path(cffolder, paste(site, year, "nc", sep=".")))
    startDate <- as.POSIXlt(paste0(year,"-01-01 00:00:00"), tz = "UTC")
    endDate <- as.POSIXlt(paste0(year,"-12-31 23:59:59"), tz = "UTC")
>>>>>>> 82dc19af
} else {
  usage("Did not recognize type of file")
}

# convert CF to output, in this case ed.zip
library(PEcAn.ED2)
result <- met2model.ED2(cffolder, site, edfolder, start_date = startDate, end_date = endDate, overwrite = overwrite)

# next rename combine files into single output file
setwd(dirname(sub("\n.*", "", result$file)))
system2(Sys.which("zip"), c("-r", outputFile, "."))<|MERGE_RESOLUTION|>--- conflicted
+++ resolved
@@ -43,8 +43,6 @@
 
 # unzip and parse filenames
 if (grepl("pecan.zip$", args[1])) {
-<<<<<<< HEAD
-<<<<<<< HEAD
   system2(Sys.which("unzip"), c("-o", "-d", cffolder, inputFile))
   site <- NA
   startYear <- NA
@@ -53,30 +51,6 @@
     pieces <- strsplit(file, ".", fixed = TRUE)[[1]]
     if (length(pieces) != 3) {
       usage(paste0("invalid file ", file, " should be <site>.<year>.nc"))
-=======
-    system2("/usr/bin/unzip", c("-o", "-d", cffolder, inputFile))
-    site <- NA
-    startYear <- NA
-    endYear <- NA
-    for(file in list.files(path=cffolder, pattern="*.nc")) {
-        pieces <- strsplit(file, ".", fixed=TRUE)[[1]]
-        if (length(pieces) != 3) {
-          usage(paste0("invalid file ", file, " should be <site>.<year>.nc"))
-        }
-        if (is.na(site)) {
-            site <- pieces[1]
-        } else if (site != pieces[1]) {
-            usage(paste0("incosistent sites ", file, " should be ", site, ".<year>.nc"))
-        }
-        if (is.na(startYear) || pieces[2] < startYear) {
-            startYear <- pieces[2]
-        }
-        if (is.na(endYear) || pieces[2] > endYear) {
-            endYear <- pieces[2]
-        }
-        startDate <- as.POSIXlt(paste0(startYear,"-01-01 00:00:00"), tz = "UTC")
-        endDate <- as.POSIXlt(paste0(endYear,"-12-31 23:59:59"), tz = "UTC")
->>>>>>> 82dc19af
     }
     if (is.na(site)) {
       site <- pieces[1]
@@ -86,7 +60,6 @@
     if (is.na(startYear) || pieces[2] < startYear) {
       startYear <- pieces[2]
     }
-<<<<<<< HEAD
     if (is.na(endYear) || pieces[2] > endYear) {
       endYear <- pieces[2]
     }
@@ -103,13 +76,6 @@
   file.copy(inputFile, file.path(cffolder, paste(site, year, "nc", sep = ".")))
   startDate <- as.POSIXlt(paste0(year, "-01-01 00:00:00"), tz = "UTC")
   endDate <- as.POSIXlt(paste0(year, "-12-31 23:59:59"), tz = "UTC")
-=======
-    site <- pieces[1]
-    year <- pieces[2]
-    file.copy(inputFile, file.path(cffolder, paste(site, year, "nc", sep=".")))
-    startDate <- as.POSIXlt(paste0(year,"-01-01 00:00:00"), tz = "UTC")
-    endDate <- as.POSIXlt(paste0(year,"-12-31 23:59:59"), tz = "UTC")
->>>>>>> 82dc19af
 } else {
   usage("Did not recognize type of file")
 }

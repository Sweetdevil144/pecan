#!/usr/bin/Rscript
# PEcAn
# data
# pecan.zip
# ed.zip

sink(stdout(), type = "message")

# global variables
overwrite <- TRUE
verbose <- TRUE

# get command line arguments
args <- commandArgs(trailingOnly = TRUE)

usage <- function(msg) {
  print(msg)
  print(paste0("Usage:    ", args[0], " cf-nc_Input_File outputfile [tempfolder]"))
  print(paste0("Example1: ", args[0], " US-Dk3.pecan.nc US-Dk3.ed.zip  [/tmp/watever]"))
  print(paste0("Example2: ", args[0], " US-Dk3.pecan.zip US-Dk3.ed.zip [/tmp/watever]"))
  stop()
}

# parse/check arguments
if (length(args) < 2) {
  usage("Not enough arguments")
}
if (length(args) > 2) {
  tempDir <- args[3]
} else {
  tempDir <- "temp"
}

inputFile <- args[1]
outputFile <- args[2]

# create folders
cffolder <- file.path(tempDir, "cf")
dir.create(cffolder, showWarnings = FALSE, recursive = TRUE)

edfolder <- file.path(tempDir, "ed")
dir.create(edfolder, showWarnings = FALSE, recursive = TRUE)

# unzip and parse filenames
if (grepl("pecan.zip$", args[1])) {
  system2(Sys.which("unzip"), c("-o", "-d", cffolder, inputFile))
  site <- NA
  startYear <- NA
  endYear <- NA
  for (file in list.files(path = cffolder, pattern = "*.nc$")) {
    pieces <- strsplit(file, ".", fixed = TRUE)[[1]]
    if (length(pieces) != 3) {
      usage(paste0("invalid file ", file, " should be <site>.<year>.nc"))
    }
    if (is.na(site)) {
      site <- pieces[1]
    } else if (site != pieces[1]) {
      usage(paste0("inconsistent sites ", file, " should be ", site, ".<year>.nc"))
    }
    if (is.na(startYear) || pieces[2] < startYear) {
      startYear <- pieces[2]
    }
    if (is.na(endYear) || pieces[2] > endYear) {
      endYear <- pieces[2]
    }
    startDate <- as.POSIXlt(paste0(startYear, "-01-01 00:00:00"), tz = "UTC")
    endDate <- as.POSIXlt(paste0(endYear, "-12-31 23:59:59"), tz = "UTC")
  }
} else if (grepl("pecan.nc$", inputFile)) {
  pieces <- strsplit(inputFile, ".", fixed = TRUE)[[1]]
  if (length(piecesx) != 4) {
    usage("Input file name should be of format <site>.<year>.pecan.nc")
  }
  site <- pieces[1]
  year <- pieces[2]
  file.copy(inputFile, file.path(cffolder, paste(site, year, "nc", sep = ".")))
  startDate <- as.POSIXlt(paste0(year, "-01-01 00:00:00"), tz = "UTC")
  endDate <- as.POSIXlt(paste0(year, "-12-31 23:59:59"), tz = "UTC")
} else {
  usage("Did not recognize type of file")
}

# convert CF to output, in this case ed.zip
library(PEcAn.ED2)
<<<<<<< HEAD
result <- met2model.ED2(cffolder, site, edfolder, start_date=startDate, end_date=endDate, overwrite=overwrite)
=======
result <- met2model.ED2(cffolder, site, edfolder, start_date = startDate, end_date = endDate, overwrite = overwrite)
>>>>>>> fa8133cb

# next rename combine files into single output file
setwd(dirname(sub("\n.*", "", result$file)))
system2(Sys.which("zip"), c("-r", outputFile, "."))<|MERGE_RESOLUTION|>--- conflicted
+++ resolved
@@ -82,11 +82,7 @@
 
 # convert CF to output, in this case ed.zip
 library(PEcAn.ED2)
-<<<<<<< HEAD
-result <- met2model.ED2(cffolder, site, edfolder, start_date=startDate, end_date=endDate, overwrite=overwrite)
-=======
 result <- met2model.ED2(cffolder, site, edfolder, start_date = startDate, end_date = endDate, overwrite = overwrite)
->>>>>>> fa8133cb
 
 # next rename combine files into single output file
 setwd(dirname(sub("\n.*", "", result$file)))

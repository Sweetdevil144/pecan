--- conflicted
+++ resolved
@@ -97,12 +97,7 @@
     output[[14]] <- output[[1]] + output[[2]]  # Total Respiration
     output[[15]] <- output[[9]] + output[[10]] + output[[11]]  ## TotLivBiom
     output[[16]] <- output[[12]] + output[[13]]  ## TotSoilCarb
-<<<<<<< HEAD
-    output[[17]] <- sub.DALEC.output[, 15] * DALEC.configs[grep("SLA", DALEC.configs) + 1][[1]]  ## LAI
-=======
-    nc_var[[17]] <- to_ncvar("LAI", dims)
->>>>>>> 762b09be
-    
+    output[[17]] <- sub.DALEC.output[, 15] * DALEC.configs[grep("SLA", DALEC.configs) + 1][[1]]  
     
     # ******************** Declare netCDF variables ********************#
     t   <- ncdim_def(name = "time", units = paste0("days since ", y, "-01-01 00:00:00"), 
@@ -138,13 +133,8 @@
     nc_var[[14]] <- to_ncvar("TotalResp", dims)
     nc_var[[15]] <- to_ncvar("TotLivBiom", dims)
     nc_var[[16]] <- to_ncvar("TotSoilCarb", dims)
-<<<<<<< HEAD
     nc_var[[17]] <- to_ncvar("LAI", dims)
-=======
-    output[[17]] <- output[[9]] * DALEC.configs[grep("SLA", DALEC.configs) + 1][[1]] ## LAI
-    
->>>>>>> 762b09be
-    
+
     # ******************** Declar netCDF variables ********************#
     
     ### Output netCDF data

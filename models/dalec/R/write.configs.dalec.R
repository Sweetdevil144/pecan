--- conflicted
+++ resolved
@@ -151,32 +151,4 @@
 
 remove.config.DALEC <- function(outdir, settings) {
   
-<<<<<<< HEAD
-} # remove.config.DALEC
-=======
-} # remove.config.DALEC
-
-
-#--------------------------------------------------------------------------------------------------#
-##'
-##' @name write.run.DALEC
-##' @title Function to generate generic model run script files
-##' @author <unknown>
-#--------------------------------------------------------------------------------------------------#
-write.run.DALEC <- function(settings) {
-  library(PEcAn.utils)
-  run.script.template <- system.file("data", "run.template.DALEC", package = "PEcAn.DALEC")
-  run.text <- scan(file = run.script.template, what = "character", sep = "@", quote = NULL, quiet = TRUE)
-  run.text <- gsub("TMP", paste0("/scratch/", Sys.getenv("USER")), run.text)
-  run.text <- gsub("BINARY", settings$host$MODEL$binary, run.text)
-  run.text <- gsub("OUTDIR", settings$host$outdir, run.text)
-  runfile <- paste0(settings$outdir, "run")
-  writeLines(run.text, con = runfile)
-  if (settings$host$name == "localhost") {
-    system(paste("cp ", runfile, settings$host$rundir))
-  } else {
-    system(paste0("rsync -outi ", runfile, " ", settings$host$name, ":", settings$host$rundir))
-  }
-} # write.run.DALEC
-# ==================================================================================================#
->>>>>>> 841331e6
+} # remove.config.DALEC
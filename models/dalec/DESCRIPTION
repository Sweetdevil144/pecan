--- conflicted
+++ resolved
@@ -7,11 +7,8 @@
 Maintainer: Mike Dietze <dietze@bu.edu>
 Description: This module provides functions to link DALEC to PEcAn.
 Imports:
-<<<<<<< HEAD
+    lubridate (>= 1.6.0),
     udunits2 (>= 0.11)
-=======
-    lubridate (>= 1.6.0)
->>>>>>> d5fa7074
 Suggests:
     testthat (>= 1.0.2)
 SystemRequirements: dalec

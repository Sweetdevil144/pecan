Package: PEcAn.SIPNET
Type: Package
Title: PEcAn functions used for ecological forecasts and reanalysis
Version: 1.4.8
Date: 2016-08-09
Author: Mike Dietze
Maintainer: Mike Dietze <dietze@bu.edu>
Description: The Predictive Ecosystem Carbon Analyzer (PEcAn) is a scientific
    workflow management tool that is designed to simplify the management of
    model parameterization, execution, and analysis. The goal of PECAn is to
    streamline the interaction between data and models, and to improve the
    efficacy of scientific investigation.
<<<<<<< HEAD
Imports:
    PEcAn.utils,
    udunits2 (>= 0.11)
=======
>>>>>>> d5fa7074
Depends:
    PEcAn.data.atmosphere,
    ncdf4
Imports:
    PEcAn.utils,
    lubridate (>= 1.6.0)
Suggests:
    coda,
    testthat (>= 1.0.2)
SystemRequirements: SIPNET ecosystem model
OS_type: unix
License: FreeBSD + file LICENSE
Copyright: Authors
LazyLoad: yes
LazyData: FALSE
Require: 
RoxygenNote: 5.0.1<|MERGE_RESOLUTION|>--- conflicted
+++ resolved
@@ -10,18 +10,13 @@
     model parameterization, execution, and analysis. The goal of PECAn is to
     streamline the interaction between data and models, and to improve the
     efficacy of scientific investigation.
-<<<<<<< HEAD
-Imports:
-    PEcAn.utils,
-    udunits2 (>= 0.11)
-=======
->>>>>>> d5fa7074
 Depends:
     PEcAn.data.atmosphere,
     ncdf4
 Imports:
     PEcAn.utils,
-    lubridate (>= 1.6.0)
+    lubridate (>= 1.6.0),
+    udunits2 (>= 0.11)
 Suggests:
     coda,
     testthat (>= 1.0.2)

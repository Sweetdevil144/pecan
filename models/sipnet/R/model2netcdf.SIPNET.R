--- conflicted
+++ resolved
@@ -206,22 +206,12 @@
     } else {
      output[["Qle"]] <- (sub.sipnet.output$evapotranspiration * 10 * PEcAn.data.atmosphere::get.lv()) / timestep.s  # Qle W/m2
     }
-<<<<<<< HEAD
-    output[[13]] <- (sub.sipnet.output$fluxestranspiration * 10) / timestep.s  # Transpiration kgW/m2/s
-    output[[14]] <- (sub.sipnet.output$soilWater * 10)  # Soil moisture kgW/m2
-    output[[15]] <- (sub.sipnet.output$soilWetnessFrac)  # Fractional soil wetness
-    output[[16]] <- (sub.sipnet.output$snow * 10)  # SWE
-    output[[17]] <- sub.sipnet.output$litter * 0.001  ## litter kgC/m2
-    output[[18]] <- (sub.sipnet.output$litterWater * 10) # Litter water kgW/m2
-=======
     output[["Transp"]] <- (sub.sipnet.output$fluxestranspiration * 10) / timestep.s  # Transpiration kgW/m2/s
     output[["SoilMoist"]] <- (sub.sipnet.output$soilWater * 10)  # Soil moisture kgW/m2
     output[["SoilMoistFrac"]] <- (sub.sipnet.output$soilWetnessFrac)  # Fractional soil wetness
     output[["SWE"]] <- (sub.sipnet.output$snow * 10)  # SWE
     output[["litter_carbon_content"]] <- sub.sipnet.output$litter * 0.001  ## litter kgC/m2
->>>>>>> 9a7eb274
-
-    
+    output[["litter_mass_content_of_water"]] <- (sub.sipnet.output$litterWater * 10) # Litter water kgW/m2
     #calculate LAI for standard output
     param <- read.table(file.path(gsub(pattern = "/out/",
                                  replacement = "/run/", x = outdir),
@@ -229,23 +219,12 @@
     id <- which(param[, 1] == "leafCSpWt")
     leafC <- 0.48
     SLA <- 1000 / param[id, 2] #SLA, m2/kgC
-<<<<<<< HEAD
-    output[[19]] <- output[[9]] * SLA # LAI
-
-    output[[20]] <- sub.sipnet.output$fineRootC   * 0.001  ## fine_root_carbon_content kgC/m2
-    output[[21]] <- sub.sipnet.output$coarseRootC * 0.001  ## coarse_root_carbon_content kgC/m2
-    output[[22]] <- (sub.sipnet.output$woodCreation * 0.001) / 86400 ## kgC/m2/s - this is daily in SIPNET
-    output[[23]] <- (sub.sipnet.output$plantWoodC + sub.sipnet.output$plantLeafC) * 0.001 # Total aboveground biomass kgC/m2
-    output[[24]] <- c(rbind(bounds[,1], bounds[,2]))
-=======
     output[["LAI"]] <- output[["leaf_carbon_content"]] * SLA # LAI
-
     output[["fine_root_carbon_content"]] <- sub.sipnet.output$fineRootC   * 0.001  ## fine_root_carbon_content kgC/m2
     output[["coarse_root_carbon_content"]] <- sub.sipnet.output$coarseRootC * 0.001  ## coarse_root_carbon_content kgC/m2
     output[["GWBI"]] <- (sub.sipnet.output$woodCreation * 0.001) / 86400 ## kgC/m2/s - this is daily in SIPNET
     output[["AGB"]] <- (sub.sipnet.output$plantWoodC + sub.sipnet.output$plantLeafC) * 0.001 # Total aboveground biomass kgC/m2
     output[["time_bounds"]] <- c(rbind(bounds[,1], bounds[,2]))
->>>>>>> 9a7eb274
     
     # ******************** Declare netCDF variables ********************#
     t <- ncdf4::ncdim_def(name = "time",
@@ -272,37 +251,6 @@
 
     # ******************** Declare netCDF variables ********************#
     mstmipvar <- PEcAn.utils::mstmipvar
-<<<<<<< HEAD
-    nc_var <- list()
-    nc_var[[1]]  <- PEcAn.utils::to_ncvar("GPP", dims)
-    nc_var[[2]]  <- PEcAn.utils::to_ncvar("NPP", dims)
-    nc_var[[3]]  <- PEcAn.utils::to_ncvar("TotalResp", dims)
-    nc_var[[4]]  <- PEcAn.utils::to_ncvar("AutoResp", dims)
-    nc_var[[5]]  <- PEcAn.utils::to_ncvar("HeteroResp", dims)
-    nc_var[[6]]  <- ncdf4::ncvar_def("SoilResp", units = "kg C m-2 s-1", dim = list(lon, lat, t), missval = -999,
-                          longname = "Soil Respiration") #need to figure out standard variable for this output
-    nc_var[[7]]  <- PEcAn.utils::to_ncvar("NEE", dims)
-    # nc_var[[7]] <- mstmipvar('CarbPools', lat, lon, t, NA)
-    nc_var[[8]] <- PEcAn.utils::to_ncvar("AbvGrndWood", dims)
-    nc_var[[9]] <- PEcAn.utils::to_ncvar("leaf_carbon_content", dims)
-    nc_var[[10]] <- PEcAn.utils::to_ncvar("TotLivBiom", dims)
-    nc_var[[11]] <- PEcAn.utils::to_ncvar("TotSoilCarb", dims)
-    nc_var[[12]] <- PEcAn.utils::to_ncvar("Qle", dims)
-    nc_var[[13]] <- PEcAn.utils::to_ncvar("Transp", dims)
-    nc_var[[14]] <- PEcAn.utils::to_ncvar("SoilMoist", dims)
-    nc_var[[15]] <- PEcAn.utils::to_ncvar("SoilMoistFrac", dims)
-    nc_var[[16]] <- PEcAn.utils::to_ncvar("SWE", dims)
-    nc_var[[17]] <- PEcAn.utils::to_ncvar("litter_carbon_content", dims)
-    nc_var[[18]] <- PEcAn.utils::to_ncvar("litter_mass_content_of_water", dims)
-    nc_var[[19]] <- PEcAn.utils::to_ncvar("LAI", dims)
-    nc_var[[20]] <- PEcAn.utils::to_ncvar("fine_root_carbon_content", dims)
-    nc_var[[21]] <- PEcAn.utils::to_ncvar("coarse_root_carbon_content", dims)
-    nc_var[[22]] <- ncdf4::ncvar_def("GWBI", units = "kg C m-2", dim = list(lon, lat, t), missval = -999,
-                                     longname = "Gross Woody Biomass Increment")
-    nc_var[[23]] <- ncdf4::ncvar_def("AGB", units = "kg C m-2", dim = list(lon, lat, t), missval = -999,
-                                     longname = "Total aboveground biomass")
-    nc_var[[24]] <- ncdf4::ncvar_def(name="time_bounds", units='', 
-=======
     nc_var <- list(
       "GPP" = PEcAn.utils::to_ncvar("GPP", dims),
       "NPP" = PEcAn.utils::to_ncvar("NPP", dims),
@@ -322,6 +270,7 @@
       "SoilMoistFrac" = PEcAn.utils::to_ncvar("SoilMoistFrac", dims),
       "SWE" = PEcAn.utils::to_ncvar("SWE", dims),
       "litter_carbon_content" = PEcAn.utils::to_ncvar("litter_carbon_content", dims),
+      "litter_mass_content_of_water" = PEcAn.utils::to_ncvar("litter_mass_content_of_water", dims)
       "LAI" = PEcAn.utils::to_ncvar("LAI", dims),
       "fine_root_carbon_content" = PEcAn.utils::to_ncvar("fine_root_carbon_content", dims),
       "coarse_root_carbon_content" = PEcAn.utils::to_ncvar("coarse_root_carbon_content", dims),
@@ -329,8 +278,7 @@
                                      longname = "Gross Woody Biomass Increment"),
       "AGB" = ncdf4::ncvar_def("AGB", units = "kg C m-2", dim = list(lon, lat, t), missval = -999,
                                      longname = "Total aboveground biomass"),
-      "time_bounds" = ncdf4::ncvar_def(name="time_bounds", units='', 
->>>>>>> 9a7eb274
+      "time_bounds" = ncdf4::ncvar_def(name="time_bounds", units='',
                                     longname = "history time interval endpoints", dim=list(time_interval,time = t), 
                                     prec = "double")              
     )

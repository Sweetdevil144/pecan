--- conflicted
+++ resolved
@@ -44,14 +44,8 @@
    
     # calculate fractions, store in params, will use in write_restart
     wood_total_C    <- ens$AbvGrndWood[last] + ens$fine_root_carbon_content[last] + ens$coarse_root_carbon_content[last]
-<<<<<<< HEAD
-    if (wood_total_C<0) wood_total_C <- 0.0001 # Making sure we are not making Nans in case there is no plant living there.
-
-=======
-    
     if (wood_total_C<=0) wood_total_C <- 0.0001 # Making sure we are not making Nans in case there is no plant living there.
     
->>>>>>> 990aae68
     abvGrndWoodFrac <- ens$AbvGrndWood[last]  / wood_total_C
     coarseRootFrac  <- ens$coarse_root_carbon_content[last] / wood_total_C
     fineRootFrac    <- ens$fine_root_carbon_content[last]   / wood_total_C
@@ -67,20 +61,13 @@
     names(forecast[[length(forecast)]]) <- c("NEE")
   }
   
-<<<<<<< HEAD
-  if ("GWBI" %in% var.names) {
-    forecast[[length(forecast) + 1]] <- udunits2::ud.convert(mean(ens$GWBI),  "kg/m^2/s", "Mg/ha/yr")
-    names(forecast[[length(forecast)]]) <- c("GWBI")
-  }
-  
-=======
+
   # Reading in Latent heat flux for SDA  - unit is MW m-2
   if ("Qle" %in% var.names) {
     forecast[[length(forecast) + 1]] <- ens$Qle[last]*1e-6  ##  
     names(forecast[[length(forecast)]]) <- c("Qle")
   }
 
->>>>>>> 990aae68
   if ("leaf_carbon_content" %in% var.names) {
     forecast[[length(forecast) + 1]] <- ens$leaf_carbon_content[last]  ## kgC/m2*m2/kg*2kg/kgC
     names(forecast[[length(forecast)]]) <- c("LeafC")

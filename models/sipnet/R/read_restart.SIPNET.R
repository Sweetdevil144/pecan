--- conflicted
+++ resolved
@@ -34,13 +34,9 @@
   
   last <- length(ens[[1]])
   
-  forecast <- list()
-<<<<<<< HEAD
+
   params$restart <-c() ## This will be filled with some restart coefficient if above ground wood is in the state variables.
-  
-=======
 
->>>>>>> 52f76d73
   #### PEcAn Standard Outputs
   if ("GWBI" %in% var.names) {
     forecast[[length(forecast) + 1]] <- udunits2::ud.convert(mean(ens$GWBI),  "kg/m^2/s", "Mg/ha/yr")

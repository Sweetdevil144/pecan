
#-------------------------------------------------------------------------------
# Copyright (c) 2012 University of Illinois, NCSA.
# All rights reserved. This program and the accompanying materials
# are made available under the terms of the
# University of Illinois/NCSA Open Source License
# which accompanies this distribution, and is available at
# http://opensource.ncsa.illinois.edu/license.html
#-------------------------------------------------------------------------------

# R Code to convert NetCDF CF met files into SIPNET met files

## If files already exist in 'Outfolder', the default function is NOT to overwrite them and only
## gives user the notice that file already exists. If user wants to overwrite the existing files,
## just change overwrite statement below to TRUE.

##' met2model wrapper for SIPNET
##'
##' @title met2model.SIPNET
##' @export
##' @param in.path location on disk where inputs are stored
##' @param in.prefix prefix of input and output files OR the full file name if year.fragment = TRUE
##' @param outfolder location on disk where outputs will be stored
##' @param start_date the start date of the data to be downloaded (will only use the year part of the date)
##' @param end_date the end date of the data to be downloaded (will only use the year part of the date)
##' @param overwrite should existing files be overwritten
##' @param verbose should the function be very verbose
##' @param year.fragment the function should ignore whether or not the data is stored as a set of complete years (such as for forecasts).
##' @author Luke Dramko, Michael Dietze, Alexey Shiklomanov, Rob Kooper
met2model.SIPNET <- function(in.path, in.prefix, outfolder, start_date, end_date,
                             overwrite = FALSE, verbose = FALSE, year.fragment = FALSE, ...) {
  
  PEcAn.logger::logger.info("START met2model.SIPNET")
  start_date <- as.POSIXlt(start_date, tz = "UTC")
  end_date <- as.POSIXlt(end_date, tz = "UTC")
  if (year.fragment) { # in.prefix is not guaranteed to contain the file extension.
    escaped <- gsub("(\\W)", "\\\\\\1", in.prefix) # The file name may contain special characters that could mess up the regular expression.
    matching_files <- grep(escaped, list.files(in.path), value=TRUE) 
    if (length(matching_files) == 0) {
      PEcAn.logger::logger.severe(paste0("No files found matching ", in.prefix, "; cannot process data."))
    }
    
    # This function is supposed to process netcdf files, so we'll search for files the the extension .nc and use those first.
    nc_file = grep("\\.nc$", matching_files)
    if (length(nc_file) > 0) {
      if (grepl("\\.nc$", in.prefix)) {
        out.file <- sub("\\.nc$", ".clim", in.prefix)
      } else {
        out.file <- paste0(in.prefix, ".clim")
        in.prefix <- paste0(in.prefix, ".nc")
      }
    } else { # no .nc files found... it could be that the extension was left off, or some other problem
      PEcAn.logger::logger.warn("No files found with extension '.nc'.  Using the first file in the list below:")
      PEcAn.logger::logger.warn(matching_files)
      in.prefix <- matching_files[i]
    }
  } else { # Default behavior
    out.file <- paste(in.prefix, strptime(start_date, "%Y-%m-%d"),
                      strptime(end_date, "%Y-%m-%d"),
                      "clim",
                      sep = ".")
  }
  
  out.file.full <- file.path(outfolder, out.file)
  
  results <- data.frame(file = out.file.full,
                        host = PEcAn.remote::fqdn(),
                        mimetype = "text/csv",
                        formatname = "Sipnet.climna",
                        startdate = start_date,
                        enddate = end_date,
                        dbfile.name = out.file,
                        stringsAsFactors = FALSE)
  PEcAn.logger::logger.info("internal results")
  PEcAn.logger::logger.info(results)
  
  if (file.exists(out.file.full) && !overwrite) {
    PEcAn.logger::logger.debug("File '", out.file.full, "' already exists, skipping to next file.")
    return(invisible(results))
  }
  
  ## check to see if the outfolder is defined, if not create directory for output
  if (!file.exists(outfolder)) {
    dir.create(outfolder)
  }
  
  out <- NULL
  
  # get start/end year since inputs are specified on year basis
  # only if year.fragment = FALSE
  start_year <- lubridate::year(start_date)
  if (year.fragment) {
    end_year <- lubridate::year(start_date) # Start year is listed twice because there's only one file. start_year and end_year only control
    # the loop and file name, which are overriden for year.fragment
  } else {
    end_year <- lubridate::year(end_date)
  }
  
  ## loop over files
  for (year in start_year:end_year) {
    
    skip <- FALSE
    PEcAn.logger::logger.info(year)
    
    diy <- PEcAn.utils::days_in_year(year)
    
    if (!year.fragment) { # default behavior
      old.file <- file.path(in.path, paste(in.prefix, year, "nc", sep = "."))
    } else { # Use the supplied file name
      old.file <- file.path(in.path, in.prefix)
    }
    
    if (file.exists(old.file)) {
      ## open netcdf
      nc <- ncdf4::nc_open(old.file)  
      
      ## convert time to seconds
      sec <- nc$dim$time$vals
      sec <- udunits2::ud.convert(sec, unlist(strsplit(nc$dim$time$units, " "))[1], "seconds")
      
      # Calculate the delta time.  If using whole-year data, the appropriate length in seconds is 
      # fetched; otherwise, it is assumed that the length of time provided in the time dimension of
      # the input file is correct.
      if (year.fragment) {
        dt <- mean(diff(sec), na.rm=TRUE)
        
      } else {
        dt <- PEcAn.utils::seconds_in_year(year) / length(sec)
      }
      tstep <- round(86400 / dt)
      dt <- 86400 / tstep
      
      ## extract variables
      lat <- ncdf4::ncvar_get(nc, "latitude")
      lon <- ncdf4::ncvar_get(nc, "longitude")
      Tair <-ncdf4::ncvar_get(nc, "air_temperature")  ## in Kelvin
      Tair_C <- udunits2::ud.convert(Tair, "K", "degC")
      Qair <-ncdf4::ncvar_get(nc, "specific_humidity")  #humidity (kg/kg)
      ws <- try(ncdf4::ncvar_get(nc, "wind_speed"))
      if (!is.numeric(ws)) {
        U <- ncdf4::ncvar_get(nc, "eastward_wind")
        V <- ncdf4::ncvar_get(nc, "northward_wind")
        ws <- sqrt(U ^ 2 + V ^ 2)
        PEcAn.logger::logger.info("wind_speed absent; calculated from eastward_wind and northward_wind")
      }
      
      Rain <- ncdf4::ncvar_get(nc, "precipitation_flux")
      # pres <- ncdf4::ncvar_get(nc,'air_pressure') ## in pascal
      SW <- ncdf4::ncvar_get(nc, "surface_downwelling_shortwave_flux_in_air")  ## in W/m2
      
      PAR <- try(ncdf4::ncvar_get(nc, "surface_downwelling_photosynthetic_photon_flux_in_air"))  ## in mol/m2/s
      if (!is.numeric(PAR)) {
        PAR <- SW * 0.45
        PEcAn.logger::logger.info("surface_downwelling_photosynthetic_photon_flux_in_air absent; PAR set to SW * 0.45")
      }
      
      soilT <- try(ncdf4::ncvar_get(nc, "soil_temperature"))
      if (!is.numeric(soilT)) {
        # approximation borrowed from SIPNET CRUNCEP preprocessing's tsoil.py
        tau <- 15 * tstep
        filt <- exp(-(1:length(Tair)) / tau)
        filt <- (filt / sum(filt))
        soilT <- convolve(Tair, filt)
        soilT <- udunits2::ud.convert(soilT, "K", "degC")
        PEcAn.logger::logger.info("soil_temperature absent; soilT approximated from Tair")
      } else {
        soilT <- udunits2::ud.convert(soilT, "K", "degC")
      }
      
      SVP <- udunits2::ud.convert(PEcAn.data.atmosphere::get.es(Tair_C), "millibar", "Pa")  ## Saturation vapor pressure
      VPD <- try(ncdf4::ncvar_get(nc, "water_vapor_saturation_deficit"))  ## in Pa
      if (!is.numeric(VPD)) {
        VPD <- SVP * (1 - PEcAn.data.atmosphere::qair2rh(Qair, Tair_C))
        PEcAn.logger::logger.info("water_vapor_saturation_deficit absent; VPD calculated from Qair, Tair, and SVP (saturation vapor pressure) ")
      }
      e_a <- SVP - VPD
      VPDsoil <- udunits2::ud.convert(PEcAn.data.atmosphere::get.es(soilT), "millibar", "Pa") *
        (1 - PEcAn.data.atmosphere::qair2rh(Qair, soilT))
      
      ncdf4::nc_close(nc)
    } else {
      PEcAn.logger::logger.info("Skipping to next year")
      next
    }
    
    ## build time variables (year, month, day of year)
    nyr <- floor(length(sec) / 86400 / 365 * dt)
    yr <- NULL
    doy <- NULL
    hr <- NULL
    asec <- sec
    for (y in year + 1:nyr - 1) {
      ytmp <- rep(y, diy * 86400 / dt)
      dtmp <- rep(seq_len(diy), each = 86400 / dt)
      if (is.null(yr)) {
        yr <- ytmp
        doy <- dtmp
        hr <- rep(NA, length(dtmp))
      } else {
        yr <- c(yr, ytmp)
        doy <- c(doy, dtmp)
        hr <- c(hr, rep(NA, length(dtmp)))
      }
      rng <- length(doy) - length(ytmp):1 + 1
      if (!all(rng >= 0)) {
        skip <- TRUE
        PEcAn.logger::logger.warn(paste(year, "is not a complete year and will not be included"))
        break
      }
      asec[rng] <- asec[rng] - asec[rng[1]]
      hr[rng] <- (asec[rng] - (dtmp - 1) * 86400) / 86400 * 24
    }
    if (length(yr) < length(sec)) {
      rng <- (length(yr) + 1):length(sec)
      if (!all(rng >= 0)) {
        skip <- TRUE
        PEcAn.logger::logger.warn(paste(year, "is not a complete year and will not be included"))
        break
      }
      yr[rng] <- rep(y + 1, length(rng))
      doy[rng] <- rep(1:366, each = 86400 / dt)[1:length(rng)]
      hr[rng] <- rep(seq(0, length = 86400 / dt, by = dt/86400 * 24), 366)[1:length(rng)]
    }
    if (skip) {
      PEcAn.logger::logger.info("Skipping to next year")
      next
    }
    
    ## 0 YEAR DAY HOUR TIMESTEP AirT SoilT PAR PRECIP VPD VPD_Soil AirVP(e_a) WIND SoilM build data
    ## matrix
    n <- length(Tair)
    tmp <- cbind(rep(0, n),
                 yr[1:n],
                 doy[1:n],
                 hr[1:n],
                 rep(dt / 86400, n),
                 Tair_C,
                 soilT,
                 PAR * dt,  # mol/m2/hr
                 Rain * dt, # converts from mm/s to mm
                 VPD,
                 VPDsoil,
                 e_a,
                 ws, # wind
                 rep(0.6, n)) # put soil water at a constant. Don't use, set SIPNET to MODEL_WATER = 1
    
    ## quick error check, sometimes get a NA in the last hr
    hr.na <- which(is.na(tmp[, 4]))
    if (length(hr.na) > 0) {
      tmp[hr.na, 4] <- tmp[hr.na - 1, 4] + dt/86400 * 24
    }
    
    ## filter out days not included in start or end date if not a year fragment. (This procedure would be nonsensible for a year
    ## fragment, as it would filter out all of the days.)
    if(year == start_year && !year.fragment){
      extra.days <- length(as.Date(paste0(start_year, "-01-01")):as.Date(start_date)) #extra days length includes the start date
      if (extra.days > 1){
        PEcAn.logger::logger.info("Subsetting SIPNET met to match start date")
        start.row <-  ((extra.days - 1) * 86400 / dt) + 1 #subtract to include start.date, add to exclude last half hour of day before
        tmp <- tmp[start.row:nrow(tmp),]
      }
    }
    if (year == end_year && !year.fragment){
      if(year == start_year){
        extra.days  <- length(as.Date(start_date):as.Date(end_date))
        if (extra.days > 1){
          PEcAn.logger::logger.info("Subsetting SIPNET met to match end date")
          end.row <-  extra.days * 86400 / dt  #subtract to include end.date
          tmp <- tmp[1:end.row,]
        }
      } else{
        extra.days <- length(as.Date(end_date):as.Date(paste0(end_year, "-12-31"))) #extra days length includes the end date
        if (extra.days > 1){
          PEcAn.logger::logger.info("Subsetting SIPNET met to match end date")
          end.row <-  nrow(tmp) - ((extra.days - 1) * 86400 / dt)  #subtract to include end.date
          tmp <- tmp[1:end.row,]
        }
      }
    }
 
  if(year.fragment){ #gets correct DOY for fragmented years
   
    doy.start.index <- which(doy == lubridate::yday(start_date))  #which part of full doy set matches the start and end date
    doy.end.index <- which(doy == lubridate::yday(end_date))
    #need to use the start and end time to figure out how many time steps to include in the doy subset 
    doy.start <- doy.start.index[ifelse(lubridate::hour(start_date) == 0, 1, lubridate::hour(start_date) / (24 / (86400 / dt)))] 
    doy.end <- doy.end.index[ifelse(lubridate::hour(end_date) == 0, 1, lubridate::hour(end_date) / (24 / (86400 / dt)))]
    #check to see if doy matches with downloaded data dims, if not last time is removed
    if(length(doy) != n){d<-doy[doy.start:(doy.end - 1)] }else{d<-(doy[doy.start:(doy.end)])  }
    
<<<<<<< HEAD
    tmp[,3] <- d
   }
=======
    if(year.fragment){ #gets correct DOY for fragmented years using start date, time since start date and end date
      doy.seq <- as.Date(seq(from = start_date + sec[1], to = end_date, length.out = length(sec)))
      doy <- as.numeric(strftime(doy.seq, format = "%j")) #starts with 1 on 1-01
      #doy.start <-  length(as.Date(paste0(start_year, "-01-01")):as.Date(start_date)) * (86400 / dt) + 1 #subtract to include start.date, add to exclude last half hour of day before
      #doy.end <-  length(as.Date(paste0(start_year, "-01-01")):as.Date(end_date)) * (86400 / dt)
      #doy <- doy[doy.start:doy.end]
      tmp[,3] <- doy
    }
>>>>>>> 0aa8afd2
    
    if (is.null(out)) {
      out <- tmp
    } else {
      out <- rbind(out, tmp)
    }
    
  }  ## end loop over years
  
  if (!is.null(out)) {
    
    ## write output
    write.table(out, out.file.full, quote = FALSE, sep = "\t", row.names = FALSE, col.names = FALSE)
    return(invisible(results))
  } else {
    PEcAn.logger::logger.info("NO MET TO OUTPUT")
    return(invisible(NULL))
  }
} # met2model.SIPNET<|MERGE_RESOLUTION|>--- conflicted
+++ resolved
@@ -288,10 +288,6 @@
     #check to see if doy matches with downloaded data dims, if not last time is removed
     if(length(doy) != n){d<-doy[doy.start:(doy.end - 1)] }else{d<-(doy[doy.start:(doy.end)])  }
     
-<<<<<<< HEAD
-    tmp[,3] <- d
-   }
-=======
     if(year.fragment){ #gets correct DOY for fragmented years using start date, time since start date and end date
       doy.seq <- as.Date(seq(from = start_date + sec[1], to = end_date, length.out = length(sec)))
       doy <- as.numeric(strftime(doy.seq, format = "%j")) #starts with 1 on 1-01
@@ -300,7 +296,7 @@
       #doy <- doy[doy.start:doy.end]
       tmp[,3] <- doy
     }
->>>>>>> 0aa8afd2
+
     
     if (is.null(out)) {
       out <- tmp

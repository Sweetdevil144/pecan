--- conflicted
+++ resolved
@@ -414,40 +414,6 @@
     else{
       PEcAn.utils::logger.error("Bad initial conditions filepath; kept defaults")
     }
-<<<<<<< HEAD
-    ## litterInit gC/m2
-    litter <- try(ncdf4::ncvar_get(IC.nc,"litter_carbon_content"),silent = TRUE)
-    if (!is.na(litter) && is.numeric(litter)) {
-      param[which(param[, 1] == "litterInit"), 2] <- litter * 1000 #PEcAn standard litter_carbon_content kg/m2
-    }
-    ## soilInit gC/m2
-    soil <- try(ncdf4::ncvar_get(IC.nc,"soil_carbon_content"),silent = TRUE)
-    if (!is.na(soil) && is.numeric(soil)) {
-      param[which(param[, 1] == "soilInit"), 2] <- sum(soil) * 1000 #PEcAn standard TotSoilCarb kg C/m2
-    }
-    ## soilWFracInit fraction
-    soilWFrac <- try(ncdf4::ncvar_get(IC.nc,"SoilMoistFrac"),silent = TRUE)
-    if (!is.na(soilWFrac) && is.numeric(soilWFrac)) {
-      param[which(param[, 1] == "soilWFracInit"), 2] <- sum(soilWFrac)
-    }
-    ## litterWFracInit fraction
-    litterWFrac <- soilWFrac
-    
-    ## snowInit cm water equivalent
-    snow = try(ncdf4::ncvar_get(IC.nc,"SWE"),silent = TRUE)
-    if (!is.na(snow) && is.numeric(snow)) {
-      param[which(param[, 1] == "snowInit"), 2] <- snow*0.1 #PEcAn standard SWE kg/m2 (1kg = 1mm)
-    }
-    ## microbeInit mgC/g soil
-    microbe <- try(ncdf4::ncvar_get(IC.nc,"Microbial Biomass C"),silent = TRUE)
-    if (!is.na(microbe) && is.numeric(microbe)) {
-      param[which(param[, 1] == "microbeInit"), 2] <- microbe * .001 #BETY Microbial Biomass C mg C kg-1 soil
-    }
-    
-    #close file
-    ncdf4::nc_close(IC.nc)
-=======
->>>>>>> 5cfc09fe
   }else{
     #some stuff about IC file that we can give in lieu of actual ICs
   }

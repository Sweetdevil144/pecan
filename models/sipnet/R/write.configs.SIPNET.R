--- conflicted
+++ resolved
@@ -22,21 +22,12 @@
   writeLines(config.text, con = file.path(settings$rundir, run.id, "sipnet.in"))
 
   ### WRITE *.clim
-<<<<<<< HEAD
-  template.clim <- settings$run$inputs$met$path$path1
-  
-  if (!is.null(inputs) && ("met" %in% names(inputs))) { ## override if specified in inputs
-    template.clim <- inputs$met$path
-  } else if (!is.null(settings$run$inputs$met$path$path2)) {
-    PEcAn.logger::logger.warn("Multiple input files in settings$run$inputs$met$path.  Provided inputs do not override.  Using the first input file.")
-=======
   template.clim <- settings$run$inputs$met$path  ## read from settings #typo in inputs?
   if (!is.null(inputs)) {
     ## override if specified in inputs
     if ("met" %in% names(inputs)) {
       template.clim <- inputs$met$path
     }
->>>>>>> b1cd3b7a
   }
   
   PEcAn.logger::logger.info(paste0("Writing SIPNET configs with input ", template.clim))

#-------------------------------------------------------------------------------
# Copyright (c) 2012 University of Illinois, NCSA.
# All rights reserved. This program and the accompanying materials
# are made available under the terms of the
# University of Illinois/NCSA Open Source License
# which accompanies this distribution, and is available at
# http://opensource.ncsa.illinois.edu/license.html
#-------------------------------------------------------------------------------

#--------------------------------------------------------------------------------------------------#
##' Writes a configuration files for your model
##' @name write.config.SIPNET
##' @title Writes a configuration files for SIPNET model
##' @export
##' @author Michael Dietze
write.config.SIPNET <- function(defaults, trait.values, settings, run.id, inputs = NULL, IC = NULL,
                                restart = NULL, spinup = NULL,obs.mean=NULL,time_t=NULL,update_phenology=NULL) {
  ### WRITE sipnet.in
  template.in <- system.file("sipnet.in", package = "PEcAn.SIPNET")
  config.text <- readLines(con = template.in, n = -1)
  writeLines(config.text, con = file.path(settings$rundir, run.id, "sipnet.in"))
  
  ### WRITE *.clim
  template.clim <- settings$run$inputs$met$path  ## read from settings
  
  if (!is.null(inputs)) {
    ## override if specified in inputs
    if ("met" %in% names(inputs)) {
      template.clim <- inputs$met$path
    }
  }
  PEcAn.logger::logger.info(paste0("Writing SIPNET configs with input ", template.clim))
  
  # find out where to write run/ouput
  rundir <- file.path(settings$host$rundir, as.character(run.id))
  outdir <- file.path(settings$host$outdir, as.character(run.id))
  if (is.null(settings$host$qsub) && (settings$host$name == "localhost")) {
    rundir <- file.path(settings$rundir, as.character(run.id))
    outdir <- file.path(settings$modeloutdir, as.character(run.id))
  }
  
  # create launch script (which will create symlink)
  if (!is.null(settings$model$jobtemplate) && file.exists(settings$model$jobtemplate)) {
    jobsh <- readLines(con = settings$model$jobtemplate, n = -1)
  } else {
    jobsh <- readLines(con = system.file("template.job", package = "PEcAn.SIPNET"), n = -1)
  }
  
  # create host specific setttings
  hostsetup <- ""
  if (!is.null(settings$model$prerun)) {
    hostsetup <- paste(hostsetup, sep = "\n", paste(settings$model$prerun, collapse = "\n"))
  }
  if (!is.null(settings$host$prerun)) {
    hostsetup <- paste(hostsetup, sep = "\n", paste(settings$host$prerun, collapse = "\n"))
  }
  
  # create cdo specific settings
  cdosetup <- ""
  if (!is.null(settings$host$cdosetup)) {
    cdosetup <- paste(cdosetup, sep = "\n", paste(settings$host$cdosetup, collapse = "\n"))
  }
  
  
  hostteardown <- ""
  if (!is.null(settings$model$postrun)) {
    hostteardown <- paste(hostteardown, sep = "\n", paste(settings$model$postrun, collapse = "\n"))
  }
  if (!is.null(settings$host$postrun)) {
    hostteardown <- paste(hostteardown, sep = "\n", paste(settings$host$postrun, collapse = "\n"))
  }
  # create job.sh
  jobsh <- gsub("@HOST_SETUP@", hostsetup, jobsh)
  jobsh <- gsub("@CDO_SETUP@", cdosetup, jobsh)
  jobsh <- gsub("@HOST_TEARDOWN@", hostteardown, jobsh)
  
  jobsh <- gsub("@SITE_LAT@", settings$run$site$lat, jobsh)
  jobsh <- gsub("@SITE_LON@", settings$run$site$lon, jobsh)
  jobsh <- gsub("@SITE_MET@", template.clim, jobsh)
  
  jobsh <- gsub("@OUTDIR@", outdir, jobsh)
  jobsh <- gsub("@RUNDIR@", rundir, jobsh)
  
  jobsh <- gsub("@START_DATE@", settings$run$start.date, jobsh)
  jobsh <- gsub("@END_DATE@",settings$run$end.date , jobsh)
  
  jobsh <- gsub("@BINARY@", settings$model$binary, jobsh)
  jobsh <- gsub("@REVISION@", settings$model$revision, jobsh)
  
  if(is.null(settings$state.data.assimilation$NC.Prefix)){
    settings$state.data.assimilation$NC.Prefix <- "sipnet.out"
  }
  jobsh <- gsub("@PREFIX@", settings$state.data.assimilation$NC.Prefix, jobsh)
  
  #overwrite argument
  if(is.null(settings$state.data.assimilation$NC.Overwrite)){
    settings$state.data.assimilation$NC.Overwrite <- FALSE
  }
  jobsh <- gsub("@OVERWRITE@", settings$state.data.assimilation$NC.Overwrite, jobsh)
  
  #allow conflict? meaning allow full year nc export.
  if(is.null(settings$state.data.assimilation$FullYearNC)){
    settings$state.data.assimilation$FullYearNC <- FALSE
  }
  jobsh <- gsub("@CONFLICT@", settings$state.data.assimilation$FullYearNC, jobsh)
  
  if (is.null(settings$model$delete.raw)) {
    settings$model$delete.raw <- FALSE
  }
  jobsh <- gsub("@DELETE.RAW@", settings$model$delete.raw, jobsh)
  
  writeLines(jobsh, con = file.path(settings$rundir, run.id, "job.sh"))
  Sys.chmod(file.path(settings$rundir, run.id, "job.sh"))
  
  ### WRITE *.param-spatial
  template.paramSpatial <- system.file("template.param-spatial", package = "PEcAn.SIPNET")
  file.copy(template.paramSpatial, file.path(settings$rundir, run.id, "sipnet.param-spatial"))
  
  ### WRITE *.param
  template.param <- system.file("template.param", package = "PEcAn.SIPNET")
  if ("default.param" %in% names(settings$model)) {
    template.param <- settings$model$default.param
  }
  
  param <- utils::read.table(template.param)
  
  #### write run-specific PFT parameters here #### Get parameters being handled by PEcAn
  for (pft in seq_along(trait.values)) {
    pft.traits <- unlist(trait.values[[pft]])
    pft.names <- names(pft.traits)
    
    ## Append/replace params specified as constants
    constant.traits <- unlist(defaults[[1]]$constants)
    constant.names <- names(constant.traits)
    
    # Replace matches
    for (i in seq_along(constant.traits)) {
      ind <- match(constant.names[i], pft.names)
      if (is.na(ind)) {
        # Add to list
        pft.names <- c(pft.names, constant.names[i])
        pft.traits <- c(pft.traits, constant.traits[i])
      } else {
        # Replace existing value
        pft.traits[ind] <- constant.traits[i]
      }
    }
    
    # Remove NAs. Constants may be specified as NA to request template defaults. Note that it is 'NA'
    # (character) not actual NA due to being read in as XML
    pft.names <- pft.names[pft.traits != "NA" & !is.na(pft.traits)]
    pft.traits <- pft.traits[pft.traits != "NA" & !is.na(pft.traits)]
    pft.traits <- as.numeric(pft.traits)
    
    # Leaf carbon concentration
    leafC <- 0.48  #0.5
    if ("leafC" %in% pft.names) {
      leafC <- pft.traits[which(pft.names == "leafC")]
      id <- which(param[, 1] == "cFracLeaf")
      param[id, 2] <- leafC * 0.01  # convert to percentage from 0 to 1
    }
    
    # Specific leaf area converted to SLW
    SLA <- NA
    id <- which(param[, 1] == "leafCSpWt")
    if ("SLA" %in% pft.names) {
      SLA <- pft.traits[which(pft.names == "SLA")]
      param[id, 2] <- 1000 * leafC * 0.01 / SLA
    } else {
      SLA <- 1000 * leafC / param[id, 2]
    }
    
    # Maximum photosynthesis
    Amax <- NA
    id <- which(param[, 1] == "aMax")
    if ("Amax" %in% pft.names) {
      Amax <- pft.traits[which(pft.names == "Amax")]
      param[id, 2] <- Amax * SLA
    } else {
      Amax <- param[id, 2] * SLA
    }
    # Daily fraction of maximum photosynthesis
    if ("AmaxFrac" %in% pft.names) {
      param[which(param[, 1] == "aMaxFrac"), 2] <- pft.traits[which(pft.names == "AmaxFrac")]
    }
    
    ### Canopy extinction coefficiet (k)
    if ("extinction_coefficient" %in% pft.names) {
      param[which(param[, 1] == "attenuation"), 2] <- pft.traits[which(pft.names == "extinction_coefficient")]
    }
    
    # Leaf respiration rate converted to baseFolRespFrac
    if ("leaf_respiration_rate_m2" %in% pft.names) {
      Rd <- pft.traits[which(pft.names == "leaf_respiration_rate_m2")]
      id <- which(param[, 1] == "baseFolRespFrac")
      param[id, 2] <- max(min(Rd/Amax, 1), 0)
    }
    
    # Low temp threshold for photosynethsis
    if ("Vm_low_temp" %in% pft.names) {
      param[which(param[, 1] == "psnTMin"), 2] <- pft.traits[which(pft.names == "Vm_low_temp")]
    }
    
    # Opt. temp for photosynthesis
    if ("psnTOpt" %in% pft.names) {
      param[which(param[, 1] == "psnTOpt"), 2] <- pft.traits[which(pft.names == "psnTOpt")]
    }
    
    # Growth respiration factor (fraction of GPP)
    if ("growth_resp_factor" %in% pft.names) {
      param[which(param[, 1] == "growthRespFrac"), 2] <- pft.traits[which(pft.names == "growth_resp_factor")]
    }
    ### !!! NOT YET USED
    #Jmax = NA
    #if("Jmax" %in% pft.names){
    #  Jmax = pft.traits[which(pft.names == 'Jmax')]
    ### Using Jmax scaled to 25 degC. Maybe not be the best approach
    #}
    
    #alpha = NA
    #if("quantum_efficiency" %in% pft.names){
    #  alpha = pft.traits[which(pft.names == 'quantum_efficiency')]
    #}
    
    # Half saturation of PAR.  PAR at which photosynthesis occurs at 1/2 theoretical maximum (Einsteins * m^-2 ground area * day^-1).
    #if(!is.na(Jmax) & !is.na(alpha)){
    # param[which(param[,1] == "halfSatPar"),2] = Jmax/(2*alpha)
    ### WARNING: this is a very coarse linear approximation and needs improvement *****
    ### Yes, we also need to work on doing a paired query where we have both data together.
    ### Once halfSatPar is calculated, need to remove Jmax and quantum_efficiency from param list so they are not included in SA
    #}
    ### !!!
    
    # Half saturation of PAR.  PAR at which photosynthesis occurs at 1/2 theoretical maximum (Einsteins * m^-2 ground area * day^-1).
    # Temporary implementation until above is working.
    if ("half_saturation_PAR" %in% pft.names) {
      param[which(param[, 1] == "halfSatPar"), 2] <- pft.traits[which(pft.names == "half_saturation_PAR")]
    }
    
    # Ball-berry slomatal slope parameter m
    if ("stomatal_slope.BB" %in% pft.names) {
      id <- which(param[, 1] == "m_ballBerry")
      param[id, 2] <- pft.traits[which(pft.names == "stomatal_slope.BB")]
    }
    
    # Slope of VPD–photosynthesis relationship. dVpd = 1 - dVpdSlope * vpd^dVpdExp
    if ("dVPDSlope" %in% pft.names) {
      param[which(param[, 1] == "dVpdSlope"), 2] <- pft.traits[which(pft.names == "dVPDSlope")]
    }
    
    # VPD–water use efficiency relationship.  dVpd = 1 - dVpdSlope * vpd^dVpdExp
    if ("dVpdExp" %in% pft.names) {
      param[which(param[, 1] == "dVpdExp"), 2] <- pft.traits[which(pft.names == "dVpdExp")]
    }
    
    # Leaf turnover rate average turnover rate of leaves, in fraction per day NOTE: read in as
    # per-year rate!
    if ("leaf_turnover_rate" %in% pft.names) {
      param[which(param[, 1] == "leafTurnoverRate"), 2] <- pft.traits[which(pft.names == "leaf_turnover_rate")]
    }
    
    if ("wueConst" %in% pft.names) {
      param[which(param[, 1] == "wueConst"), 2] <- pft.traits[which(pft.names == "wueConst")]
    }
    # vegetation respiration Q10.
    if ("veg_respiration_Q10" %in% pft.names) {
      param[which(param[, 1] == "vegRespQ10"), 2] <- pft.traits[which(pft.names == "veg_respiration_Q10")]
    }
    
    # Base vegetation respiration. vegetation maintenance respiration at 0 degrees C (g C respired * g^-1 plant C * day^-1)
    # NOTE: only counts plant wood C - leaves handled elsewhere (both above and below-ground: assumed for now to have same resp. rate)
    # NOTE: read in as per-year rate!
    if ("stem_respiration_rate" %in% pft.names) {
      vegRespQ10 <- param[which(param[, 1] == "vegRespQ10"), 2]
      id <- which(param[, 1] == "baseVegResp")
      ## Convert from umols CO2 kg s-1 to gC g day-1
      stem_resp_g <- (((pft.traits[which(pft.names == "stem_respiration_rate")]) *
                         (44.0096 / 1e+06) * (12.01 / 44.0096)) / 1000) * 86400
      ## use Q10 to convert stem resp from reference of 25C to 0C param[id,2] =
      ## pft.traits[which(pft.names=='stem_respiration_rate')]*vegRespQ10^(-25/10)
      param[id, 2] <- stem_resp_g * vegRespQ10^(-25/10)
    }
    
    # turnover of fine roots (per year rate)
    if ("root_turnover_rate" %in% pft.names) {
      id <- which(param[, 1] == "fineRootTurnoverRate")
      param[id, 2] <- pft.traits[which(pft.names == "root_turnover_rate")]
    }
    
    # fine root respiration Q10
    if ("fine_root_respiration_Q10" %in% pft.names) {
      param[which(param[, 1] == "fineRootQ10"), 2] <- pft.traits[which(pft.names == "fine_root_respiration_Q10")]
    }
    
    # base respiration rate of fine roots (per year rate)
    if ("root_respiration_rate" %in% pft.names) {
      fineRootQ10 <- param[which(param[, 1] == "fineRootQ10"), 2]
      id <- which(param[, 1] == "baseFineRootResp")
      ## Convert from umols CO2 kg s-1 to gC g day-1
      root_resp_rate_g <- (((pft.traits[which(pft.names == "root_respiration_rate")]) *
                              (44.0096/1e+06) * (12.01 / 44.0096)) / 1000) * 86400
      ## use Q10 to convert stem resp from reference of 25C to 0C param[id,2] =
      ## pft.traits[which(pft.names=='root_respiration_rate')]*fineRootQ10^(-25/10)
      param[id, 2] <- root_resp_rate_g * fineRootQ10 ^ (-25 / 10)
    }
    
    # coarse root respiration Q10
    if ("coarse_root_respiration_Q10" %in% pft.names) {
      param[which(param[, 1] == "coarseRootQ10"), 2] <- pft.traits[which(pft.names == "coarse_root_respiration_Q10")]
    }
    # WARNING: fineRootAllocation + woodAllocation + leafAllocation isn't supposed to exceed 1
    # see sipnet.c code L2005 :
    # fluxes.coarseRootCreation=(1-params.leafAllocation-params.fineRootAllocation-params.woodAllocation)*npp;
    # priors can be chosen accordingly, and SIPNET doesn't really crash when sum>1 but better keep an eye
    alloc_params <- c("root_allocation_fraction", "wood_allocation_fraction", "leaf_allocation_fraction")
    if (all(alloc_params %in% pft.names)) {
      sum_alloc <- pft.traits[which(pft.names == "root_allocation_fraction")] +
        pft.traits[which(pft.names == "wood_allocation_fraction")] +
        pft.traits[which(pft.names == "leaf_allocation_fraction")]
      if(sum_alloc > 1){
        # I want this to be a severe for now, lateer can be changed back to warning
        PEcAn.logger::logger.warn("Sum of allocation parameters exceeds 1 for runid = ", run.id,
                                  "- This won't break anything since SIPNET has internal check, but notice that such combinations might not take effect in the outputs.")
      }
    }
    
    
    # fineRootAllocation
    if ("root_allocation_fraction" %in% pft.names) {
      param[which(param[, 1] == "fineRootAllocation"), 2] <- pft.traits[which(pft.names == "root_allocation_fraction")]
    }
    
    # woodAllocation
    if ("wood_allocation_fraction" %in% pft.names) {
      param[which(param[, 1] == "woodAllocation"), 2] <- pft.traits[which(pft.names == "wood_allocation_fraction")]
    }
    
    # leafAllocation
    if ("leaf_allocation_fraction" %in% pft.names) {
      param[which(param[, 1] == "leafAllocation"), 2] <- pft.traits[which(pft.names == "leaf_allocation_fraction")]
    }
    
    # wood_turnover_rate
    if ("wood_turnover_rate" %in% pft.names) {
      param[which(param[, 1] == "woodTurnoverRate"), 2] <- pft.traits[which(pft.names == "wood_turnover_rate")]
    }
    
    ### ----- Soil parameters soil respiration Q10.
    if ("soil_respiration_Q10" %in% pft.names) {
      param[which(param[, 1] == "soilRespQ10"), 2] <- pft.traits[which(pft.names == "soil_respiration_Q10")]
    }
    # soil respiration rate -- units = 1/year, reference = 0C
    if ("som_respiration_rate" %in% pft.names) {
      param[which(param[, 1] == "baseSoilResp"), 2] <- pft.traits[which(pft.names == "som_respiration_rate")]
    }
    
    # litterBreakdownRate
    if ("turn_over_time" %in% pft.names) {
      id <- which(param[, 1] == "litterBreakdownRate")
      param[id, 2] <- pft.traits[which(pft.names == "turn_over_time")]
    }
    # frozenSoilEff
    if ("frozenSoilEff" %in% pft.names) {
      param[which(param[, 1] == "frozenSoilEff"), 2] <- pft.traits[which(pft.names == "frozenSoilEff")]
    }
    
    # frozenSoilFolREff
    if ("frozenSoilFolREff" %in% pft.names) {
      param[which(param[, 1] == "frozenSoilFolREff"), 2] <- pft.traits[which(pft.names == "frozenSoilFolREff")]
    }
    
    # soilWHC
    if ("soilWHC" %in% pft.names) {
      param[which(param[, 1] == "soilWHC"), 2] <- pft.traits[which(pft.names == "soilWHC")]
    }
    # 10/31/2017 IF: these were the two assumptions used in the emulator paper in order to reduce dimensionality
    # These results in improved winter soil respiration values
    # they don't affect anything when the seasonal soil respiration functionality in SIPNET is turned-off
    if(TRUE){
      # assume soil resp Q10 cold == soil resp Q10
      param[which(param[, 1] == "soilRespQ10Cold"), 2] <- param[which(param[, 1] == "soilRespQ10"), 2]
      # default SIPNET prior of baseSoilRespCold was 1/4th of baseSoilResp
      # assuming they will scale accordingly
      param[which(param[, 1] == "baseSoilRespCold"), 2] <- param[which(param[, 1] == "baseSoilResp"), 2] * 0.25
    }
    
    if ("immedEvapFrac" %in% pft.names) {
      param[which(param[, 1] == "immedEvapFrac"), 2] <- pft.traits[which(pft.names == "immedEvapFrac")]
    }
    
    if ("leafWHC" %in% pft.names) {
      param[which(param[, 1] == "leafPoolDepth"), 2] <- pft.traits[which(pft.names == "leafWHC")]
    }
    
    if ("waterRemoveFrac" %in% pft.names) {
      param[which(param[, 1] == "waterRemoveFrac"), 2] <- pft.traits[which(pft.names == "waterRemoveFrac")]
    }
    
    if ("fastFlowFrac" %in% pft.names) {
      param[which(param[, 1] == "fastFlowFrac"), 2] <- pft.traits[which(pft.names == "fastFlowFrac")]
    }
    
    if ("rdConst" %in% pft.names) {
      param[which(param[, 1] == "rdConst"), 2] <- pft.traits[which(pft.names == "rdConst")]
    }
    ### ----- Phenology parameters GDD leaf on
    if ("GDD" %in% pft.names) {
      param[which(param[, 1] == "gddLeafOn"), 2] <- pft.traits[which(pft.names == "GDD")]
    }
    
    # Fraction of leaf fall per year (should be 1 for decid)
    if ("fracLeafFall" %in% pft.names) {
      param[which(param[, 1] == "fracLeafFall"), 2] <- pft.traits[which(pft.names == "fracLeafFall")]
    }
    
    # Leaf growth.  Amount of C added to the leaf during the greenup period
    if ("leafGrowth" %in% pft.names) {
      param[which(param[, 1] == "leafGrowth"), 2] <- pft.traits[which(pft.names == "leafGrowth")]
    }
    if (update_phenology){
    #update LeafOnday
      PEcAn.logger::logger.warn("time_t")
      print(time_t)
      obs.times<-names(obs.mean)
      if (time_t>1){
	  tracker <- 1
          print((obs.mean[[time_t]][[settings$run$site$id]][["LAI"]]-obs.mean[[time_t-1]][[settings$run$site$id]][["LAI"]])/obs.mean[[time_t-1]][[settings$run$site$id]][["LAI"]])
      if (((obs.mean[[time_t]][[settings$run$site$id]][["LAI"]]-obs.mean[[time_t-1]][[settings$run$site$id]])[["LAI"]]/obs.mean[[time_t-1]][[settings$run$site$id]][["LAI"]])>1){
          leafOnDay<-lubridate::yday(obs.times[[time_t]])
          param[which(param[, 1] == "leafOnDay"), 2] <- leafOnDay
	  tracker <- 0
      }
      if (tracker){
          param_leafonday<-utils::read.table(file.path(settings$rundir, run.id, "sipnet.param")) #read from previous sipnet.param
          param[which(param[, 1] == "leafOnDay"), 2] <- param_leafonday[which(param_leafonday[, 1] == "leafOnDay"), 2]
       }
      }
      PEcAn.logger::logger.warn("leafonday after")
      print(param[which(param[, 1] == "leafOnDay"), 2])
    }
  }  ## end loop over PFTS
  ####### end parameter update
  #working on reading soil file (only working for 1 soil file)
  if(length(settings$run$inputs$soilinitcond$path)==1){
    soil_IC_list <- PEcAn.data.land::pool_ic_netcdf2list(settings$run$inputs$soilinitcond$path)
    #SoilWHC and LitterWHC
    if("volume_fraction_of_water_in_soil_at_saturation"%in%names(soil_IC_list$vals)){
      #SoilWHC
      param[which(param[, 1] == "soilWHC"), 2] <- mean(unlist(soil_IC_list$vals["volume_fraction_of_water_in_soil_at_saturation"]))*100
      
      #LitterWHC
      #param[which(param[, 1] == "litterWHC"), 2] <- unlist(soil_IC_list$vals["volume_fraction_of_water_in_soil_at_saturation"])[1]*100
    }
    if("soil_hydraulic_conductivity_at_saturation"%in%names(soil_IC_list$vals)){
      #litwaterDrainrate
      param[which(param[, 1] == "litWaterDrainRate"), 2] <- unlist(soil_IC_list$vals["soil_hydraulic_conductivity_at_saturation"])[1]*100/(3600*24)
    }
  }
  if (!is.null(IC)) {
    ic.names <- names(IC)
    ## plantWoodInit gC/m2
    plant_wood_vars <- c("AbvGrndWood", "abvGrndWoodFrac", "coarseRootFrac", "fineRootFrac")
    if (all(plant_wood_vars %in% ic.names)) {
      # reconstruct total wood C
<<<<<<< HEAD
      if(IC$abvGrndWoodFrac < 0.1){
=======
      if(IC$abvGrndWoodFrac < 0.05){
>>>>>>> 68cdac1b
        wood_total_C <- 0
      }else{
        wood_total_C <- IC$AbvGrndWood / IC$abvGrndWoodFrac
      }
<<<<<<< HEAD
=======
      
>>>>>>> 68cdac1b
      #Sanity check
      if (is.infinite(wood_total_C) | is.nan(wood_total_C) | wood_total_C < 0) {
        wood_total_C <- 0
        if (round(IC$AbvGrndWood) > 0 & round(IC$abvGrndWoodFrac, 3) == 0)
          PEcAn.logger::logger.warn(
            paste0(
              "There is a major problem with ",
              run.id,
              " in either the model's parameters or IC.",
              "Because the ABG is estimated=",
              IC$AbvGrndWood,
              " while AGB Frac is estimated=",
              IC$abvGrndWoodFrac
            )
          )
        }
      param[which(param[, 1] == "plantWoodInit"),  2] <- wood_total_C
      param[which(param[, 1] == "coarseRootFrac"), 2] <- IC$coarseRootFrac
      param[which(param[, 1] == "fineRootFrac"),   2] <- IC$fineRootFrac
    }
    ## laiInit m2/m2
    if ("lai" %in% ic.names) {
      param[which(param[, 1] == "laiInit"), 2] <- IC$lai
    }
    ## litterInit gC/m2
    if ("litter_carbon_content" %in% ic.names) {
      param[which(param[, 1] == "litterInit"), 2] <- IC$litter_carbon_content
    }
    ## soilInit gC/m2
    if ("soil" %in% ic.names) {
      param[which(param[, 1] == "soilInit"), 2] <- IC$soil
    }
    ## litterWFracInit fraction
    if ("litter_mass_content_of_water" %in% ic.names) {
      #here we use litterWaterContent/litterWHC to calculate the litterWFracInit
      param[which(param[, 1] == "litterWFracInit"), 2] <- IC$litter_mass_content_of_water/(param[which(param[, 1] == "litterWHC"), 2]*10)
    }
    ## soilWFracInit fraction
    if ("soilWFrac" %in% ic.names) {
      param[which(param[, 1] == "soilWFracInit"), 2] <- IC$soilWFrac
    }
    ## snowInit cm water equivalent
    if ("SWE" %in% ic.names) {
      param[which(param[, 1] == "snowInit"), 2] <- IC$SWE
    }
    ## microbeInit mgC/g soil
    if ("microbe" %in% ic.names) {
      param[which(param[, 1] == "microbeInit"), 2] <- IC$microbe
    }
  }

  else if (length(settings$run$inputs$poolinitcond$path)>0) {
    ICs_num <- length(settings$run$inputs$poolinitcond$path)
    IC.path <- settings$run$inputs$poolinitcond$path[[sample(1:ICs_num, 1)]]

    IC.pools <- PEcAn.data.land::prepare_pools(IC.path, constants = list(sla = SLA))
    
    if(!is.null(IC.pools)){
      IC.nc <- ncdf4::nc_open(IC.path) #for additional variables specific to SIPNET
      ## plantWoodInit gC/m2
      if ("wood" %in% names(IC.pools)) {
        param[which(param[, 1] == "plantWoodInit"), 2] <- PEcAn.utils::ud_convert(IC.pools$wood, "kg m-2", "g m-2")
      }
      ## laiInit m2/m2
      lai <- IC.pools$LAI
      if (!is.na(lai) && is.numeric(lai)) {
        param[which(param[, 1] == "laiInit"), 2] <- lai
      }
      ## neeInit gC/m2
      nee <- try(ncdf4::ncvar_get(IC.nc,"nee"),silent = TRUE)
      if (!is.na(nee) && is.numeric(nee)) {
        param[which(param[, 1] == "neeInit"), 2] <- nee
      }
      ## litterInit gC/m2
      if ("litter" %in% names(IC.pools)) {
        param[which(param[, 1] == "litterInit"), 2] <- PEcAn.utils::ud_convert(IC.pools$litter, 'g m-2', 'g m-2') # BETY: kgC m-2
      }
      ## soilInit gC/m2
      if ("soil" %in% names(IC.pools)) {
        param[which(param[, 1] == "soilInit"), 2] <- PEcAn.utils::ud_convert(sum(IC.pools$soil), 'kg m-2', 'g m-2') # BETY: kgC m-2
      }
      ## soilWFracInit fraction
      soilWFrac <- try(ncdf4::ncvar_get(IC.nc,"SoilMoistFrac"),silent = TRUE)
      if (!is.na(soilWFrac) && is.numeric(soilWFrac)) {
        param[which(param[, 1] == "soilWFracInit"), 2] <- sum(soilWFrac)
      }
      ## litterWFracInit fraction
      litterWFrac <- soilWFrac
      
      ## snowInit cm water equivalent (cm = g / cm2 because 1 g water = 1 cm3 water)
      snow = try(ncdf4::ncvar_get(IC.nc,"SWE"),silent = TRUE)
      if (!is.na(snow) && is.numeric(snow)) {
        param[which(param[, 1] == "snowInit"), 2] <- PEcAn.utils::ud_convert(snow, "kg m-2", "g cm-2")  # BETY: kg m-2
      }
      ## leafOnDay
      leafOnDay <- try(ncdf4::ncvar_get(IC.nc,"date_of_budburst"),silent = TRUE)
      if (!is.na(leafOnDay) && is.numeric(leafOnDay)) {
        param[which(param[, 1] == "leafOnDay"), 2] <- leafOnDay
      }

      ## leafOffDay
      leafOffDay <- try(ncdf4::ncvar_get(IC.nc,"date_of_senescence"),silent = TRUE)
      if (!is.na(leafOffDay) && is.numeric(leafOffDay)) {
        param[which(param[, 1] == "leafOffDay"), 2] <- leafOffDay
      }
      microbe <- try(ncdf4::ncvar_get(IC.nc,"Microbial Biomass C"),silent = TRUE)
      if (!is.na(microbe) && is.numeric(microbe)) {
        param[which(param[, 1] == "microbeInit"), 2] <- PEcAn.utils::ud_convert(microbe, "mg kg-1", "mg g-1") #BETY: mg microbial C kg-1 soil
      }
      
      ncdf4::nc_close(IC.nc)
    }else{
      PEcAn.logger::logger.error("Bad initial conditions filepath; keeping defaults")
    }
  }else{
    #some stuff about IC file that we can give in lieu of actual ICs
  }
  
  
  if (!is.null(settings$run$inputs$soilmoisture)) {
    #read soil moisture netcdf file, grab closet date to start_date, set equal to soilWFrac
    if(!is.null(settings$run$inputs$soilmoisture$path)){
      soil.path <- settings$run$inputs$soilmoisture$path
      soilWFrac <- ncdf4::ncvar_get(ncdf4::nc_open(soil.path), varid = "mass_fraction_of_unfrozen_water_in_soil_moisture")
      
      param[which(param[, 1] == "soilWFracInit"), 2] <- soilWFrac
    }
    
  }
  if(file.exists(file.path(settings$rundir, run.id, "sipnet.param"))) file.rename(file.path(settings$rundir, run.id, "sipnet.param"),file.path(settings$rundir, run.id, paste0("sipnet_",lubridate::year(settings$run$start.date),"_",lubridate::year(settings$run$end.date),".param")))
  

  utils::write.table(param, file.path(settings$rundir, run.id, "sipnet.param"), row.names = FALSE, col.names = FALSE,
              quote = FALSE)
} # write.config.SIPNET
#--------------------------------------------------------------------------------------------------#
##'
##' Clear out previous SIPNET config and parameter files.
##'
##' @name remove.config.SIPNET
##' @title Clear out previous SIPNET config and parameter files.
##' @param main.outdir Primary PEcAn output directory (will be depreciated)
##' @param settings PEcAn settings file
##' @return nothing, removes config files as side effect
##' @export
##'
##' @author Shawn Serbin, David LeBauer
remove.config.SIPNET <- function(main.outdir, settings) {
  
  ### Remove files on localhost
  if (settings$host$name == "localhost") {
    files <- paste0(settings$outdir, list.files(path = settings$outdir, recursive = FALSE))  # Need to change this to the run folder when implemented
    files <- files[-grep("*.xml", files)]  # Keep pecan.xml file
    pft.dir <- strsplit(settings$pfts$pft$outdir, "/")[[1]]
    ln <- length(pft.dir)
    pft.dir <- pft.dir[ln]
    files <- files[-grep(pft.dir, files)]  # Keep pft folder
    # file.remove(files,recursive=TRUE)
    system(paste("rm -r ", files, sep = "", collapse = " "), ignore.stderr = TRUE)  # remove files/dirs
    
    ### On remote host
  } else {
    print("*** WARNING: Removal of files on remote host not yet implemented ***")
  }
} # remove.config.SIPNET <|MERGE_RESOLUTION|>--- conflicted
+++ resolved
@@ -462,19 +462,11 @@
     plant_wood_vars <- c("AbvGrndWood", "abvGrndWoodFrac", "coarseRootFrac", "fineRootFrac")
     if (all(plant_wood_vars %in% ic.names)) {
       # reconstruct total wood C
-<<<<<<< HEAD
-      if(IC$abvGrndWoodFrac < 0.1){
-=======
       if(IC$abvGrndWoodFrac < 0.05){
->>>>>>> 68cdac1b
         wood_total_C <- 0
       }else{
         wood_total_C <- IC$AbvGrndWood / IC$abvGrndWoodFrac
       }
-<<<<<<< HEAD
-=======
-      
->>>>>>> 68cdac1b
       #Sanity check
       if (is.infinite(wood_total_C) | is.nan(wood_total_C) | wood_total_C < 0) {
         wood_total_C <- 0

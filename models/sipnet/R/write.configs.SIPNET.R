#-------------------------------------------------------------------------------
# Copyright (c) 2012 University of Illinois, NCSA.
# All rights reserved. This program and the accompanying materials
# are made available under the terms of the 
# University of Illinois/NCSA Open Source License
# which accompanies this distribution, and is available at
# http://opensource.ncsa.illinois.edu/license.html
#-------------------------------------------------------------------------------

#--------------------------------------------------------------------------------------------------#
##' Writes a configuration files for your model
##' @name write.config.SIPNET
##' @title Writes a configuration files for SIPNET model
##' @export
##' @author Michael Dietze
#--------------------------------------------------------------------------------------------------#
write.config.SIPNET <- function(defaults, trait.values, settings, run.id, inputs=NULL, IC=NULL){
  ### WRITE sipnet.in
  template.in <- system.file("sipnet.in", package="PEcAn.SIPNET")
  config.text <- readLines(con=template.in, n=-1)
  writeLines(config.text, con = file.path(settings$rundir, run.id, "sipnet.in"))
  
  ### WRITE *.clim
  template.clim <- settings$run$site$met      ## read from settings
  if(!is.null(inputs)){                       ## override if specified in inputs
    if('met' %in% names(inputs)){
      template.clim <- inputs$met
    }
  }
  
  # find out where to write run/ouput
  rundir <- file.path(settings$run$host$rundir, as.character(run.id))
  outdir <- file.path(settings$run$host$outdir, as.character(run.id))
  if (is.null(settings$run$host$qsub) && (settings$run$host$name == "localhost")) {
    rundir <- file.path(settings$rundir, as.character(run.id))
    outdir <- file.path(settings$modeloutdir, as.character(run.id))
  }
  
  # create launch script (which will create symlink)
  if (!is.null(settings$run$jobtemplate) && file.exists(settings$run$jobtemplate)) {
    jobsh <- readLines(con=settings$run$jobtemplate, n=-1)
  } else {
    jobsh <- readLines(con=system.file("template.job", package = "PEcAn.SIPNET"), n=-1)
  }
  
  jobsh <- gsub('@SITE_LAT@', settings$run$site$lat, jobsh)
  jobsh <- gsub('@SITE_LON@', settings$run$site$lon, jobsh)
<<<<<<< HEAD
  jobsh <- gsub('@SITE_MET@', settings$run$inputs$met, jobsh)
=======
  jobsh <- gsub('@SITE_MET@', template.clim, jobsh)
>>>>>>> 08899d5b
  
  jobsh <- gsub('@OUTDIR@', outdir, jobsh)
  jobsh <- gsub('@RUNDIR@', rundir, jobsh)
  
  jobsh <- gsub('@START_DATE@', settings$run$start.date, jobsh)
  jobsh <- gsub('@END_DATE@', settings$run$end.date, jobsh)
  
  jobsh <- gsub('@BINARY@', settings$model$binary, jobsh)

  writeLines(jobsh, con=file.path(settings$rundir, run.id, "job.sh"))
  Sys.chmod(file.path(settings$rundir, run.id, "job.sh"))
  
  ### WRITE *.param-spatial
  template.paramSpatial <- system.file("template.param-spatial",package="PEcAn.SIPNET")
  file.copy(template.paramSpatial, file.path(settings$rundir, run.id, "sipnet.param-spatial"))
  
  ### WRITE *.param
  template.param <- system.file("template.param",package="PEcAn.SIPNET")
  if("default.param" %in% names(settings$model)){template.param <- settings$model$default.param}
  
  param <- read.table(template.param)
  
  #### write INITAL CONDITIONS here ####
  if(!is.null(IC)){
    ic.names = names(IC)
    ##plantWoodInit gC/m2
    if("plantWood" %in% ic.names){
      param[which(param[,1] == 'plantWoodInit'),2] = IC$plantWood
    } 
    ##laiInit m2/m2
    if("lai" %in% ic.names){
      param[which(param[,1] == 'laiInit'),2] = IC$lai
    }
    ##litterInit gC/m2
    if("litter" %in% ic.names){
      param[which(param[,1] == 'litterInit'),2] = IC$litter
    }
    ##soilInit gC/m2
    if("soil" %in% ic.names){
      param[which(param[,1] == 'soilInit'),2] = IC$soil
    }
    ##litterWFracInit fraction
    if("litterWFrac" %in% ic.names){
      param[which(param[,1] == 'litterWFracInit'),2] = IC$litterWFrac
    }
    ##soilWFracInit fraction
    if("soilWFrac" %in% ic.names){
      param[which(param[,1] == 'soilWFracInit'),2] = IC$soilWFrac
    }
    ##snowInit cm water equivalent
    if("snow" %in% ic.names){
      param[which(param[,1] == 'snowInit'),2] = IC$snow
    }
    ##microbeInit mgC/g soil
    if("microbe" %in% ic.names){
      param[which(param[,1] == 'microbeInit'),2] = IC$microbe
    }
  }
  
  #### write run-specific environmental parameters here ####
  env.traits <- which(names(trait.values) %in% 'env')
  env.traits <- trait.values[[env.traits]]
  env.names <- names(env.traits)
  
  
  if("turn_over_time" %in% env.names){
    id = which(param[,1] == 'litterBreakdownRate')
    param[id,2] = env.traits[which(env.names == 'turn_over_time')]
  }
  
  #### write run-specific PFT parameters here ####
  pft.traits <- which(!(names(trait.values) %in% 'env'))[1]
  pft.traits <- trait.values[[pft.traits]]
  pft.names  <- names(pft.traits)
  
  # Leaf carbon concentration
  leafC = 0.48  #0.5
  if("leafC" %in% pft.names){
    leafC = pft.traits[which(pft.names == 'leafC')]
    id = which(param[,1] == 'cFracLeaf')
    param[id,2] = leafC*0.01 # convert to percentage from 0 to 1
  }
  
  # Specific leaf area converted to SLW
  SLA = NA
  id = which(param[,1] == 'leafCSpWt')
  if("SLA" %in% pft.names){
    SLA = pft.traits[which(pft.names == 'SLA')]
    param[id,2] = 1000*leafC*0.01/SLA
  } else {
    SLA = 1000*leafC/param[id,2]
  }
  
  # Maximum photosynthesis
  Amax = NA
  id = which(param[,1] == 'aMax')
  if("Amax" %in% pft.names){
    Amax = pft.traits[which(pft.names == 'Amax')]
    param[id,2] = Amax*SLA
  } else {
    Amax = param[id,2]*SLA
  }
  
  # Daily fraction of maximum photosynthesis
  if("AmaxFrac" %in% pft.names){
    param[which(param[,1] == 'aMaxFrac'),2] = pft.traits[which(pft.names == 'AmaxFrac')]
  }  
  
  ### Canopy extinction coefficiet (k)
  if("extinction_coefficient" %in% pft.names){
    param[which(param[,1] == 'attenuation'),2] = pft.traits[which(pft.names == 'extinction_coefficient')]
  }
  
  # Leaf respiration rate converted to baseFolRespFrac
  if("leaf_respiration_rate_m2" %in% pft.names){
    Rd = pft.traits[which(pft.names == 'leaf_respiration_rate_m2')]
    id = which(param[,1] == 'baseFolRespFrac')
    param[id,2] = max(min(Rd/Amax,1),0)
  }
  
  # Low temp threshold for photosynethsis
  if("Vm_low_temp" %in% pft.names){
    param[which(param[,1] == 'psnTMin'),2] = pft.traits[which(pft.names == 'Vm_low_temp')]
  }
  
  # Opt. temp for photosynthesis
  if("psnTOpt" %in% pft.names){
    param[which(param[,1] == 'psnTOpt'),2] = pft.traits[which(pft.names == 'psnTOpt')]
  }
  
  # Growth respiration factor (fraction of GPP)
  if("growth_resp_factor" %in% pft.names){
    param[which(param[,1] == 'growthRespFrac'),2] =
      pft.traits[which(pft.names == 'growth_resp_factor')]
  }
  
  ### !!! NOT YET USED
  #Jmax = NA
  #if("Jmax" %in% pft.names){
  #  Jmax = pft.traits[which(pft.names == 'Jmax')]
  ### Using Jmax scaled to 25 degC. Maybe not be the best approach
  #}
  
  #alpha = NA
  #if("quantum_efficiency" %in% pft.names){
  #  alpha = pft.traits[which(pft.names == 'quantum_efficiency')]
  #}
  
  # Half saturation of PAR.  PAR at which photosynthesis occurs at 1/2 theoretical maximum (Einsteins * m^-2 ground area * day^-1).
  #if(!is.na(Jmax) & !is.na(alpha)){
  # param[which(param[,1] == "halfSatPar"),2] = Jmax/(2*alpha)
  ### WARNING: this is a very coarse linear approximation and needs improvement *****
  ### Yes, we also need to work on doing a paired query where we have both data together.
  ### Once halfSatPar is calculated, need to remove Jmax and quantum_efficiency from param list so they are not included in SA
  #}
  ### !!!
  
  # Half saturation of PAR.  PAR at which photosynthesis occurs at 1/2 theoretical maximum (Einsteins * m^-2 ground area * day^-1).
  # Temporary implementation until above is working.
  if("half_saturation_PAR" %in% pft.names){ 
    param[which(param[,1] == 'halfSatPar'),2] = pft.traits[which(pft.names == 'half_saturation_PAR')]
  }
  
  # Ball-berry slomatal slope parameter m
  if("stomatal_slope.BB" %in% pft.names){
    id = which(param[,1] == 'm_ballBerry')
    param[id,2] = pft.traits[which(pft.names == 'stomatal_slope.BB')]
  }
  
  # Slope of VPD–photosynthesis relationship. dVpd = 1 - dVpdSlope * vpd^dVpdExp  
  if('dVPDSlope' %in% pft.names){
    param[which(param[,1] == 'dVpdSlope'),2] = pft.traits[which(pft.names == 'dVPDSlope')]
  }
  
  # VPD–water use efficiency relationship.  dVpd = 1 - dVpdSlope * vpd^dVpdExp
  if('dVpdExp' %in% pft.names){
    param[which(param[,1] == 'dVpdExp'),2] = pft.traits[which(pft.names == 'dVpdExp')]
  }
  
  # Leaf turnover rate average turnover rate of leaves, in fraction per day NOTE: read in as per-year rate!
  if("leaf_turnover_rate" %in% pft.names){
    param[which(param[,1] == 'leafTurnoverRate'),2] =
      pft.traits[which(pft.names == 'leaf_turnover_rate')]
  }
  
  # vegetation respiration Q10.
  if('veg_respiration_Q10' %in% pft.names){
    param[which(param[,1] == 'vegRespQ10'),2] = 
      pft.traits[which(pft.names == 'veg_respiration_Q10')]
  }
  
  # Base vegetation respiration. vegetation maintenance respiration at 0 degrees C (g C respired * g^-1 plant C * day^-1) 
  # NOTE: only counts plant wood C - leaves handled elsewhere (both above and below-ground: assumed for now to have same resp. rate)
  # NOTE: read in as per-year rate!
  if("stem_respiration_rate" %in% pft.names){
    vegRespQ10 = param[which(param[,1] == "vegRespQ10"),2]
    id = which(param[,1] == 'baseVegResp')
    ## Convert from umols CO2 kg s-1 to gC g day-1
    stem_resp_g <- (((pft.traits[which(pft.names=='stem_respiration_rate')])*(44.0096/1000000)*(12.01/44.0096))/1000)*86400
    ## use Q10 to convert stem resp from reference of 25C to 0C
    #param[id,2] = pft.traits[which(pft.names=='stem_respiration_rate')]*vegRespQ10^(-25/10)
    param[id,2] = stem_resp_g*vegRespQ10^(-25/10)
  }
  
  # turnover of fine roots (per year rate)
  if("root_turnover_rate" %in% pft.names){
    id = which(param[,1] == 'fineRootTurnoverRate')
    param[id,2] = pft.traits[which(pft.names == 'root_turnover_rate')]
  }
  
  # fine root respiration Q10
  if('fine_root_respiration_Q10' %in% pft.names){
    param[which(param[,1] == 'fineRootQ10'),2] =
      pft.traits[which(pft.names == 'fine_root_respiration_Q10')]
  }
  
  # base respiration rate of fine roots  (per year rate)
  if("root_respiration_rate" %in% pft.names){
    fineRootQ10 = param[which(param[,1] == "fineRootQ10"),2]
    id = which(param[,1] == 'baseFineRootResp')
    ## Convert from umols CO2 kg s-1 to gC g day-1
    root_resp_rate_g <- (((pft.traits[which(pft.names=='root_respiration_rate')])*(44.0096/1000000)*(12.01/44.0096))/1000)*86400
    ## use Q10 to convert stem resp from reference of 25C to 0C
    #param[id,2] = pft.traits[which(pft.names=='root_respiration_rate')]*fineRootQ10^(-25/10)
    param[id,2] = root_resp_rate_g*fineRootQ10^(-25/10)
  }
  
  # coarse root respiration Q10
  if('coarse_root_respiration_Q10' %in% pft.names){
    param[which(param[,1] == 'coarseRootQ10'),2] =
      pft.traits[which(pft.names == 'coarse_root_respiration_Q10')]
  } 
  
  ### ----- Phenology parameters
  # GDD leaf on
  if("GDD" %in% pft.names){
    param[which(param[,1] == 'gddLeafOn'),2] = pft.traits[which(pft.names == 'GDD')]
  }
  
  # Fraction of leaf fall per year (should be 1 for decid)
  if('fracLeafFall' %in% pft.names){
    param[which(param[,1] == 'fracLeafFall'),2] = pft.traits[which(pft.names == 'fracLeafFall')]
  }
  
  # Leaf growth.  Amount of C added to the leaf during the greenup period
  if('leafGrowth' %in% pft.names){
    param[which(param[,1] == 'leafGrowth'),2] = pft.traits[which(pft.names == 'leafGrowth')]
  }
  
  write.table(param,file.path(settings$rundir, run.id,"sipnet.param"),row.names=FALSE,col.names=FALSE,quote=FALSE)
}
#==================================================================================================#


#--------------------------------------------------------------------------------------------------#
##'
##' @name write.run.generic
##' @title Function to generate generic model run script files
##' @author <unknown>
##' @import PEcAn.utils
#--------------------------------------------------------------------------------------------------#
write.run.generic <- function(settings){
  run.script.template = system.file("data", "run.template.generic", package="PEcAn.generic")
  run.text <- scan(file = run.script.template, 
                   what="character",sep='@', quote=NULL, quiet=TRUE)
  run.text  <- gsub('TMP', paste("/scratch/",Sys.getenv("USER"),sep=""), run.text)
  run.text  <- gsub('BINARY', settings$run$host$ed$binary, run.text)
  run.text <- gsub('OUTDIR', settings$run$host$outdir, run.text)
  runfile <- paste(settings$outdir, 'run', sep='')
  writeLines(run.text, con = runfile)
  if(settings$run$host$name == 'localhost') {
    system(paste('cp ', runfile, settings$run$host$rundir))
  }else{
    system(paste("rsync -outi ", runfile , ' ', settings$run$host$name, ":", settings$run$host$rundir, sep = ''))
  }
}
#==================================================================================================#


#--------------------------------------------------------------------------------------------------#
##'
##' Clear out previous SIPNET config and parameter files.
##'
##' @name remove.config.SIPNET
##' @title Clear out previous SIPNET config and parameter files.
##' @param main.outdir Primary PEcAn output directory (will be depreciated)
##' @param settings PEcAn settings file 
##' @return nothing, removes config files as side effect
##' @export
##'
##' @author Shawn Serbin, David LeBauer
remove.config.SIPNET <- function(main.outdir,settings) {
  
  ### Remove files on localhost
  if(settings$run$host$name == 'localhost'){
    files <- paste(settings$outdir,
                   list.files(path=settings$outdir, recursive=FALSE),sep="") # Need to change this to the run folder when implemented
    files <- files[-grep('*.xml',files)] # Keep pecan.xml file
    pft.dir <- strsplit(settings$pfts$pft$outdir,"/")[[1]]
    ln <- length(pft.dir)
    pft.dir <- pft.dir[ln]
    files <- files[-grep(pft.dir,files)] # Keep pft folder
    #file.remove(files,recursive=TRUE)
    system(paste("rm -r ",files,sep="",collapse=" "),ignore.stderr = TRUE) # remove files/dirs
    
    ### On remote host
  } else {
    print("*** WARNING: Removal of files on remote host not yet implemented ***")
  }
}
#==================================================================================================#


####################################################################################################
### EOF.  End of R script file.            	
####################################################################################################<|MERGE_RESOLUTION|>--- conflicted
+++ resolved
@@ -21,7 +21,7 @@
   writeLines(config.text, con = file.path(settings$rundir, run.id, "sipnet.in"))
   
   ### WRITE *.clim
-  template.clim <- settings$run$site$met      ## read from settings
+  template.clim <- settings$run$input$met      ## read from settings
   if(!is.null(inputs)){                       ## override if specified in inputs
     if('met' %in% names(inputs)){
       template.clim <- inputs$met
@@ -45,11 +45,7 @@
   
   jobsh <- gsub('@SITE_LAT@', settings$run$site$lat, jobsh)
   jobsh <- gsub('@SITE_LON@', settings$run$site$lon, jobsh)
-<<<<<<< HEAD
-  jobsh <- gsub('@SITE_MET@', settings$run$inputs$met, jobsh)
-=======
   jobsh <- gsub('@SITE_MET@', template.clim, jobsh)
->>>>>>> 08899d5b
   
   jobsh <- gsub('@OUTDIR@', outdir, jobsh)
   jobsh <- gsub('@RUNDIR@', rundir, jobsh)

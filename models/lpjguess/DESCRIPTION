--- conflicted
+++ resolved
@@ -17,12 +17,8 @@
     PEcAn.utils,
     lubridate (>= 1.6.0),
     ncdf4 (>= 1.15),
-<<<<<<< HEAD
-    Rcpp (>= 1.0.1)
-LinkingTo: Rcpp
-=======
+    Rcpp (>= 1.0.1),
     tibble
->>>>>>> 04892714
 Suggests:
     testthat (>= 1.0.2)
 SystemRequirements: LPJ-GUESS model

<<<<<<< HEAD
=======
#-------------------------------------------------------------------------------
# Copyright (c) 2012 University of Illinois, NCSA.
# All rights reserved. This program and the accompanying materials
# are made available under the terms of the 
# University of Illinois/NCSA Open Source License
# which accompanies this distribution, and is available at
# http://opensource.ncsa.illinois.edu/license.html
#-------------------------------------------------------------------------------


##'  Calculate Above Ground Woody Biomass

##' @keywords internal
AbvGrndWood <- function(individual, include.debt = TRUE){
  
  # get total wood
  if(include.debt) total.wood <- individual$cmass_sap + individual$cmass_heart - individual$cmass_debt
  else total.wood <- individual$cmass_sap + individual$cmass_heart
  
  # subtract below ground biomass
  # TODO add better allometry here
  above.ground.wood <- total.wood * (1-0.23)
  
  return(above.ground.wood)
  
}

##'  Calculate Above Ground Woody Biomass

##' @keywords internal
TotalCarbon <- function(individual, include.debt = TRUE){
  
  # get total wood
  if(include.debt) total.carbon <- individual$cmass_sap + individual$cmass_heart + individual$cmass_leaf + individual$cmass_root - individual$cmass_debt
  else total.carbon <- individual$cmass_sap + individual$cmass_heart + individual$cmass_leaf + individual$cmass_root
  
  return(total.carbon)
  
}



>>>>>>> c74a944b
##' Adjust LPJ-GUESS state
##'
##' @title updateState.LPJGUESS
##'
##' @description Adjust LPJ-GUESS state variables based on input parameters.
##'
##'
##' @param model.state A large multiply-nested list containing the entire LPJ-GUESS state as read by 
##' function \code{readStateBinary.LPJGUESS} 
##' @param pft.params A data.frame containing the parameters for each PFT.  Each row represents one PFT (ordering must be consistent with the vectors below. 
##' The names of the columns describe the per-PFT parameter and must include: 
##' wooddens, crownarea_max, lifeform (1 = tree, 2 = grass), k_latosa, k_rp, k_allom1,  k_allom2, k_allom3, crownarea_max and sla. 
##' wooddens, crownarea_max, lifeform (1 = tree, 2 = grass), k_latosa, k_rp, k_allom1,  k_allom2, k_allom3, crownarea_max and sla. 
##' @param dens.initial A numeric vector of the initial stand-level stem densities (indiv/m^2) as named numeric vector 
##' with one entry per PFT/species, with the names being the PFT/species codes.  These values should be produced
##' using state data assimilation from function XXXXXX.  
##' @param dens.target A numeric vector of the target stand-level stem densities (indiv/m^2) as named numeric vector 
##' with one entry per PFT/species, with the names being the PFT/species codes.  These values should be produced
##' using state data assimilation from function XXXXXX 
##' @param AbvGrndWood.initial A numeric vector of the target stand-level above ground wood (kgC/m^2) as named numeric vector 
##' with one entry per PFT/species, with the names being the PFT/species codes.  These values should be produced
##' using state data assimilation from function XXXXXX 
<<<<<<< HEAD
=======
##' @param AbvGrndWood.target A numeric vector of the target stand-level above ground wood (kgC/m^2) as named numeric vector 
##' with one entry per PFT/species, with the names being the PFT/species codes.  These values should be produced
##' using state data assimilation from function XXXXXX 
##' @param AbvGrndWood.epsilon A single numeric specifying how close the final above ground wood needs to be to the target
##' above ground stem biomass for each individual.  eg. 0.05 requires that the final above ground wood is within 5%
##' of the target above ground wood
>>>>>>> c74a944b
##' @param HEIGHT_MAX Maximum allowed height of an individual.  This is the maximum height that a tree
##' can have.  This is hard-coded in LPJ-GUESS to 150 m, but for SDA that might be unrealistically big, 
##' so this argument allows adjustment. 
##' @param cmass.initial Initial carbon mass (kgC/m^2).
##' @return  And updated model state (as a big old list o' lists)
##' @export update_state_LPJGUESS 
##' @author Matthew Forrest
<<<<<<< HEAD
update_state_LPJGUESS <- function(model.state, dens.initial, dens.target, cmass.initial, cmass.target, HEIGHT_MAX = 150) {
=======
update.state.LPJGUESS <- function(model.state, pft.params, dens.initial, dens.target, AbvGrndWood.initial, AbvGrndWood.target, AbvGrndWood.epsilon, trace, min.diam, HEIGHT_MAX = 150) {
>>>>>>> c74a944b
  
  
  # calculate relative increases to be applied later on (per PFT)
  dens.rel.change <- dens.target/dens.initial
  AbvGrndWood.rel.change <- AbvGrndWood.target/AbvGrndWood.initial
  
  #print(dens.rel.change)
  #print(AbvGrndWood.rel.change)
  
  print(pft.params)
  
  
  # nstands - should always be 1 but lets make sure
  nstands <- unlist(model.state$nstands)
  if(nstands != 1) warning("More than one Stand found in LPJ-GUESS state.  This possibly implies that land use has been enabled
                           which the PEcAn code might not be robust against.")
  
  #
  for(stand.counter in 1:nstands) {
    
    # get the number of patches
    npatches <- model.state$Stand[[stand.counter]]$npatches
    
    # get list of all the PFTs included in this stand
    active.PFTs <- c()
    for(stand.pft.id in 1:length(model.state$Stand[[stand.counter]]$Standpft$active)) {
      if(model.state$Stand[[stand.counter]]$Standpft$active[[stand.pft.id]]) active.PFTs <- append(active.PFTs, stand.pft.id -1)
    }
    
    
    # loop through each patch
    for(patch.counter in 1:npatches) {
      
      this.patch <- model.state$Stand[[stand.counter]]$Patch[[patch.counter]]
      
      if(trace) {
        print("--------------------------------------------------------------------------------------------------")
        print(paste("-------------------------- STARTING PATCH", patch.counter, "------------------------------------------------------"))
        print(paste("-------------------------- NUMBER OF INDIVIDUALS =", length(this.patch$Vegetation$Individuals), "-------------------------------------------"))
        print("--------------------------------------------------------------------------------------------------")
      }
      
      
      # for each individual
      for(individual.counter in 1:length(this.patch$Vegetation$Individuals)) {
        
        
        # IMPORTANT: note that this is for convenience to *read* variables from the original individual 
        # but it should not be written to.  Instead the 'updated.individual' (defined in the loop below)
        # should be updated and then used to update the main state (model.state)
        original.individual <- this.patch$Vegetation$Individuals[[individual.counter]]
        
        # get the PFT id and check that it is active
        this.pft.id <- original.individual$indiv.pft.id
        pft.index <- this.pft.id + 1
        if(!this.pft.id %in% active.PFTs) stop(paste0("Found individual of PFT id = ",this.pft.id, 
                                                      " but this doesn't seem to be active in the LPJ-GUESS run"))
        
        # calculate its diameter to exclude small trees (converted to cm)
        diam = ((original.individual$height / pft.params[pft.index, "k_allom2"]) ^ (1.0 / pft.params[pft.index, "k_allom3"])) * 100
        
        # don't adjust non-alive individuals as they will soon be removed, 
        # also exclude small trees to help keep the adjustments sensible
        if(original.individual$alive & diam > min.diam) {
          
          
          # initialise the result code to "FIRST" for the first iteration
          result.code <- "FIRST"
          
          # get the initial, target and changes in Dens and AbvGrndWood
          initial.AbvGrndWood <- AbvGrndWood(original.individual)
          initial.Dens <- original.individual$densindiv          
          target.densindiv.rel.change <- dens.rel.change[pft.index]
          target.AbvGrndWood.rel.change <- AbvGrndWood.rel.change[pft.index]
          target.AbvGrndWood <- initial.AbvGrndWood * target.AbvGrndWood.rel.change
          
          if(trace) {
            print(paste(" * Adjusting individual", individual.counter))
            print(paste(" * PFT ID (zero-indexed) =", this.pft.id))
            print(paste(" * Initial AbvGrndWood value =", initial.AbvGrndWood))
            print(paste(" * Target AbvGrndWood value = ", target.AbvGrndWood))
            print(paste(" * Target AbvGrndWood relative change =", target.AbvGrndWood.rel.change))
          }
          
          
          ####### STEP 0 - 'adjust the adjustment' - if the initial biomass adjustment is too crazy then tone it down here
          
          # if the biomass nudge is less that 0.75 the allocation will probably fail so increase the biomass
          # to 0.75 and increase the stem density accordingly
          if(target.AbvGrndWood.rel.change < 0.75) {
            target.overall.rel.change <- target.AbvGrndWood.rel.change * target.densindiv.rel.change
            current.target.AbvGrndWood.rel.change <- 0.75
            current.target.densindiv.rel.change <- target.overall.rel.change / current.target.AbvGrndWood.rel.change 
            derived.overall.rel.change <- current.target.AbvGrndWood.rel.change * current.target.densindiv.rel.change
            
            if(trace) {
              print(paste(" ***** CHECK INITIAL ADJUSTMENTS"))
              print(paste(" ***** Target AbvGrndWood relative change =", target.AbvGrndWood.rel.change))
              print(paste(" ***** Since Target AbvGrndWood relative change < 0.75, also adjust density"))
              print(paste(" ***** Modified target AbvGrndWood relative change =", current.target.AbvGrndWood.rel.change))
              print(paste(" ***** Modified target density relative change =", current.target.densindiv.rel.change))
              print(paste(" ***** Combined AbvGrndWood relative change =", derived.overall.rel.change))
            } # if trace
            
          } # if initial AbvGrndWood adjustment very low
          
          else if(target.AbvGrndWood.rel.change > 100) {
            target.overall.rel.change <- target.AbvGrndWood.rel.change * target.densindiv.rel.change
            current.target.AbvGrndWood.rel.change <- 100
            current.target.densindiv.rel.change <- target.overall.rel.change / current.target.AbvGrndWood.rel.change 
            derived.overall.rel.change <- current.target.AbvGrndWood.rel.change * current.target.densindiv.rel.change
            
            if(trace) {
              print(paste(" ***** CHECK INITIAL ADJUSTMENTS"))
              print(paste(" ***** Target AbvGrndWood relative change =", target.AbvGrndWood.rel.change))
              print(paste(" ***** Since Target AbvGrndWood relative change > 100, also adjust density"))
              print(paste(" ***** Modified target AbvGrndWood relative change =", current.target.AbvGrndWood.rel.change))
              print(paste(" ***** Modified target density relative change =", current.target.densindiv.rel.change))
              print(paste(" ***** Combined AbvGrndWood relative change =", derived.overall.rel.change))
            } # if trace
            
          } # if initial AbvGrndWood adjustment very high
          
          # AbvGrndWood nudge is safe to try without adjusting density
          else {
            current.target.AbvGrndWood.rel.change <- target.AbvGrndWood.rel.change
            current.target.densindiv.rel.change <- target.densindiv.rel.change
            
            if(trace) {
              print(paste(" ***** CHECK INITIAL ADJUSTMENTS"))
              print(paste(" ***** Target AbvGrndWood relative change =", target.AbvGrndWood.rel.change))
              print(paste0(" ***** Initial nudge okay (rel change = ", target.AbvGrndWood.rel.change, "), no need to adjust density"))
            } # if trace
            
          } # if initial AbvGrndWood adjustment is not too crazy
          
          
          
          # STEP 1 - if necessary do an initial nudge density of stems by adjusting the "densindiv" 
          # and also scaling the biomass pools appropriately
          
          if(current.target.densindiv.rel.change != 1) {
            
            if(trace) {
              print(paste(" ------- BEFORE INITIAL DENSITY ADJUSTMENT -------"))
              print(paste(" ***** Density =", original.individual$densindiv))
              print(paste(" ***** AbvGrndWood =", AbvGrndWood(original.individual)))
            }
            
            updated.individual <- adjust.density.LPJGUESS(original.individual, current.target.densindiv.rel.change)
            final.densindiv <- updated.individual$densindiv
            
            if(trace) {
              print(paste(" ------- AFTER INITIAL DENSITY ADJUSTMENT -------"))
              print(paste(" ***** Density =", final.densindiv))
              print(paste(" ***** AbvGrndWood =", AbvGrndWood(updated.individual)))
            }
            if(updated.individual$densindiv != original.individual$densindiv * current.target.densindiv.rel.change) {
              stop(" ***** Density adjustment failed, this is suprising and confusing...")
            }
            
          }
          else {
            if(trace) {
              print(paste(" ------- NO INITIAL DENSITY ADJUSTMENT REQUIRED -------"))
            } # if trace
            
          } # if no density adjustment required
          
          
          # STEP 2 - nudge on biomass to get the right AbvGrndWood adjustment
          
          pre.nudge.TotalCarbon <- TotalCarbon(updated.individual)
          pre.nudge.AbvGrndWood <- AbvGrndWood(updated.individual)
          
          if(trace) {
            print(paste(" ------- BEFORE BIOMASS ADJUSTMENT -------"))
            print(paste(" ***** Pre-nudge Total Carbon =", pre.nudge.TotalCarbon))
            print(paste(" ***** Pre-nudge AbvGrndWood =", pre.nudge.AbvGrndWood))
            print(paste(" ***** Nudge target (relative) =", current.target.AbvGrndWood.rel.change))
          }
          
          # STEP 2A - nudge biomass by performing the iterative adjustments using LPJ-GUESS allocation routine
          current.AbvGrndWood <- pre.nudge.AbvGrndWood
          
          # always do one pass
          result.code <- "FIRST"
          counter <- 1
          while(result.code != "OK" & counter < 100) {
            
            print(paste(" -------------------------------------"))
            print(paste(" ------------ ITERATION", counter, "------------"))
            print(paste(" -------------------------------------"))
            
            is.first <- FALSE
            if(counter == 99) stop()
            
            # if nudge is already within the epsilon, adjust by that much biomass
            if(current.target.AbvGrndWood.rel.change > 1 - AbvGrndWood.epsilon & current.target.AbvGrndWood.rel.change < 1 + AbvGrndWood.epsilon) {
              this.biomass.inc <- pre.nudge.AbvGrndWood * (current.target.AbvGrndWood.rel.change - 1)
            }
            # else do a nudge by 5% of actual biomass
            else {
              if(current.AbvGrndWood < target.AbvGrndWood) {
                this.biomass.inc <- 0.1 * current.AbvGrndWood
              }
              else {
                this.biomass.inc <- -0.1 * current.AbvGrndWood
              }
            }
            
            
            if(trace) {
              print(paste(" ------- BEFORE BIOMASS ITERATION ", counter, "-------"))
              print(paste(" ***** Pre-nudge Total Carbon =", pre.nudge.TotalCarbon))
              print(paste(" ***** Pre-nudge AbvGrndWood =", pre.nudge.AbvGrndWood))
              print(paste(" ***** Overall AbvGrndWood Nudge target (relative) =", current.target.AbvGrndWood.rel.change))
              print(paste(" ***** cmass_sap =", updated.individual$cmass_sap))
              print(paste(" ***** cmass_heart =", updated.individual$cmass_heart))
              print(paste(" ***** cmass_leaf =", updated.individual$cmass_leaf))
              print(paste(" ***** cmass_root =", updated.individual$cmass_root))
              print(paste(" ***** cmass_debt =", updated.individual$cmass_debt))
            }
            
            
            # this function call runs the LPJ-GUESS allocation routine and adjusts the pools vegetation pools accordingly
            # however, it doesn't adjust the litter pools or do anything with 'exceeds_cmass', these are returned
            # as elements of the list, because they should only be applied to the state *if* this was a valid allocation
            updated.list <- adjust.biomass.LPJGUESS(individual = updated.individual, 
                                                    biomass.inc = this.biomass.inc,  
                                                    sla = pft.params[pft.index, "sla"], 
                                                    wooddens = pft.params[pft.index, "wooddens"], 
                                                    lifeform = pft.params[pft.index, "lifeform"], 
                                                    k_latosa = pft.params[pft.index, "k_latosa"], 
                                                    k_allom2 = pft.params[pft.index, "k_allom2"], 
                                                    k_allom3 = pft.params[pft.index, "k_allom3"])
            # extract the elements from the return list
            updated.individual <- updated.list[["individual"]]
            litter_root_inc <- updated.list[["litter_root_inc"]]
            litter_leaf_inc <- updated.list[["litter_leaf_inc"]]
            exceeds_cmass <- updated.list[["exceeds_cmass"]]
            rm(updated.list)
            
            # calculate the final AbvGrndWood and TotalCarbon
            post.nudge.AbvGrndWood <- AbvGrndWood(updated.individual)
            post.nudge.TotalCarbon <- TotalCarbon(updated.individual)
            
            
            if(trace) {
              print(paste(" ------- AFTER BIOMASS INTERATION ", counter, "-------"))
              print(paste(" ***** Post-nudge Total Carbon =", post.nudge.TotalCarbon))
              print(paste(" ***** Post-nudge AbvGrndWood =", post.nudge.AbvGrndWood))
              print(paste(" ***** Total Carbon Nudge achieved  (relative) =", post.nudge.TotalCarbon/pre.nudge.TotalCarbon))
              print(paste(" ***** AbvGrndWood Nudge achieved  (relative) =", post.nudge.AbvGrndWood/pre.nudge.AbvGrndWood))
              print(paste(" ***** Overall AbvGrndWood Nudge target (relative) =", current.target.AbvGrndWood.rel.change))
              print(paste(" ***** cmass_sap =", updated.individual$cmass_sap))
              print(paste(" ***** cmass_heart =", updated.individual$cmass_heart))
              print(paste(" ***** cmass_leaf =", updated.individual$cmass_leaf))
              print(paste(" ***** cmass_root =", updated.individual$cmass_root))
              print(paste(" ***** cmass_debt =", updated.individual$cmass_debt))
              print(paste(" ***** exceeds_cmass =", exceeds_cmass))
            }
            
            current.AbvGrndWood <- AbvGrndWood(updated.individual)
           
          # STEP 2B - calculate the new allometry of the individual based on the updated pools
          
          allometry.results <- allometry(
            # initial allometry/pools
            cmass_leaf = updated.individual$cmass_leaf, 
            cmass_sap = updated.individual$cmass_sap, 
            cmass_heart = updated.individual$cmass_heart, 
            densindiv = updated.individual$densindiv, 
            age = updated.individual$age, 
            fpc = updated.individual$fpc,
            deltafpc = updated.individual$deltafpc,
            # parameter values
            lifeform = pft.params[pft.index, "lifeform"], 
            sla = pft.params[pft.index, "sla"], 
            k_latosa = pft.params[pft.index, "k_latosa"], 
            k_rp = pft.params[pft.index, "k_rp"],
            k_allom1 = pft.params[pft.index, "k_allom1"],
            k_allom2 = pft.params[pft.index, "k_allom2"], 
            k_allom3 = pft.params[pft.index, "k_allom3"], 
            wooddens = pft.params[pft.index, "wooddens"],
            crownarea_max = pft.params[pft.index, "crownarea_max"], 
            HEIGHT_MAX = HEIGHT_MAX) 
          
          
          # STEP 3 - check if new allometry is valid. If yes, update state and move on,
          # if not adjust the nudging and start again
          result.code <- allometry.results$error.string
          
          
          # if allometry is valid check if we have converged on the desired AbvGrndWood
          if(result.code == "OK") {
            if(abs(current.AbvGrndWood-target.AbvGrndWood)/target.AbvGrndWood > AbvGrndWood.epsilon) result.code <- "NOTCONVERGED"
          }
          
          
          # right now just accept the neglibable leaf mass error
          if(result.code == "NegligibleLeafMass"){
            result.code <- "OK"
          }
          
          # this error normally arises because of a too large negative biomass increment, do here set a softer
          # biomass nudge
          if(result.code == "LowWoodDensity"){
            
            target.overall.rel.change <- target.AbvGrndWood.rel.change * target.densindiv.rel.change
            print(target.overall.rel.change)
            current.target.AbvGrndWood.rel.change <- 1.1 * current.target.AbvGrndWood.rel.change
            current.target.densindiv.rel.change <- target.overall.rel.change / current.target.AbvGrndWood.rel.change 
            derived.overall.rel.change <- current.target.AbvGrndWood.rel.change * current.target.densindiv.rel.change
            print(derived.overall.rel.change)
            
          }
          # in the case individuals (as in each actual tree) get too big, so increase the individual density, 
          # but this needs to be balanced by the a smaller biomass nudge (do 10% increments)
          else if(result.code == "MaxHeightExceeded"){
            
            current.target.densindiv.rel.change <-  current.target.densindiv.rel.change * 1.1
            current.target.AbvGrndWood.rel.change <- current.target.AbvGrndWood.rel.change / 1.1
            
            if(trace) {
              print(paste(" ***** ERROR CODE =", result.code))
              print(paste(" ***** Since maximum height exceeded, also adjust density"))
              print(paste(" ***** Modified target AbvGrndWood relative change =", current.target.AbvGrndWood.rel.change))
              print(paste(" ***** Modified target density relative change =", current.target.densindiv.rel.change))
              print(paste(" ***** Combined AbvGrndWood relative change =", current.target.AbvGrndWood.rel.change * current.target.densindiv.rel.change))
            }
          }
          else if(result.code == "NegligibleLeafMass"){
            target.overall.rel.change <- target.AbvGrndWood.rel.change * target.densindiv.rel.change
            print(target.overall.rel.change)
            current.target.AbvGrndWood.rel.change <- 0.75
            current.target.densindiv.rel.change <- target.overall.rel.change / current.target.AbvGrndWood.rel.change 
            derived.overall.rel.change <- current.target.AbvGrndWood.rel.change * current.target.densindiv.rel.change
            print(derived.overall.rel.change)
          }
          
          # finally if "OK"
          else if(result.code == "OK") {
            
            if(trace) {
              
              final.AbvGrndWood <- current.AbvGrndWood
              final.Dens <- updated.individual$densindiv
              
              print(paste(" -------------------------------------------------"))
              print(paste(" ------------ NUDGE SUCCESSFUL!!! ", counter, "------------"))
              print(paste(" -------------------------------------------------"))

              print(paste(" ***** Initial AbvGrndWood", initial.AbvGrndWood))
              print(paste(" ***** Target AbvGrndWood", target.AbvGrndWood))
              print(paste(" ***** Final AbvGrndWood", final.AbvGrndWood))
              print(paste(" ***** Relative AbvGrndWood nudge", final.AbvGrndWood/initial.AbvGrndWood))
              print(paste(" ***** Initial Dens", initial.Dens))
              print(paste(" ***** Final Dens", final.Dens))
              print(paste(" ***** Relative Dens nudge", final.Dens/initial.Dens))
              print(paste(" ***** Overall Applied AbvGrndWood nudge", final.Dens/initial.Dens * final.AbvGrndWood/initial.AbvGrndWood))
              
            }
            
            
            
            print("--------------------------------------------")
            print(paste("nudge = ", current.target.AbvGrndWood.rel.change ))
            print(initial.AbvGrndWood)
            print(target.AbvGrndWood)
            
            # check if the above ground stem biomass is acceptably close
            # if((ag.wood.after - target.AbvGrndWood)/ target.AbvGrndWood > AbvGrndWood.epsilon) {
            #   #result.code <- "AGSBTooBig"
            #   result.code <- "OK"
            # }
            # else if((ag.wood.after - target.AbvGrndWood)/ target.AbvGrndWood < -AbvGrndWood.epsilon) {
            #   #result.code <- "AGSBTooSmall"
            #   result.code <- "OK"
            # }
            
            # okay, allocation produces AGSB acceptables close to the target so update the allometry, 
            # save the individual back to the state, update the litter pools, 
            # deal with exceeds_cmass, and the code will break out of the while loop
            # if not, there will be a new iteration of allocation with new multipliers
            #else {
            # first update the allometry
            updated.individual$height <- allometry.results$height
            updated.individual$crownarea <- allometry.results$crownarea
            updated.individual$lai_indiv <- allometry.results$lai_indiv
            updated.individual$lai <- allometry.results$lai
            updated.individual$deltafpc <- allometry.results$deltafpc
            updated.individual$fpc <- allometry.results$fpc
            updated.individual$boleht <- allometry.results$boleht
            
            # save the individual back to the state
            model.state$Stand[[stand.counter]]$Patch[[patch.counter]]$Vegetation$Individuals[[individual.counter]] <- updated.individual
            
            # now the litter pools (determine N based on intial C:N ratio)
            # C:N ratios
            leaf_litter_cton <- model.state$Stand[[stand.counter]]$Patch[[patch.counter]]$Patchpft$litter_leaf[[pft.index]] / model.state$Stand[[stand.counter]]$Patch[[patch.counter]]$Patchpft$nmass_litter_leaf[[pft.index]]
            root_litter_cton <- model.state$Stand[[stand.counter]]$Patch[[patch.counter]]$Patchpft$litter_root[[pft.index]] / model.state$Stand[[stand.counter]]$Patch[[patch.counter]]$Patchpft$nmass_litter_root[[pft.index]]
            # update the C pools based on the calculated increments from the allocation call (these will only be non-zero in 'abnormal cases)
            model.state$Stand[[stand.counter]]$Patch[[patch.counter]]$Patchpft$litter_leaf[[pft.index]]  <- model.state$Stand[[stand.counter]]$Patch[[patch.counter]]$Patchpft$litter_leaf[[pft.index]] + (litter_leaf_inc * updated.individual$densindiv) 
            model.state$Stand[[stand.counter]]$Patch[[patch.counter]]$Patchpft$litter_root[[pft.index]]  <- model.state$Stand[[stand.counter]]$Patch[[patch.counter]]$Patchpft$litter_root[[pft.index]] + (litter_root_inc * updated.individual$densindiv) 
            # update the N pools simple by dividing the new C pool by the C:N ratio
            model.state$Stand[[stand.counter]]$Patch[[patch.counter]]$Patchpft$nmass_litter_leaf[[pft.index]]  <- model.state$Stand[[stand.counter]]$Patch[[patch.counter]]$Patchpft$litter_leaf[[pft.index]] / leaf_litter_cton
            model.state$Stand[[stand.counter]]$Patch[[patch.counter]]$Patchpft$nmass_litter_root[[pft.index]]  <- model.state$Stand[[stand.counter]]$Patch[[patch.counter]]$Patchpft$litter_root[[pft.index]] / root_litter_cton
            
            # and finally exceeds_cmass - not currently dealing with this because it is only used to maintin mass balance which
            # we *probably* don't need to do here, but print a warning if it is non-zero
            if(!exceeds_cmass == 0) warning(paste("Non-zero exceeds_cmass following allocation, exceeds_cmass =", exceeds_cmass))
            
           } # if allometry valid (check result.code)
          
          counter <- counter + 1
          
        } # while code is not "OK"
        
      } # if individual is alive
      
    } # for each individual
    
  } # for each patch
  
} # for each stand



# TODO MISSING - introduce new individuals to represent PFTs present in data but not in the model output

return(model.state)

}
<|MERGE_RESOLUTION|>--- conflicted
+++ resolved
@@ -1,15 +1,3 @@
-<<<<<<< HEAD
-=======
-#-------------------------------------------------------------------------------
-# Copyright (c) 2012 University of Illinois, NCSA.
-# All rights reserved. This program and the accompanying materials
-# are made available under the terms of the 
-# University of Illinois/NCSA Open Source License
-# which accompanies this distribution, and is available at
-# http://opensource.ncsa.illinois.edu/license.html
-#-------------------------------------------------------------------------------
-
-
 ##'  Calculate Above Ground Woody Biomass
 
 ##' @keywords internal
@@ -42,7 +30,6 @@
 
 
 
->>>>>>> c74a944b
 ##' Adjust LPJ-GUESS state
 ##'
 ##' @title updateState.LPJGUESS
@@ -65,29 +52,20 @@
 ##' @param AbvGrndWood.initial A numeric vector of the target stand-level above ground wood (kgC/m^2) as named numeric vector 
 ##' with one entry per PFT/species, with the names being the PFT/species codes.  These values should be produced
 ##' using state data assimilation from function XXXXXX 
-<<<<<<< HEAD
-=======
 ##' @param AbvGrndWood.target A numeric vector of the target stand-level above ground wood (kgC/m^2) as named numeric vector 
 ##' with one entry per PFT/species, with the names being the PFT/species codes.  These values should be produced
 ##' using state data assimilation from function XXXXXX 
 ##' @param AbvGrndWood.epsilon A single numeric specifying how close the final above ground wood needs to be to the target
 ##' above ground stem biomass for each individual.  eg. 0.05 requires that the final above ground wood is within 5%
 ##' of the target above ground wood
->>>>>>> c74a944b
 ##' @param HEIGHT_MAX Maximum allowed height of an individual.  This is the maximum height that a tree
 ##' can have.  This is hard-coded in LPJ-GUESS to 150 m, but for SDA that might be unrealistically big, 
 ##' so this argument allows adjustment. 
-##' @param cmass.initial Initial carbon mass (kgC/m^2).
 ##' @return  And updated model state (as a big old list o' lists)
 ##' @export update_state_LPJGUESS 
 ##' @author Matthew Forrest
-<<<<<<< HEAD
-update_state_LPJGUESS <- function(model.state, dens.initial, dens.target, cmass.initial, cmass.target, HEIGHT_MAX = 150) {
-=======
-update.state.LPJGUESS <- function(model.state, pft.params, dens.initial, dens.target, AbvGrndWood.initial, AbvGrndWood.target, AbvGrndWood.epsilon, trace, min.diam, HEIGHT_MAX = 150) {
->>>>>>> c74a944b
-  
-  
+update_state_LPJGUESS <- function(model.state, pft.params, dens.initial, dens.target, AbvGrndWood.initial, AbvGrndWood.target, AbvGrndWood.epsilon, trace, min.diam, HEIGHT_MAX = 150) {
+
   # calculate relative increases to be applied later on (per PFT)
   dens.rel.change <- dens.target/dens.initial
   AbvGrndWood.rel.change <- AbvGrndWood.target/AbvGrndWood.initial

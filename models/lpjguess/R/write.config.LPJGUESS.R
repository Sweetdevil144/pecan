--- conflicted
+++ resolved
@@ -98,16 +98,6 @@
   paramsins <- readLines(con=system.file("pecan.ins", package = "PEcAn.LPJGUESS"), n=-1)
   
   # write parameter values
-<<<<<<< HEAD
-  param.names <- lapply(seq_along(settings$pfts), function(x) paste0(names(trait.values)[x],"_",names(trait.values[[x]])))
-  
-  for(i in seq_along(settings$pfts)){
-    for(n in seq_along(trait.values[[i]])){
-      paramsins<- gsub(param.names[[i]][n], trait.values[[i]][n], paramsins)
-    }
-  }
-  
-=======
   param.names <- lapply(seq_along(settings$pfts), function(x) paste0(names(trait.values)[x], "_", names(trait.values[[x]]), ".*"))
 
   # write params with values from trait.values  
@@ -126,7 +116,6 @@
   }
   
   
->>>>>>> 077cb870
   
   # write clim file names
 
@@ -145,12 +134,6 @@
   co2.file <- file.path(settings$rundir, paste0("co2.", sprintf("%04d",start.year), ".", end.year, ".txt"))
 
   # for pre-industrial values just use 280 ppm
-<<<<<<< HEAD
-  if(end.year < 1901){
-    CO2 <- data.frame(start.year:end.year, rep(280,n.year))
-    write.table(CO2, file = co2.file, row.names = FALSE, col.names = FALSE, sep = "\t", eol = "\n")
-  } 
-=======
   if(end.year < 1850){
     CO2 <- data.frame(start.year:end.year, rep(280,n.year))
   }else if(end.year < 2012){
@@ -166,7 +149,6 @@
     logger.severe("End year should be < 2012 for CO2")
   } 
   write.table(CO2, file = co2.file, row.names = FALSE, col.names = FALSE, sep = "\t", eol = "\n")
->>>>>>> 077cb870
   guessins<- gsub("@CO2_FILE@", co2.file, guessins)
   
   settings$model$insfile <- file.path(settings$rundir, run.id, "guess.ins")

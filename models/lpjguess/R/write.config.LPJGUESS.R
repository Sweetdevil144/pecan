#-------------------------------------------------------------------------------
# Copyright (c) 2012 University of Illinois, NCSA.
# All rights reserved. This program and the accompanying materials
# are made available under the terms of the 
# University of Illinois/NCSA Open Source License
# which accompanies this distribution, and is available at
# http://opensource.ncsa.illinois.edu/license.html
#-------------------------------------------------------------------------------

##-------------------------------------------------------------------------------------------------#
##' Writes a LPJ-GUESS config file.
##'
##' Requires a pft xml object, a list of trait values for a single model run,
##' and the name of the file to create
##'
##' @name write.config.LPJGUESS
##' @title Write LPJ-GUESS configuration files
##' @param defaults list of defaults to process
##' @param trait.samples vector of samples for a given trait
##' @param settings list of settings from pecan settings file
##' @param run.id id of run
##' @return configuration file for LPJ-GUESS for given run
##' @export
##' @author Istem Fer, Tony Gardella
write.config.LPJGUESS <- function(defaults, trait.values, settings, run.id, restart = NULL) {
  
  # find out where to write run/ouput
  rundir <- file.path(settings$host$rundir, run.id)
  if (!file.exists(rundir)) {
    dir.create(rundir)
  }
  outdir <- file.path(settings$host$outdir, run.id)
  if (!file.exists(outdir)) {
    dir.create(outdir)
  }
  
  #-----------------------------------------------------------------------
  # write LPJ-GUESS specific instruction file
  settings <- write.insfile.LPJGUESS(settings, trait.values, rundir, outdir, run.id, restart)
  
  #-----------------------------------------------------------------------
  # create launch script (which will create symlink)
  if (!is.null(settings$model$jobtemplate) && file.exists(settings$model$jobtemplate)) {
    jobsh <- readLines(con = settings$model$jobtemplate, n = -1)
  } else {
    jobsh <- readLines(con = system.file("template.job", package = "PEcAn.LPJGUESS"), n = -1)
  }
  
  # create host specific setttings
  hostsetup <- ""
  if (!is.null(settings$model$prerun)) {
    hostsetup <- paste(hostsetup, sep = "\n", paste(settings$model$prerun, collapse = "\n"))
  }
  if (!is.null(settings$host$prerun)) {
    hostsetup <- paste(hostsetup, sep = "\n", paste(settings$host$prerun, collapse = "\n"))
  }
  
  hostteardown <- ""
  if (!is.null(settings$model$postrun)) {
    hostteardown <- paste(hostteardown, sep = "\n", paste(settings$model$postrun, collapse = "\n"))
  }
  if (!is.null(settings$host$postrun)) {
    hostteardown <- paste(hostteardown, sep = "\n", paste(settings$host$postrun, collapse = "\n"))
  }
  
  # create job.sh
  jobsh <- gsub("@HOST_SETUP@", hostsetup, jobsh)
  jobsh <- gsub("@HOST_TEARDOWN@", hostteardown, jobsh)
  
  jobsh <- gsub("@SITE_LAT@", settings$run$site$lat, jobsh)
  jobsh <- gsub("@SITE_LON@", settings$run$site$lon, jobsh)
  
  jobsh <- gsub("@START_DATE@", settings$run$start.date, jobsh)
  jobsh <- gsub("@END_DATE@", settings$run$end.date, jobsh)
  
  jobsh <- gsub("@OUTDIR@", outdir, jobsh)
  jobsh <- gsub("@RUNDIR@", rundir, jobsh)
  
  jobsh <- gsub("@BINARY@", settings$model$binary, jobsh)
  jobsh <- gsub("@INSFILE@", settings$model$insfile, jobsh)
  
  writeLines(jobsh, con = file.path(settings$rundir, run.id, "job.sh"))
  Sys.chmod(file.path(settings$rundir, run.id, "job.sh"))
} # write.config.LPJGUESS

# ==================================================================================================#
#' @name write.insfile.LPJGUESS
#' @title Write LPJ-GUESS instruction script
#' @export
#' @param settings PEcAn settings list
#' @param trait.values trait.values
#' @param rundir rundir
#' @param outdir outdir
#' @param run.id PEcAn run ID
#' @return settings Updated list
#' @author Istem Fer
write.insfile.LPJGUESS <- function(settings, trait.values, rundir, outdir, run.id, restart = NULL) {
  
  guessins  <- readLines(con = system.file("template.ins", package = "PEcAn.LPJGUESS"), n = -1)
  paramsins <- readLines(con = system.file("pecan.ins", package = "PEcAn.LPJGUESS"), n = -1)
  pftindx   <- 154:224 # should grab automatically
  pftblock  <- paramsins[pftindx] # lines with pft params
  
<<<<<<< HEAD
  # fill save state flags
  if(is.null(restart)){
    year_string <- substring(basename(settings$run$inputs$met[[1]]), 
                             nchar(basename(settings$run$inputs$met[[1]]))-15,
                             nchar(basename(settings$run$inputs$met[[1]]))-7)
    #spinup plus simulation years, extract from defult, or pass it here if you'll be varying this in the future
    spinup_years <- as.numeric(gsub("[^[:digit:].]", "", paramsins[grepl("nyear_spinup", paramsins, fixed = TRUE)]))
    state_year   <- spinup_years + diff(as.numeric(strsplit(year_string, split = ".", fixed = TRUE)[[1]])) + 1
  }else{
    # read previous year's params.ins and add 1 or?
  }
  
  if(!is.null(settings$model$save_state)){
    save_state <- as.logical(settings$model$save_state)
    if(save_state){
      paramsins  <- gsub("@SAVE_STATE_OPTION@", 1, paramsins)
      paramsins  <- gsub("@STATE_PATH@", paste0("state_path '", outdir, "'"), paramsins)
      paramsins  <- gsub("@STATE_YEAR@", paste0("state_year ", state_year), paramsins)
    }else{
      paramsins  <- gsub("@RESTART_OPTION@", 0, paramsins)
      paramsins  <- gsub("@STATE_PATH@", "!state_path", paramsins)
      paramsins  <- gsub("@STATE_PATH@", "!state_year", paramsins)
    }
  }else{
    # wouldn't hurt to save state by default?
    paramsins  <- gsub("@SAVE_STATE_OPTION@", 1, paramsins)
    paramsins  <- gsub("@STATE_PATH@", paste0("state_path '", outdir, "'"), paramsins)
    paramsins  <- gsub("@STATE_YEAR@", paste0("state_year ", state_year), paramsins)
  }
  
  # cp the grid indices file
=======
  # create the grid indices file
>>>>>>> 04892714
  grid.file <- file.path(settings$host$rundir, "gridind.txt")
  gridind   <- readLines(con = system.file("gridind.txt", package = "PEcAn.LPJGUESS"), n = -1)
  writeLines(gridind, grid.file)
  guessins  <- gsub("@GRID_FILE@", grid.file, guessins)
  
  pft_names <- sapply(settings$pfts, `[[`,"name")
  load(system.file("lpjguess_params.Rdata",package = "PEcAn.LPJGUESS"))
  
  # name and unit conversion
  trait.values <- pecan2lpjguess(trait.values)
  
  # these are strings, should they be passed via xml?
  # e.g. defaults lifeform=tree phenology=evergreen leafphysiognomy=broadleaf landcover=natural pathway=c3
  noprior_params <- c("lifeform", "landcover", "pathway")
  
  write2pftblock <-  vector("list", length(settings$pfts))
  # write params with values from trait.values
  for (i in seq_along(settings$pfts)) {
    
      write2pftblock[[i]] <- pftblock
      write2pftblock[[i]] <- gsub(paste0("@pft@"), pft_names[i], write2pftblock[[i]])
      
      warning_list <- list()
      
      # pass param values
      # IMPORTANT : Ideally all params should have priors on them! Currently the defaults are only for a tropical broadleaved evergreen pft
      for(t in seq_along(lpjguess_param_list)){
        trait_name <- names(lpjguess_param_list)[t]
        if(trait_name != "pft" & !(trait_name %in% noprior_params)){
          if(trait_name %in% names(trait.values[[i]])){ # pass sample
            
            pecan_sample <- trait.values[[i]][[trait_name]]
            
            if(trait_name == "rootdist"){  # convert from ratio to fractions
              lower_layer_fraction = 1/(pecan_sample+1)
              upper_layer_fraction = 1 - lower_layer_fraction
              pecan_sample <- paste(upper_layer_fraction, lower_layer_fraction)
            }
            
            
            if(trait_name == "wooddens"){  # convert from relative density to sapwood and heartwood density (kgC/m3)
              pecan_sample <- pecan_sample*997 # density of water
            }
            
            write2pftblock[[i]] <- gsub(paste0("@", trait_name, "@"), pecan_sample, write2pftblock[[i]])
          }else{ # use default
            write2pftblock[[i]] <- gsub(paste0("@", trait_name, "@"), lpjguess_param_list[[trait_name]], write2pftblock[[i]])
            warning_list[[trait_name]] <- trait_name
          }
        }  
      }
      
      # handle the no prior params
      for(t in seq_along(noprior_params)){
        trait_name <- noprior_params[t]
        if(!is.null(settings$pfts[[i]][[trait_name]])){ # specified in xml
          write2pftblock[[i]] <- gsub(paste0("@", trait_name, "@"), paste0("'", settings$pfts[[i]][[trait_name]], "'"), write2pftblock[[i]])
        }else{ #pass the default, add to warning
          write2pftblock[[i]] <- gsub(paste0("@", trait_name, "@"), paste0("'", lpjguess_param_list[[trait_name]], "'"), write2pftblock[[i]])
          warning_list[[trait_name]] <- trait_name
        }
      }
      
      PEcAn.logger::logger.warn("***You have not specified the following parameters for your PFT,", pft_names[i],"- Be aware that the defaults may not work well for you.***", unlist(warning_list))
  } #end of pft-loop
  
  # erase the placeholder, write back the pft blocks
  paramsins <- paramsins[-pftindx] 
  paramsins <- c(paramsins, unlist(write2pftblock))
  
  
  # write clim file names
  
  tmp.file <- settings$run$inputs$met$path
  pre.file <- gsub(".tmp.nc", ".pre.nc", tmp.file)
  cld.file <- gsub(".tmp.nc", ".cld.nc", tmp.file)
  
  guessins <- gsub("@TEMP_FILE@", tmp.file, guessins)
  guessins <- gsub("@PREC_FILE@", pre.file, guessins)
  guessins <- gsub("@INSOL_FILE@", cld.file, guessins)
  
  # create and write CO2 file
  start.year <- lubridate::year(settings$run$start.date)
  end.year <- lubridate::year(settings$run$end.date)
  n.year <- length(start.year:end.year)
  co2.file <- file.path(settings$rundir, 
                        paste0("co2.", sprintf("%04d", start.year), ".", end.year, ".txt"))
  
  # for pre-industrial values just use 280 ppm
  if (end.year < 1850) {
    CO2 <- data.frame(start.year:end.year, rep(280, n.year))
  } else if (end.year < 2021) {
    data(co2.1850.2020, package = "PEcAn.LPJGUESS")
    if (start.year < 1850) {
      CO2_preind <- data.frame(year = start.year:1849, ppm = rep(280, length(start.year:1849)))
      CO2_postind <- co2.1850.2020[1:which(co2.1850.2020[, 1] == end.year), ]
      CO2 <- rbind(CO2_preind, CO2_postind)
    } else {
      CO2 <- co2.1850.2020[1:which(co2.1850.2020[, 1] == end.year), ]
    }
  } else {
    PEcAn.logger::logger.severe("End year should be < 2021 for CO2")
  }
  write.table(CO2, file = co2.file, row.names = FALSE, col.names = FALSE, sep = "\t", eol = "\n")
  guessins <- gsub("@CO2_FILE@", co2.file, guessins)
  
  # write soil file path
  soil.file <- settings$run$inputs$soil$path
  guessins <- gsub("@SOIL_FILE@", soil.file, guessins)
  
  settings$model$insfile <- file.path(settings$rundir, run.id, "guess.ins")
  
  # version check
  if(!is.null(settings$model$revision)){
    if(settings$model$revision == "PalEON"){
      rm_inds <- which(grepl("@@@@@ Remove in PalEON version @@@@@", paramsins))
      paramsins <- paramsins[-(rm_inds[1]:rm_inds[2])]
    }
  }
  
  writeLines(paramsins, con = file.path(settings$rundir, run.id, "params.ins"))
  writeLines(guessins, con = file.path(settings$rundir, run.id, "guess.ins"))
  
  return(settings)
} # write.insfile.LPJGUESS


# ==================================================================================================#
#' Function to translate pecan param names and units to lpjguess names and units
#' @export
#' @param trait.values trait.values, list
#' @return translated list
#' @author Istem Fer
pecan2lpjguess <- function(trait.values){
  
  # leafphysiognomy and phenology are special cases
  # these are binary flags
  ph_params <- c("evergreen", "cold_deciduous", "broad_leaved")
  if(any(ph_params %in% unlist(lapply(trait.values, names)))){
    for(i in seq_along(trait.values)){
      if("evergreen" %in% names(trait.values[[i]])){
        # "any" might be unexpected here, grasses can be "any" phenology
        trait.values[[i]][names(trait.values[[i]]) == "evergreen"] <- ifelse(trait.values[[i]][names(trait.values[[i]]) == "evergreen"], "evergreen", "any")
        names(trait.values[[i]])[names(trait.values[[i]]) == "evergreen"] <- "phenology"
      }
      if("cold_deciduous" %in% names(trait.values[[i]])){
        trait.values[[i]][names(trait.values[[i]]) == "cold_deciduous"] <- ifelse(trait.values[[i]][names(trait.values[[i]]) == "cold_deciduous"], "summergreen", "raingreen")
        names(trait.values[[i]])[names(trait.values[[i]]) == "cold_deciduous"] <- "phenology"
      }
      if("broad_leaved" %in% names(trait.values[[i]])){
        trait.values[[i]][names(trait.values[[i]]) == "broad_leaved"] <- ifelse(trait.values[[i]][names(trait.values[[i]]) == "broad_leaved"], "broadleaf", "needleleaf")
        names(trait.values[[i]])[names(trait.values[[i]]) == "broad_leaved"] <- "leafphysiognomy"
      }
    }
  }
  
  
  # TODO :match all lpjguess and pecan names
  vartable <- tibble::tribble(
    ~pecanname, ~lpjguessname, ~pecanunits, ~lpjguessunits, 
    "root_turnover_rate", "turnover_root", NA, NA,   
    "sapwood_turnover_rate", "turnover_sap", NA, NA,
    "leaf_turnover_rate", "turnover_leaf", NA, NA,
    "SLA", "sla", NA, NA,
    "ci2ca", "lambda_max", NA, NA,         
    "Emax", "emax", NA, NA,
    "reprfrac", "reprfrac", NA, NA,
    "water_stress_threshold", "wscal_min", NA, NA,
    "drought_tolerance", "drought_tolerance", NA, NA,
    "turnover_harv_prod", "turnover_harv_prod", NA, NA, 
    "crownarea_max", "crownarea_max", NA, NA,
    "ltor_max", "ltor_max", NA, NA,                
    "root_dist_ratio", "rootdist", NA, NA,
    "k_allom2", "k_allom2", NA, NA,           
    "k_allom3", "k_allom3", NA, NA,          
    "k_rp", "k_rp", NA, NA,               
    "wood_density", "wooddens", NA, NA,           
    "c2n_fineroot", "cton_root", NA, NA,
    "c2n_sapwood", "cton_sap", NA, NA,           
    "nup2root_max", "nuptoroot", NA, NA,
    "km_volume", "km_volume", NA, NA,            
    "growth_resp_factor", "respcoeff", NA, NA,
    "kest_repr", "kest_repr", NA, NA,
    "kest_bg", "kest_bg", NA, NA,           
    "kest_pres", "kest_pres", NA, NA,
    "k_chilla", "k_chilla", NA, NA,
    "k_chillb", "k_chillb", NA, NA,
    "k_chillk", "k_chillk", NA, NA,
    "litterme", "litterme", NA, NA,
    "harv_eff", "harv_eff", NA, NA,
    "res_outtake", "res_outtake", NA, NA,
    "harvest_slow_frac", "harvest_slow_frac", NA, NA,
    "fnstorage", "fnstorage", NA, NA,      
    "GDD", "phengdd5ramp", NA, NA,
    "est_max", "est_max", NA, NA,
    "parff_min", "parff_min", NA, NA,
    "alphar", "alphar", NA, NA,
    "greff_min", "greff_min", NA, NA, 
    "k_allom1", "k_allom1", NA, NA,
    "sapwood_ratio", "k_latosa", NA, NA,        
    "gcmin", "gmin", "m s-1", "mm s-1",               
    "intc", "intc", NA, NA,
    "ga", "ga", NA, NA,
    "tcmin_surv", "tcmin_surv", NA, NA,
    "tcmin_est", "tcmin_est", NA, NA,
    "tcmax_est", "tcmax_est", NA, NA,
    "twmin_est", "twmin_est", NA, NA,
    "gdd5min_est", "gdd5min_est", NA, NA,
    "pstemp_min", "pstemp_min", NA, NA,
    "pstemp_low", "pstemp_low", NA, NA,
    "pstemp_high", "pstemp_high", NA, NA,        
    "pstemp_max", "pstemp_max", NA, NA,
    "leaf_longevity", "leaflong", NA, NA,
    "longevity", "longevity", NA, NA,
    "fireresist", "fireresist", NA, NA,
    "eps_iso", "eps_iso", NA, NA,
    "seas_iso", "seas_iso", NA, NA,
    "eps_mon", "eps_mon", NA, NA,
    "storfrac_mon", "storfrac_mon", NA, NA,
    "minmoist_est", "minmoist_est", NA, NA,
    "phenology", "phenology", NA, NA, # these two lines are hacks
    "leafphysiognomy", "leafphysiognomy", NA, NA
    )
  
  trait.values <- lapply(trait.values, function(x){
    names(x) <- vartable$lpjguessname[match(names(x), vartable$pecanname)]
    return(x)
  })
  
  # TODO : unit conversions?
  toconvert <- vartable$lpjguessname[!is.na(vartable$lpjguessunits)]
  trait.values <- lapply(trait.values, function(x){
    canconvert <- toconvert[toconvert %in% names(x)]      
    if(length(canconvert) != 0){
      for(c in seq_along(canconvert)){
        x[,names(x) == canconvert[c]] <- PEcAn.utils::ud_convert(x[,names(x) == canconvert[c]], 
                                                              vartable$pecanunits[vartable$lpjguessname == canconvert[c]], 
                                                              vartable$lpjguessunits[vartable$lpjguessname == canconvert[c]])
      }
    }
    return(x)
  })
  
  return(trait.values)
} <|MERGE_RESOLUTION|>--- conflicted
+++ resolved
@@ -101,7 +101,6 @@
   pftindx   <- 154:224 # should grab automatically
   pftblock  <- paramsins[pftindx] # lines with pft params
   
-<<<<<<< HEAD
   # fill save state flags
   if(is.null(restart)){
     year_string <- substring(basename(settings$run$inputs$met[[1]]), 
@@ -133,9 +132,6 @@
   }
   
   # cp the grid indices file
-=======
-  # create the grid indices file
->>>>>>> 04892714
   grid.file <- file.path(settings$host$rundir, "gridind.txt")
   gridind   <- readLines(con = system.file("gridind.txt", package = "PEcAn.LPJGUESS"), n = -1)
   writeLines(gridind, grid.file)

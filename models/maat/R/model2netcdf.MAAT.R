#-------------------------------------------------------------------------------
# Copyright (c) 2012 University of Illinois, NCSA.
# All rights reserved. This program and the accompanying materials
# are made available under the terms of the 
# University of Illinois/NCSA Open Source License
# which accompanies this distribution, and is available at
# http://opensource.ncsa.illinois.edu/license.html
#-------------------------------------------------------------------------------

##-------------------------------------------------------------------------------------------------#
##' Convert MAAT output to netCDF
##'
##' Converts all output contained in a folder to netCDF.
##' @name model2netcdf.MAAT
##' @title Function to convert MAAT model output to standard netCDF format
##' @param outdir Location of MAAT model output
##' @param sitelat Latitude of the site
##' @param sitelon Longitude of the site
##' @param start_date Start time of the simulation
##' @param end_date End time of the simulation
##' @export
##' @author Shawn Serbin, Anthony Walker
model2netcdf.MAAT <- function(outdir, sitelat = -999, sitelon = -999, start_date = NULL, end_date = NULL) {
  
  ## TODO is it OK to give site lat/long -999 if not running at a 'site'? 
  ## TODO !!UPDATE SO IT WILL WORK WITH NO MET AND WITH MET DRIVER!!
  
  ### Load required libraries
  library(PEcAn.utils)
<<<<<<< HEAD
  library(lubridate)
=======
  library(udunits2)
>>>>>>> d5fa7074
  library(ncdf4)
  
  ### Read in model output in SIPNET format
  maat.out.file <- file.path(outdir, "out.csv")
  maat.output <- read.csv(maat.out.file, header = TRUE)
  maat.output.dims <- dim(maat.output)
  
  ### Determine number of years and output timestep
  days <- as.Date(start_date):as.Date(end_date)
  year <- strftime(as.Date(days, origin = "1970-01-01"), "%Y")
  num.years <- length(unique(year))
  maat.dates <- as.Date(maat.output$time, format = "%m/%d/%y")
  dims <- dim(subset(maat.output,
                     as.Date(time, format = "%m/%d/%y") == seq(as.Date(start_date), by = "days", length = 1)))
  timestep.s <- 86400 / dims[1]
  
  ### Setup outputs for netCDF file in appropriate units
  for (y in unique(year)) {
    if (file.exists(file.path(outdir, paste(y, "nc", sep = ".")))) {
      next  ## skip, model output already present.
    }
    
    print(paste("---- Processing year: ", y))  # turn on for debugging
    
    ## Subset data for processing
    sub.maat.output <- subset(maat.output, format(maat.dates, "%Y") == y)
    sub.maat.dates <- as.Date(sub.maat.output$time, format = "%m/%d/%y")
    sub.maat.doy <- lubridate::yday(sub.maat.dates)
    sub.maat.output.dims <- dim(sub.maat.output)
    dayfrac <- 1 / dims[1]
    day.steps <- seq(0, 0.99, 1 / dims[1])
    
    ### standard variables: Carbon Pools [not currently relevant to MAAT]
    output      <- list()  # create empty output
    out.year    <- as.numeric(rep(y, sub.maat.output.dims[1]))
    output[[1]] <- out.year  # Simulation year
    output[[2]] <- sub.maat.doy + day.steps  # Fractional day - NEED TO IMPLEMENT  
    output[[3]] <- (sub.maat.output$A)  # assimilation in umolsC/m2/s
    output[[4]] <- (sub.maat.output$gs)  # stomatal conductance in mol H2O m-2 s-1
    
    ## !!TODO: ADD MORE MAAT OUTPUTS HERE!! ##
    
    #******************** Declare netCDF variables ********************#
    ## This version doesn't provide enough output timesteps when running with met data that has
    ## a step greater than 1 per day
    #t <- ncdim_def(name = "time",
    #               units = paste0("days since ", y, "-01-01 00:00:00"),
    #               vals = as.numeric(strptime(end_date, "%Y-%m-%d %H:%M:%S")-strptime(start_date, "%Y-%m-%d %H:%M:%S"),units="days"),
    #               calendar = "standard", unlim = TRUE) # is this correct? fraction of days or whole days
    
    ## Something like this works for mult timesteps per day
    t <- ncdim_def(name = "time", units = paste0("days since ", y, "-01-01 00:00:00"),
                   vals = sub.maat.doy + day.steps, calendar = "standard", 
                   unlim = TRUE)
    lat <- ncdim_def("lat", "degrees_east", vals = as.numeric(sitelat), longname = "station_latitude")
    lon <- ncdim_def("lon", "degrees_north", vals = as.numeric(sitelon), longname = "station_longitude")
    
    for (i in seq_along(output)) {
      if (length(output[[i]]) == 0) 
        output[[i]] <- rep(-999, length(t$vals))
    }
    
    ############ Variable Conversions 
    ### Conversion factor for umol C -> kg C
    Mc <- 12.017  # molar mass of C, g/mol
    umol2kg_C <- Mc * udunits2::ud.convert(1, "umol", "mol") * ud.convert(1, "g", "kg")
    
    ### Conversion factor for mol H2O -> kg H2O
    Mw <- 18.01528  # molar mass of H2O, g/mol
    mol2kg_H2O <- Mw * udunits2::ud.convert(1, "g", "kg")
    ############ 
    
    ### Find/replace missing and convert outputs to standardized BETYdb units
    output[[3]] <- ifelse(output[[3]] == -999, -999, output[[3]] * umol2kg_C)  # convert A/GPP to kgC/m2/s
    # output[[4]] <- ifelse(output[[4]]=='Inf',-999,output[[4]]) # gs in mol H2O m-2 s-1
    output[[4]] <- ifelse(output[[4]] == "Inf", -999, output[[4]] * mol2kg_H2O)  # stomatal_conductance in kg H2O m2 s1
    
    ### Put output into netCDF format
    mstmipvar <- PEcAn.utils::mstmipvar
    var       <- list()
    var[[1]]  <- mstmipvar("Year", lat, lon, t, NA)
    var[[2]]  <- mstmipvar("FracJulianDay", lat, lon, t, NA)
    var[[3]]  <- mstmipvar("GPP", lat, lon, t, NA)
    var[[4]]  <- mstmipvar("stomatal_conductance", lat, lon, t, NA)
    
    ### Output netCDF data
    nc <- nc_create(file.path(outdir, paste(y, "nc", sep = ".")), var)
    varfile <- file(file.path(outdir, paste(y, "nc", "var", sep = ".")), "w")
    for (i in seq_along(var)) {
      print(i)  # just on for debugging
      ncvar_put(nc, var[[i]], output[[i]])
      cat(paste(var[[i]]$name, var[[i]]$longname), file = varfile, sep = "\n")
    }  ## netCDF loop
    close(varfile)
    nc_close(nc)
    
  }  ## Year loop
} # model2netcdf.MAAT<|MERGE_RESOLUTION|>--- conflicted
+++ resolved
@@ -27,11 +27,6 @@
   
   ### Load required libraries
   library(PEcAn.utils)
-<<<<<<< HEAD
-  library(lubridate)
-=======
-  library(udunits2)
->>>>>>> d5fa7074
   library(ncdf4)
   
   ### Read in model output in SIPNET format

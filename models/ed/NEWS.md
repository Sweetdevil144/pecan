--- conflicted
+++ resolved
@@ -1,12 +1,9 @@
 # PEcAn.ED2 (development version)
 
-<<<<<<< HEAD
 * Warning messages for `model2netcdf.ed2()` coming from `ncdf4::ncvar_put()` now are prepended with the variable name for easier debugging (#3078)
 * Fixed a bug in `model2netcdf.ed2()` where .nc file connections were being closed multiple times, printing warnings (#3078)
-=======
 * Fixed a bug affecting the generation of job.sh for runs with many PFTs (#3075)
 * Added optional `process_partial` argument to `model2netcdf.ED2()` to allow it to process existing output from failed runs.
->>>>>>> d173a07b
 
 # PEcAn.ED2 1.7.2.9000
 

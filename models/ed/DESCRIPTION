--- conflicted
+++ resolved
@@ -4,7 +4,7 @@
 Version: 1.5.2
 Date: 2017-12-04
 Author: David LeBauer, Mike Dietze, Xiaohui Feng, Dan Wang, Mike Dietze, Carl
-    Davidson, Rob Kooper, Shawn Serbin
+    Davidson, Rob Kooper, Shawn Serbin, Alexey Shiklomanov
 Maintainer: Mike Dietze <dietze@bu.edu>
 Description: The Predictive Ecosystem Carbon Analyzer (PEcAn) is a scientific
     workflow management tool that is designed to simplify the management of
@@ -24,11 +24,7 @@
     stringr(>= 1.1.0),
     udunits2 (>= 0.11),
     XML (>= 3.98-1.4),
-<<<<<<< HEAD
     hdf5r
-=======
-    rhdf5
->>>>>>> 986463ad
 Suggests:
     testthat (>= 1.0.2)
 License: FreeBSD + file LICENSE

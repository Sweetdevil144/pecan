#-------------------------------------------------------------------------------
# Copyright (c) 2012 University of Illinois, NCSA.
# All rights reserved. This program and the accompanying materials
# are made available under the terms of the
# University of Illinois/NCSA Open Source License
# which accompanies this distribution, and is available at
# http://opensource.ncsa.illinois.edu/license.html
#-------------------------------------------------------------------------------


##' Code to convert ED2's -T- HDF5 output into netCDF format
##' 
##' Modified from code to convert ED2's HDF5 output into the NACP
##' Intercomparison format (ALMA using netCDF)
##'
##' @param outdir Location of ED model output (e.g. a path to a single ensemble output)
##' @param sitelat Latitude of the site
##' @param sitelon Longitude of the site
##' @param start_date Start time of the simulation
##' @param end_date End time of the simulation
##' @param pfts a named vector of PFT numbers where the names are PFT names
##' @param settings pecan settings object
##' @param process_partial should failed runs be processed? Defaults to `FALSE`.
##'   `TRUE` will generate .nc files for runs that have generated some, but not
##'   all, of the expected outputs
##'
##' @details if \code{settings} is provided, then values for missing arguments
##'   `sitelat`, `sitelon`, `start_date`, `end_date`, and `pfts` will be taken
##'   from it
##'
##' @author Michael Dietze, Shawn Serbin, Rob Kooper, Toni Viskari, Istem Fer
## modified M. Dietze 07/08/12 modified S. Serbin 05/06/13
## refactored by Istem Fer on 03/2018
## further modified by S. Serbin 09/2018
##' @export
##'
model2netcdf.ED2 <- function(outdir,
                             sitelat,
                             sitelon,
                             start_date,
                             end_date,
                             pfts,
                             settings = NULL,
                             process_partial = FALSE) {
  if(!is.null(settings)) {
    #extract arguments from `settings` if it is supplied
    if(!inherits(settings, "Settings")) {
      PEcAn.logger::logger.error("`settings` should be a PEcAn 'Settings' object")
    }
    if(missing(sitelat)) sitelat <- settings$run$site$lat
    if(missing(sitelon)) sitelon <- settings$run$site$lon
    if(missing(start_date)) start_date <- settings$run$start.date
    if(missing(end_date)) end_date <- settings$run$end.date
    if(missing(pfts)) pfts <- extract_pfts(settings$pfts)
  }
  
  start_year <- lubridate::year(start_date)
  end_year   <- lubridate::year(end_date)
  
  flist <- list()
  flist[["-T-"]] <- dir(outdir, "-T-") # tower files
  flist[["-E-"]] <- dir(outdir, "-E-") # monthly files

  # check if there are files
  file.check <- sapply(flist, function (f) length(f) != 0)

  if (!any(file.check)) {

    # no output files
    PEcAn.logger::logger.warn("WARNING: No output files found for :", outdir)
    return(NULL)

  } else {

    # which output files are there
    ed_res_flag <- names(flist)[file.check]

    # extract year info from the file names
    ylist <- lapply(
      ed_res_flag,
      function(x) stringr::str_extract(flist[[x]], "\\d{4}")
    )

    names(ylist) <- ed_res_flag
  }

  # prepare list to collect outputs
  out_list <- vector("list", length(ed_res_flag))
  names(out_list) <- ed_res_flag

  # If run failed there might be less years, no output case is handled above we
  # can process whatever is there, but of course this upsets ensemble.ts because
  # the outputs are not of same length now.
  # Two options:
  # (i)  don't process anything
  #      return(NULL)
  # (ii) check whether this is an ensemble run, then return null, otherwise
  # process whatever there is
  # for now I'm going with this, do failed runs also provide information
  # on parameters? 
  year_check <- unique(unlist(ylist))
  if (max(year_check) < end_year) { #if run failed early
    PEcAn.logger::logger.warn("Run ended earlier than expected.  Check logfile.txt")
    
    #figure out if this is an ensemble
    run_id <- basename(outdir)
    workflow_dir <- dirname(dirname(outdir))
    rundir <- file.path(workflow_dir, "run", run_id) 
    readme <- file.path(rundir, "README.txt")
    runtype <- readLines(readme, n = 1)
    is_ensemble <- grepl("ensemble", runtype)
    if (is_ensemble & !process_partial) {
      PEcAn.logger::logger.info("This is an ensemble run. ",
                                "Not processing anything.")
      return(NULL)
    } else {
      PEcAn.logger::logger.info("Processing existing outputs.")
      end_year <- max(year_check)
    }
  }
  
  # ----- start loop over years
  for (y in start_year:end_year) {

    PEcAn.logger::logger.info(paste0("----- Processing year: ", y))

    # ----- read values from ED output files
    for (i in seq_along(out_list)) {
      rflag <- ed_res_flag[i]
      fcnx <- switch(
        rflag,
        "-T-" = read_T_files,
        "-E-" = read_E_files
      )
      out_list[[rflag]] <-
        fcnx(
          yr = y,
          yfiles = ylist[[rflag]],
          h5_files = flist[[rflag]],
          outdir = outdir,
          start_date = start_date,
          end_date = end_date,
          pfts = pfts,
          settings = settings
        )
    }

    # generate start/end dates for processing
    if (y == start_year) {
      start_date_real <- lubridate::ymd(start_date)
    } else {
      #When would this be run?
      start_date_real <- lubridate::make_date(y, 1, 1)
    }

    if (y == end_year) {
      end_date_real <- lubridate::ymd(end_date)
    } else {
      #When would this be run?
      end_date_real <- lubridate::make_date(y, 12, 31)
    }

    # create lat/long nc variables
    lat <- ncdf4::ncdim_def("lat", "degrees_north",
                            vals = as.numeric(sitelat),
                            longname = "station_latitude")
    lon <- ncdf4::ncdim_def("lon", "degrees_east",
                            vals = as.numeric(sitelon),
                            longname = "station_longitude")

    # ----- put values to nc_var list
    nc_var <- list()
    for (i in seq_along(out_list)) {
      rflag   <- ed_res_flag[i]
      fcnx <- switch(
        rflag,
        "-T-" = put_T_values,
        "-E-" = put_E_values
      )
      put_out <-
        fcnx(
          yr = y,
          nc_var = nc_var,
          var_list = out_list[[rflag]],
          lat = lat,
          lon = lon,
          start_date = start_date_real,
          end_date = end_date_real
        )
      nc_var            <- put_out$nc_var
      out_list[[rflag]] <- put_out$out
    }

    # ----- write ncdf files
    PEcAn.logger::logger.info("*** Writing netCDF file ***")

    out <- unlist(out_list, recursive = FALSE)
    #create nc file with slots for all variables
    nc <- ncdf4::nc_create(file.path(outdir, paste(y, "nc", sep = ".")),
                           nc_var)
    # define time_bounds for -T- outputs, if exists
    if (file.check[["-T-"]]==TRUE) {
      ncdf4::ncatt_put(nc, "time", "bounds", "time_bounds", prec = NA)
    }
    # define time_bounds for -E- outputs, if exists
    if (file.check[["-E-"]]==TRUE) {
      ncdf4::ncatt_put(nc, "dtime", "bounds", "dtime_bounds", prec = NA)
    }
    varfile <- file(file.path(outdir, paste(y, "nc", "var", sep = ".")), "w")
    # fill nc file with data
    for (i in seq_along(nc_var)) {
<<<<<<< HEAD
      varput(nc, varid = nc_var[[i]], vals = out[[i]]) #TODO: if this errors because of incorrect dimensions, make the whole function error?
=======
      var_put(nc, varid = nc_var[[i]], vals = out[[i]])
>>>>>>> f426ae6f
      cat(paste(nc_var[[i]]$name, nc_var[[i]]$longname), file = varfile,
          sep = "\n")
    }
    ncdf4::nc_close(nc)
    close(varfile)
  } # end year-loop

} # model2netcdf.ED2
##-------------------------------------------------------------------------------------------------#



##-------------------------------------------------------------------------------------------------#

##' Function for reading -T- files
##'
##' @details
##'  e.g.    yr = 1999
##'      yfiles = 1999 2000
##'      h5_files = "analysis-T-1999-00-00-000000-g01.h5" "analysis-T-2000-00-00-000000-g01.h5"
##'
##' @param yr the year being processed
##' @param yfiles the years on the filenames, will be used to matched h5_files for that year
##' @param h5_files names of T files to be read
##' @param outdir directory where ED2 output files are found
##' @param start_date start date in YYYY-MM-DD format
##' @param end_date end date in YYYY-MM-DD format
##' @param pfts for consistency with [read_E_files()]---unused
##' @param settings A PEcAn settings object. Values for `start_date` and
##'   `end_date` will be taken from `settings` if it is supplied.
##' 
##' @export
read_T_files <-
  function(yr,
           yfiles,
           h5_files,
           outdir,
           start_date,
           end_date,
           pfts = NULL,
           settings = NULL) {
    

  PEcAn.logger::logger.info(paste0("*** Reading -T- file ***"))
  if (!is.null(settings)) {
    if(!inherits(settings, "Settings")) {
      PEcAn.logger::logger.error("`settings` should be a PEcAn 'Settings' object")
    }
    if(missing(start_date)) start_date <- settings$run$start.date
    if(missing(end_date)) end_date <- settings$run$end.date
  }
  #TODO: rename add() to something more descriptive
  # add
  add <- function(dat, col, row, year) {
    ## data is always given for whole year, except it will start always at 0
    ## the left over data is filled with 0's
    if (year == strftime(start_date, "%Y")) {
      start <- (as.numeric(strftime(start_date, "%j")) - 1) * block
    } else {
      start <- 0
    }
    if (year == strftime(end_date, "%Y")) {
      end <- as.numeric(strftime(end_date, "%j")) * block
    } else {
      end <- as.numeric(strftime(paste0(year, "-12-31"), "%j")) * block
    }

    dims <- dim(dat)
    if (is.null(dims)) {
      if (length(dat) == 1) {
        if (length(out) < col) {
          out[[col]] <- array(dat, dim = (end - start))
        } else {
          if (start != 0) {
            PEcAn.logger::logger.warn("start date is not 0 this year, 
                                      but data already exists in this col", 
                                      col, "how is this possible?")
          }
          out[[col]] <- abind::abind(out[[col]], 
                                     array(dat, dim = (end - start)), 
                                     along = 1)
        }
      } else {
        PEcAn.logger::logger.warn("expected a single value")
      }
    } else if (length(dims) == 1) {
      dat <- dat[1:(end - start)]
      if (length(out) < col) {
        out[[col]] <- dat
      } else {
        if (start != 0) {
          PEcAn.logger::logger.warn("start date is not 0 this year, 
                                    but data already exists in this col",
                                    col, "how is this possible?")
        }
        out[[col]] <- abind::abind(out[[col]], dat, along = 1)
      }
    } else if (length(dims) == 2) {
      dat <- t(dat)
      dims <- dim(dat)
      dat <- dat[1:(end - start), ]
      if (length(out) < col) {
        out[[col]] <- dat
      } else {
        if (start != 0) {
          PEcAn.logger::logger.warn("start date is not 0 this year, 
                                    but data already exists in this 
                                    col", col, "how is this possible?")
        }
        out[[col]] <- abind::abind(out[[col]], dat, along = 1)
      }
    } else {
      PEcAn.logger::logger.debug("-------------------------------------------------------------")
      PEcAn.logger::logger.debug("col=", col)
      PEcAn.logger::logger.debug("length=", length(dat))
      PEcAn.logger::logger.debug("start=", start)
      PEcAn.logger::logger.debug("end=", end)
      PEcAn.logger::logger.debug("dims=", dims)
      PEcAn.logger::logger.warn("Don't know how to handle larger arrays yet.")
    }
    
    ## finally make sure we use -999 for invalid values
    out[[col]][is.null(out[[col]])] <- -999
    out[[col]][is.na(out[[col]])] <- -999
    
    return(out)
  } # end add-function
  
  
  getHdf5Data <- function(nc, var) {
    if (var %in% names(nc$var)) {
      return(ncdf4::ncvar_get(nc, var))
    } else {
      PEcAn.logger::logger.warn("Could not find", var, "in ed hdf5 output.")
      return(-999)
    }
  }
  
  CheckED2Variables <- function(nc) {
    vars_detected <- NULL
    name_convention <- NULL
  
    if ("FMEAN_BDEAD_PY" %in% names(nc$var)) {
      vars_detected <- c(vars_detected,"FMEAN_BDEAD_PY")
      name_convention <- "Contains_FMEAN"
    }
    if ("FMEAN_SOIL_TEMP_PY" %in% names(nc$var)) {
      vars_detected <- c(vars_detected, "FMEAN_SOIL_TEMP_PY")
      name_convention <- "Contains_FMEAN"
    }
    if(!is.null(vars_detected)){
      PEcAn.logger::logger.warn(paste("Found variable(s): ", paste(vars_detected, collapse = " "), ", now processing FMEAN* named variables. Note that varible naming conventions may change with ED2 version."))
    }
    return(name_convention)
  }

  # note that there is always one Tower file per year
  ysel <- which(yr == yfiles)
  
  if (yr < strftime(start_date, "%Y")) {
    PEcAn.logger::logger.info(yr, "<", strftime(start_date, "%Y"))
  }
  
  if (yr > strftime(end_date, "%Y")) {
    PEcAn.logger::logger.info(yr, ">", strftime(end_date, "%Y"))
  }
  
  n <- length(ysel)
  out <- list()
  row <- 1
  
  # note that there is always one Tower file per year
  ncT <- ncdf4::nc_open(file.path(outdir, h5_files[ysel]))
  
  ## determine timestep from HDF5 file
  block <- ifelse(lubridate::leap_year(yr) == TRUE,
                  ncT$dim$phony_dim_0$len / 366, # a leaper 
                  ncT$dim$phony_dim_0$len / 365) # non leap

  PEcAn.logger::logger.info(paste0("Output interval: ", 86400 / block, " sec"))
  
  
  if (file.exists(file.path(outdir, sub("-T-", "-Y-", h5_files[ysel])))) {
    ncY <- ncdf4::nc_open(file.path(outdir, sub("-T-", "-Y-", h5_files[ysel])))
    slzdata <- getHdf5Data(ncY, "SLZ")
    ncdf4::nc_close(ncY)
  } else {
    PEcAn.logger::logger.warn("Could not find SLZ in Y file, 
                              making a crude assumpution.")
    slzdata <- array(c(-2, -1.5, -1, -0.8, -0.6, -0.4, -0.2, -0.1, -0.05))
  }
  
  ## Check for what naming convention of ED2 vars we are using. May change with ED2 version. 
  ED2vc <- CheckED2Variables(ncT)
  
  ## store for later use, will only use last data
  dz <- diff(slzdata)
  dz <- dz[dz != 0]
  
  if (!is.null(ED2vc)) {
    #NOTE: Take great care editing this.  The order of values in `out` must
    #match the order of nc_vars in put_T_values()!
    ## out <- add(getHdf5Data(ncT, 'TOTAL_AGB,1,row, yr) ## AbvGrndWood
    out <- add(getHdf5Data(ncT, "FMEAN_BDEAD_PY"), 1, row, yr)  ## AbvGrndWood
    out <- add(getHdf5Data(ncT, "FMEAN_PLRESP_PY"), 2, row, yr)  ## AutoResp
    out <- add(-999, 3, row, yr)  ## CarbPools
    out <- add(getHdf5Data(ncT, "FMEAN_CAN_CO2_PY"), 4, row, yr)  ## CO2CAS
    out <- add(-999, 5, row, yr)  ## CropYield
    out <- add(getHdf5Data(ncT, "FMEAN_GPP_PY"), 6, row, yr)  ## GPP
    out <- add(getHdf5Data(ncT, "FMEAN_RH_PY"), 7, row, yr)  ## HeteroResp
    out <- add(-getHdf5Data(ncT, "FMEAN_GPP_PY") + getHdf5Data(ncT, "FMEAN_PLRESP_PY") + 
                 getHdf5Data(ncT, "FMEAN_RH_PY"), 8, row, yr)  ## NEE
    out <- add(getHdf5Data(ncT, "FMEAN_GPP_PY") - getHdf5Data(ncT, "FMEAN_PLRESP_PY"), 
               9, row, yr)  ## NPP
    out <- add(getHdf5Data(ncT, "FMEAN_RH_PY") + getHdf5Data(ncT, "FMEAN_PLRESP_PY"), 
               10, row, yr)  ## TotalResp
    ## out <- add(getHdf5Data(ncT, 'BDEAD + getHdf5Data(ncT, 'BALIVE,11,row, yr) ## TotLivBiom
    out <- add(-999, 11, row, yr)  ## TotLivBiom
    out <- add(getHdf5Data(ncT, "FAST_SOIL_C_PY") + getHdf5Data(ncT, "STRUCT_SOIL_C_PY") + 
                 getHdf5Data(ncT, "SLOW_SOIL_C_PY"), 12, row, yr)  ## TotSoilCarb
    
    ## depth from surface to frozen layer
    tdepth <- 0
    fdepth <- 0
    soiltemp <- getHdf5Data(ncT, "FMEAN_SOIL_TEMP_PY")
    if (length(dim(soiltemp)) == 3) {
      fdepth <- array(0, dim = dim(soiltemp)[1:2])
      tdepth <- array(0, dim = dim(soiltemp)[1:2])
      for (t in 1:dim(soiltemp)[1]) { # time
        for (p in 1:dim(soiltemp)[2]) { # polygon
          for (i in dim(soiltemp)[3]:2) { # depth
            if (fdepth[t, p] == 0 & soiltemp[t, p, i] < 273.15 & 
                soiltemp[t, p, i - 1] > 273.13) {
              fdepth[t, p] <- i
            }
            if (tdepth[t, p] == 0 & soiltemp[t, p, i] > 273.15 & 
                soiltemp[t, p, i - 1] < 273.13) {
              tdepth[t, p] <- i
            }
          }
          SLZ <- c(slzdata[t, ], 0)
          z1 <- (SLZ[fdepth[t, p] + 1] + SLZ[fdepth[t, p]]) / 2
          z2 <- (SLZ[fdepth[t, p]] + SLZ[fdepth[t, p] - 1]) / 2
          if (fdepth[t, p] > 0) {
            fdepth[t, p] <- z1 + (z2 - z1) * (273.15 - soiltemp[t, p, fdepth[t, p]]) / 
              (soiltemp[t, p, fdepth[t, p] - 1] - soiltemp[t, p, fdepth[t, p]])
          }
          if (tdepth[t, p] > 0) {
            SLZ <- c(slzdata[t, ], 0)
            z1 <- (SLZ[tdepth[t, p] + 1] + SLZ[tdepth[t, p]]) / 2
            z2 <- (SLZ[tdepth[t, p]] + SLZ[tdepth[t, p] - 1]) / 2
            tdepth[t, p] <- z1 + (z2 - z1) * (273.15 - soiltemp[t, p, tdepth[t, p]]) / 
              (soiltemp[t, p, tdepth[t, p] - 1] - soiltemp[t, p, tdepth[t, p]])
          }
        }
      }
    } else {
      # no polygons, just time vs depth?
      fdepth <- array(0, ncol(soiltemp))
      tdepth <- array(0, ncol(soiltemp))
      for (t in 1:ncol(soiltemp)) { # time
        for (d in 2:nrow(soiltemp)) { # depth
          if (fdepth[t] == 0 & soiltemp[d, t] < 273.15 & soiltemp[d - 1, t] > 273.13) {
            fdepth[t] <- d
          }
          if (tdepth[t] == 0 & soiltemp[d, t] > 273.15 & soiltemp[d - 1, t] < 273.13) {
            tdepth[t] <- d
          }
        }
        if (fdepth[t] > 0) {
          SLZ <- c(slzdata, 0)
          z1 <- (SLZ[fdepth[t] + 1] + SLZ[fdepth[t]]) / 2
          z2 <- (SLZ[fdepth[t]] + SLZ[fdepth[t] - 1]) / 2
          fdepth[t] <- z1 + (z2 - z1) * (273.15 - soiltemp[fdepth[t], t]) / 
            (soiltemp[fdepth[t] - 1, t] - soiltemp[fdepth[t], t])
        }
        if (tdepth[t] > 0) {
          SLZ <- c(slzdata, 0)
          z1 <- (SLZ[tdepth[t] + 1] + SLZ[tdepth[t]]) / 2
          z2 <- (SLZ[tdepth[t]] + SLZ[tdepth[t] - 1]) / 2
          tdepth[t] <- z1 + (z2 - z1) * (273.15 - soiltemp[tdepth[t], t]) / 
            (soiltemp[tdepth[t] - 1, t] - soiltemp[tdepth[t], t])
        }
      }
    }
    
    out <- add(fdepth, 13, row, yr)  ## Fdepth
    out <- add(getHdf5Data(ncT, "FMEAN_SFCW_DEPTH_PY"), 14, row, yr)  ## SnowDepth (ED2 currently groups snow in to surface water)
    out <- add(1 - getHdf5Data(ncT, "FMEAN_SFCW_FLIQ_PY"), 15, row, yr)  ## SnowFrac (ED2 currently groups snow in to surface water)
    out <- add(tdepth, 16, row, yr)  ## Tdepth
    out <- add(getHdf5Data(ncT, "FMEAN_ATM_CO2_PY"), 17, row, yr)  ## CO2air
    out <- add(getHdf5Data(ncT, "FMEAN_ATM_RLONG_PY"), 18, row, yr)  ## Lwdown
    out <- add(getHdf5Data(ncT, "FMEAN_ATM_PRSS_PY"), 19, row, yr)  ## Psurf
    out <- add(getHdf5Data(ncT, "FMEAN_ATM_SHV_PY"), 20, row, yr)  ## Qair
    out <- add(getHdf5Data(ncT, "FMEAN_PCPG_PY"), 21, row, yr)  ## Rainf
    ##out <- add(getHdf5Data(ncT, 'AVG_NIR_BEAM') +
    ##           getHdf5Data(ncT, 'AVG_NIR_DIFFUSE')+
    ##           getHdf5Data(ncT, 'AVG_PAR_BEAM')+
    ##           getHdf5Data(ncT, 'AVG_PAR_DIFFUSE'),22,row, yr) ## Swdown
    ##out <- add(getHdf5Data(ncT, 'FMEAN_PAR_L_BEAM_PY')+
    ##           getHdf5Data(ncT, 'FMEAN_PAR_L_DIFF_PY'),22,row, yr) ## Swdown
    out <- add(getHdf5Data(ncT, "FMEAN_ATM_PAR_PY"), 22, row, yr)  ## Swdown
    out <- add(getHdf5Data(ncT, "FMEAN_ATM_TEMP_PY"), 23, row, yr)  ## Tair
    out <- add(getHdf5Data(ncT, "FMEAN_ATM_VELS_PY"), 24, row, yr)  ## Wind
    ## out <- add(getHdf5Data(ncT, 'FMEAN_ATM_RLONG_PY')-getHdf5Data(ncT, 'AVG_RLONGUP'),25,row,
    ## yr) ## Lwnet
    out <- add(-999, 25, row, yr)  ## Lwnet
    ## out <- add(getHdf5Data(ncT, 'AVG_SENSIBLE_GC') + getHdf5Data(ncT,
    ## 'AVG_VAPOR_GC')*2272000,26,row, yr) ## Qg
    out <- add(-999, 26, row, yr)  ## Qg
    ## out <- add(getHdf5Data(ncT, 'AVG_SENSIBLE_TOT'),27,row, yr) ## Qh
    out <- add(getHdf5Data(ncT, "FMEAN_SENSIBLE_AC_PY"), 27, row, yr)  ## Qh
    out <- add(getHdf5Data(ncT, "FMEAN_VAPOR_LC_PY") + getHdf5Data(ncT, "FMEAN_VAPOR_WC_PY") + 
                 getHdf5Data(ncT, "FMEAN_VAPOR_GC_PY") + getHdf5Data(ncT, "FMEAN_TRANSP_PY"), 28, row, yr)  ## Qle
    out <- add(-999, 29, row, yr)  ## Swnet
    out <- add(-999, 30, row, yr)  ## RootMoist
    out <- add(getHdf5Data(ncT, "FMEAN_TRANSP_PY"), 31, row, yr)  ## Tveg
    out <- add(getHdf5Data(ncT, "ZBAR"), 32, row, yr)  ## WaterTableD
    out <- add(-999, 33, row, yr)  ## fPAR
    ##lai <- matrix(apply(getHdf5Data(ncT, 'LAI_PFT'),1,sum,na.rm=TRUE),nrow=block)
    ## out <- add(lai,34,row, yr) ## LAI******************
    ## out <- add(getHdf5Data(ncT, 'FMEAN_LAI_PY'),34,row, yr) ## LAI - no longer using FMEAN LAI
    
    ## OLD - to be deprecated
    #laidata <- getHdf5Data(ncT,"LAI_PY")
    #if(length(dim(laidata)) == 3){
    #  out <- add(apply(laidata,3,sum),34,row,yr)
    #} else {
    #  out <- add(-999,34,row, yr)
    #}
    
    # code changes proposed by MCD, tested by SPS 20160607
    laidata <- getHdf5Data(ncT, "LAI_PY")
    if (length(dim(laidata)) == 3) {
      laidata <- apply(laidata, 3, sum)
      out <- add(array(laidata, dim = length(laidata)), 34, row, yr)
    } else {
      out <- add(-999, 34, row, yr)
    }
    
    ##fliq <- sum(getHdf5Data(ncT, 'AVG_SOIL_FRACLIQ')*dz)/-min(z)
    fliq <- NA  #getHdf5Data(ncT, 'FMEAN_SFCW_FLIQ_PY')
    out <- add(1 - fliq, 35, row, yr)  ## SMFrozFrac
    out <- add(fliq, 36, row, yr)  ## SMLiqFrac
    ## This needs to be soil wetness, i.e. multilple levels deep
    out <- add(getHdf5Data(ncT, "FMEAN_SOIL_WATER_PY"), 37, row, yr)  ## SoilWater  **********
    ## out <- add(sum(soiltemp*dz)/-min(z),38) ## SoilTemp
    out <- add(soiltemp, 38, row, yr)  ## SoilTemp
    out <- add(-999, 39, row, yr)  ## SoilWet
    out <- add(getHdf5Data(ncT, "FMEAN_ALBEDO_PY"), 40, row, yr)  ## Albedo
    out <- add(getHdf5Data(ncT, "FMEAN_SFCW_TEMP_PY"), 41, row, yr)  ## SnowT (ED2 currently groups snow in to surface water)
    out <- add(getHdf5Data(ncT, "FMEAN_SFCW_MASS_PY"), 42, row, yr)  ## SWE (ED2 currently groups snow in to surface water)
    out <- add(getHdf5Data(ncT, "FMEAN_LEAF_TEMP_PY"), 43, row, yr)  ## VegT
    out <- add(getHdf5Data(ncT, "FMEAN_VAPOR_LC_PY") + getHdf5Data(ncT, "FMEAN_VAPOR_WC_PY") + 
                 getHdf5Data(ncT, "FMEAN_VAPOR_GC_PY") + getHdf5Data(ncT, "FMEAN_TRANSP_PY"), 44, 
               row, yr)  ## Evap
    out <- add(getHdf5Data(ncT, "FMEAN_QRUNOFF_PY"), 45, row, yr)  ## Qs
    out <- add(getHdf5Data(ncT, "BASEFLOW"), 46, row, yr)  ## Qsb
    
    out <- add(getHdf5Data(ncT, "FMEAN_ROOT_RESP_PY") + getHdf5Data(ncT, "FMEAN_ROOT_GROWTH_RESP_PY") + 
                 getHdf5Data(ncT, "FMEAN_RH_PY"), 47, row, yr)  ## SoilResp
    out$SLZ <- slzdata
    
  } else {
    ## out <- add(getHdf5Data(ncT, 'TOTAL_AGB,1,row, yr) ## AbvGrndWood
    out <- add(getHdf5Data(ncT, "AVG_BDEAD"), 1, row, yr)  ## AbvGrndWood
    out <- add(getHdf5Data(ncT, "AVG_PLANT_RESP"), 2, row, yr)  ## AutoResp
    out <- add(-999, 3, row, yr)  ## CarbPools
    out <- add(getHdf5Data(ncT, "AVG_CO2CAN"), 4, row, yr)  ## CO2CAS
    out <- add(-999, 5, row, yr)  ## CropYield
    out <- add(getHdf5Data(ncT, "AVG_GPP"), 6, row, yr)  ## GPP
    out <- add(getHdf5Data(ncT, "AVG_HTROPH_RESP"), 7, row, yr)  ## HeteroResp
    out <- add(-getHdf5Data(ncT, "AVG_GPP") + getHdf5Data(ncT, "AVG_PLANT_RESP") + getHdf5Data(ncT, 
                                                                                               "AVG_HTROPH_RESP"), 8, row, yr)  ## NEE
    out <- add(getHdf5Data(ncT, "AVG_GPP") - getHdf5Data(ncT, "AVG_PLANT_RESP"), 9, row, 
               yr)  ## NPP
    out <- add(getHdf5Data(ncT, "AVG_HTROPH_RESP") + getHdf5Data(ncT, "AVG_PLANT_RESP"), 
               10, row, yr)  ## TotalResp
    ## out <- add(getHdf5Data(ncT, 'AVG_BDEAD + getHdf5Data(ncT, 'AVG_BALIVE,11,row, yr) ##
    ## TotLivBiom
    out <- add(-999, 11, row, yr)  ## TotLivBiom
    out <- add(getHdf5Data(ncT, "AVG_FSC") + getHdf5Data(ncT, "AVG_STSC") + 
                 getHdf5Data(ncT, "AVG_SSC"), 12, row, yr)  ## TotSoilCarb
    ## depth from surface to frozen layer
    tdepth <- 0
    fdepth <- 0
    soiltemp <- getHdf5Data(ncT, "AVG_SOIL_TEMP")
    if (length(dim(soiltemp)) == 3) {
      fdepth <- array(0, dim = dim(soiltemp)[1:2])
      tdepth <- array(0, dim = dim(soiltemp)[1:2])
      for (t in 1:dim(soiltemp)[1]) { # time
        for (p in 1:dim(soiltemp)[2]) { # polygon
          for (i in dim(soiltemp)[3]:2) { # depth
            if (fdepth[t, p] == 0 & soiltemp[t, p, i] < 273.15 & 
                soiltemp[t, p, i - 1] > 273.13) {
              fdepth[t, p] <- i
            }
            if (tdepth[t, p] == 0 & soiltemp[t, p, i] > 273.15 & 
                soiltemp[t, p, i - 1] < 273.13) {
              tdepth[t, p] <- i
            }
          }
          SLZ <- c(slzdata[t, ], 0)
          z1 <- (SLZ[fdepth[t, p] + 1] + SLZ[fdepth[t, p]]) / 2
          z2 <- (SLZ[fdepth[t, p]] + SLZ[fdepth[t, p] - 1]) / 2
          if (fdepth[t, p] > 0) {
            fdepth[t, p] <- z1 + (z2 - z1) * (273.15 - soiltemp[t, p, fdepth[t, p]]) / 
              (soiltemp[t, p, fdepth[t, p] - 1] - soiltemp[t, p, fdepth[t, p]])
          }
          if (tdepth[t, p] > 0) {
            SLZ <- c(slzdata[t, ], 0)
            z1 <- (SLZ[tdepth[t, p] + 1] + SLZ[tdepth[t, p]]) / 2
            z2 <- (SLZ[tdepth[t, p]] + SLZ[tdepth[t, p] - 1]) / 2
            tdepth[t, p] <- z1 + (z2 - z1) * (273.15 - soiltemp[t, p, tdepth[t, p]]) / 
              (soiltemp[t, p, tdepth[t, p] - 1] - soiltemp[t, p, tdepth[t, p]])
          }
        }
      }
    } else {
      # no polygons, just time vs depth?
      fdepth <- array(0, ncol(soiltemp))
      tdepth <- array(0, ncol(soiltemp))
      for (t in 1:ncol(soiltemp)) { # time
        for (d in 2:nrow(soiltemp)) { # depth
          if (fdepth[t] == 0 & soiltemp[d, t] < 273.15 & soiltemp[d - 1, t] > 273.13) {
            fdepth[t] <- d
          }
          if (tdepth[t] == 0 & soiltemp[d, t] > 273.15 & soiltemp[d - 1, t] < 273.13) {
            tdepth[t] <- d
          }
        }
        if (fdepth[t] > 0) {
          SLZ <- c(slzdata, 0)
          z1 <- (SLZ[fdepth[t] + 1] + SLZ[fdepth[t]]) / 2
          z2 <- (SLZ[fdepth[t]] + SLZ[fdepth[t] - 1]) / 2
          fdepth[t] <- z1 + (z2 - z1) * (273.15 - soiltemp[fdepth[t], t]) / 
            (soiltemp[fdepth[t] - 1, t] - soiltemp[fdepth[t], t])
        }
        if (tdepth[t] > 0) {
          SLZ <- c(slzdata, 0)
          z1 <- (SLZ[tdepth[t] + 1] + SLZ[tdepth[t]]) / 2
          z2 <- (SLZ[tdepth[t]] + SLZ[tdepth[t] - 1]) / 2
          tdepth[t] <- z1 + (z2 - z1) * (273.15 - soiltemp[tdepth[t], t]) / 
            (soiltemp[tdepth[t] - 1, t] - soiltemp[tdepth[t], t])
        }
      }
    }
    
    out <- add(fdepth, 13, row, yr)  ## Fdepth
    out <- add(getHdf5Data(ncT, "AVG_SNOWDEPTH"), 14, row, yr)  ## SnowDepth
    out <- add(1 - getHdf5Data(ncT, "AVG_SNOWFRACLIQ"), 15, row, yr)  ## SnowFrac
    out <- add(tdepth, 16, row, yr)  ## Tdepth
    out <- add(getHdf5Data(ncT, "AVG_ATM_CO2"), 17, row, yr)  ## CO2air
    out <- add(getHdf5Data(ncT, "AVG_RLONG"), 18, row, yr)  ## Lwdown
    out <- add(getHdf5Data(ncT, "AVG_PRSS"), 19, row, yr)  ## Psurf
    out <- add(getHdf5Data(ncT, "AVG_ATM_SHV"), 20, row, yr)  ## Qair
    out <- add(getHdf5Data(ncT, "AVG_PCPG"), 21, row, yr)  ## Rainf
    ##out <- add(getHdf5Data(ncT, 'AVG_NIR_BEAM') +
    ##           getHdf5Data(ncT, 'AVG_NIR_DIFFUSE')+
    ##           getHdf5Data(ncT, 'AVG_PAR_BEAM')+
    ##           getHdf5Data(ncT, 'AVG_PAR_DIFFUSE'),22,row, yr) ## Swdown
    out <- add(getHdf5Data(ncT, "AVG_PAR_BEAM") + getHdf5Data(ncT, "AVG_PAR_DIFFUSE"), 
               22, row, yr)  ## Swdown
    out <- add(getHdf5Data(ncT, "AVG_ATM_TMP"), 23, row, yr)  ## Tair
    out <- add(getHdf5Data(ncT, "AVG_VELS"), 24, row, yr)  ## Wind
    ##out <- add(getHdf5Data(ncT, 'AVG_RLONG')-getHdf5Data(ncT, 'AVG_RLONGUP'),25,row, yr) ## Lwnet
    out <- add(-999, 25, row, yr)  ## Lwnet
    ## out <- add(getHdf5Data(ncT, 'AVG_SENSIBLE_GC') + getHdf5Data(ncT,
    ## 'AVG_VAPOR_GC')*2272000,26,row, yr) ## Qg
    out <- add(-999, 26, row, yr)  ## Qg
    ## out <- add(getHdf5Data(ncT, 'AVG_SENSIBLE_TOT'),27,row, yr) ## Qh
    out <- add(getHdf5Data(ncT, "AVG_SENSIBLE_AC"), 27, row, yr)  ## Qh
    out <- add(getHdf5Data(ncT, "AVG_EVAP"), 28, row, yr)  ## Qle
    out <- add(-999, 29, row, yr)  ## Swnet
    out <- add(-999, 30, row, yr)  ## RootMoist
    out <- add(getHdf5Data(ncT, "AVG_TRANSP"), 31, row, yr)  ## Tveg
    out <- add(getHdf5Data(ncT, "ZBAR"), 32, row, yr)  ## WaterTableD
    out <- add(-999, 33, row, yr)  ## fPAR
    ##lai <- matrix(apply(getHdf5Data(ncT, 'LAI_PFT'),1,sum,na.rm=TRUE),nrow=block)
    ## out <- add(lai,34,row, yr) ## LAI******************
    out <- add(getHdf5Data(ncT, "LAI"), 34, row, yr)  ## LAI
    ##fliq <- sum(getHdf5Data(ncT, 'AVG_SOIL_FRACLIQ')*dz)/-min(z)
    fliq <- NA  #getHdf5Data(ncT, 'AVG_SOIL_FRACLIQ')
    out <- add(1 - fliq, 35, row, yr)  ## SMFrozFrac
    out <- add(fliq, 36, row, yr)  ## SMLiqFrac
    ## This needs to be soil wetness, i.e. multilple levels deep
    out <- add(getHdf5Data(ncT, "AVG_SOIL_WATER"), 37, row, yr)  ## SoilWater  **********
    ## out <- add(sum(soiltemp*dz)/-min(z),38) ## SoilTemp
    out <- add(soiltemp, 38, row, yr)  ## SoilTemp
    out <- add(-999, 39, row, yr)  ## SoilWet
    out <- add(getHdf5Data(ncT, "AVG_ALBEDO"), 40, row, yr)  ## Albedo
    out <- add(getHdf5Data(ncT, "AVG_SNOWTEMP"), 41, row, yr)  ## SnowT
    out <- add(getHdf5Data(ncT, "AVG_SNOWMASS"), 42, row, yr)  ## SWE
    out <- add(getHdf5Data(ncT, "AVG_VEG_TEMP"), 43, row, yr)  ## VegT
    out <- add(getHdf5Data(ncT, "AVG_EVAP") + getHdf5Data(ncT, "AVG_TRANSP"), 44, row, 
               yr)  ## Evap
    out <- add(getHdf5Data(ncT, "AVG_RUNOFF"), 45, row, yr)  ## Qs
    out <- add(getHdf5Data(ncT, "BASEFLOW"), 46, row, yr)  ## Qsb     
    out <- add(getHdf5Data(ncT, "AVG_ROOT_RESP") + getHdf5Data(ncT, "AVG_ROOT_MAINTENANCE") + 
                 getHdf5Data(ncT, "AVG_HTROPH_RESP"), 47, row, yr)  ## SoilResp
    out$SLZ <- slzdata
  }
  
  ncdf4::nc_close(ncT)

  return(out)
  
} # read_T_files


##-------------------------------------------------------------------------------------------------#

##' Function for put -T- values to nc_var list
##' 
##' @param yr the year being processed
##' @param nc_var a list (potentially empty) for `ncvar4` objects to be added to
##' @param var_list list returned by [read_E_files()]
##' @param lat `ncdim4` object for latitude of site
##' @param lon `ncdim4` object longitude of site
##' @param start_date start time of simulation
##' @param end_date end time of simulation
##' @param begins deprecated; use `start_date` instead
##' @param ends deprecated; use `end_date` instead
##' @param out deprecated; use `var_list` instead
##'
put_T_values <-
  function(yr,
           nc_var,
           var_list,
           lat,
           lon,
           start_date,
           end_date,
           begins,
           ends,
           out) {
    
  if(!missing(begins)) {
    warning("`begins` is deprecated, using `start_date` instead")
    start_date <- begins
  }
  if(!missing(ends)) {
    warning("`ends` is deprecated, using `end_date` instead")
    end_date <- ends
  }
  if(!missing(out)) {
    warning("`out` is deprecated, using `var_list` instead")
    var_list <- out
  }
  #TODO: use append() instead of s + index
  s <- length(nc_var)
  
  # create out list to be modified
  out <- var_list
  
  ## Conversion factor for umol C -> kg C
  Mc <- 12.017  #molar mass of C, g/mol
  umol2kg_C <- Mc * PEcAn.utils::ud_convert(1, "umol", "mol") * PEcAn.utils::ud_convert(1, "g", "kg")
  yr2s      <- PEcAn.utils::ud_convert(1, "s", "yr")
  
  # TODO - remove this function and replace with ifelse statements inline below (SPS)
  conversion <- function(col, mult) {
    ## make sure only to convert those values that are not -999
    out[[col]][out[[col]] != -999] <- out[[col]][out[[col]] != -999] * mult
    return(out)
  }
  
  checkTemp <- function(col) {
    out[[col]][out[[col]] == 0] <- -999
    return(out)
  }
  
  
  # ----- define ncdf dimensions
  #### setup output time and time bounds
  ## Create a date vector that contains each day of the model run for each output year (e.g. "2001-07-15", "2001-07-16"....)
  ## and which is the correct length for each full or partial year
  output_date_vector <- output_date_vector <-
    seq(
      lubridate::ymd(start_date),
      lubridate::ymd(end_date),
      by = "day",
    )
  ## Calculate model output frequency per day (e.g. 0.02083333)
  model_timestep_s <- length(output_date_vector) / length(out[[1]])
  iter_per_day <- round(1 / model_timestep_s) ## e.g. 48
  ## Create a timesteps vector (e.g. 0.00000000 0.02083333 0.04166667 0.06250000 0.08333333 0.10416667 ...)
  timesteps <- head(seq(0, 1, by = 1 / iter_per_day), -1)
  ## Create a new date vector where each day is repeated by iter_per_day 
  ## (e.g. "2001-07-15" "2001-07-15" "2001-07-15" "2001-07-15" "2001-07-15" ...)
  sub_dates <- rep(output_date_vector, each = iter_per_day)
  ## Generate a vector of julian dates from sub_dates (e.g. 196 196 196 196 196 196 ...)
  jdates <- lubridate::yday(sub_dates)
  ## Create a fractional DOY vector using jdates, subtract by 1 to be 0 index
  ## (e.g. 195.0000 195.0208 195.0417 195.0625 195.0833 195.1042)
  ## which yields, e.g. as.Date(195.0000,origin="2001-01-01"), "2001-07-15" 
  tvals <- (jdates + timesteps) - 1
  ## Create time bounds to populate time_bounds variable
  bounds <- array(data = NA, dim = c(length(tvals), 2))
  bounds[, 1] <- tvals
  bounds[, 2] <- bounds[, 1] + (1 / iter_per_day)
  bounds <- round(bounds, 4)  # create time bounds for each timestep in t, t+1; t+1, t+2... format
  ####
  
  t <- ncdf4::ncdim_def(name = "time", units = paste0("days since ", yr, "-01-01 00:00:00"), 
                        vals = tvals, 
                        calendar = "standard", unlim = TRUE)
  time_interval <- ncdf4::ncdim_def(name = "hist_interval", 
                                    longname = "history time interval endpoint dimensions", 
                                    vals = 1:2, units = "")
  
  slzdata <- out$SLZ
  dz <- diff(slzdata)
  dz <- dz[dz != 0]
  
  zg <- ncdf4::ncdim_def("SoilLayerMidpoint", "meters", c(slzdata[1:length(dz)] + dz / 2, 0))
  
  # currently unused
  #dims  <- list(lon = lon, lat = lat, time = t)
  #dimsz <- list(lon = lon, lat = lat, time = t, nsoil = zg)

  # ----- fill list
  
  #TODO: why is mstmipvar only used for *non-standard* variables??
  # out <- conversion(1, PEcAn.utils::ud_convert(1, "t ha-1", "kg m-2"))  ## tC/ha -> kg/m2
  tvars <- list(
    "AbvGrndWood" = ncdf4::ncvar_def(
      "AbvGrndWood",
      units = "kg C m-2",
      dim = list(lon, lat, t),
      missval = -999,
      longname = "Above ground woody biomass"
    ),
    "AutoResp" = ncdf4::ncvar_def(
      "AutoResp",
      units = "kg C m-2 s-1",
      dim = list(lon, lat, t),
      missval = -999,
      longname = "Autotrophic Respiration"
    ),
    "CarbPools" = ncdf4::ncvar_def(
      "CarbPools",
      units = "kg C m-2",
      dim = list(lon, lat, t),
      missval = -999,
      longname = "Size of each carbon pool"
    ),
    "CO2CAS" = ncdf4::ncvar_def(
      "CO2CAS",
      units = "ppmv",
      dim = list(lon, lat, t),
      missval = -999,
      longname = "CO2CAS"
    ),
    "CropYield" =  ncdf4::ncvar_def(
      "CropYield",
      units = "kg m-2",
      dim = list(lon, lat, t),
      missval = -999,
      longname = "Crop Yield"
    ),
    "GPP" =  ncdf4::ncvar_def(
      "GPP",
      units = "kg C m-2 s-1",
      dim = list(lon, lat, t),
      missval = -999,
      longname = "Gross Primary Productivity"
    ),
    "HeteroResp" = ncdf4::ncvar_def(
      "HeteroResp",
      units = "kg C m-2 s-1",
      dim = list(lon, lat, t),
      missval = -999,
      longname = "Heterotrophic Respiration"
    ),
  # out <- conversion(8, yr2s)  ## kg C m-2 yr-1 -> kg C m-2 s-1
    "NEE" =   ncdf4::ncvar_def(
      "NEE",
      units = "kg C m-2 s-1",
      dim = list(lon, lat, t),
      missval = -999,
      longname = "Net Ecosystem Exchange"
    ),
  # out <- conversion(9, yr2s)  ## kg C m-2 yr-1 -> kg C m-2 s-1
    "NPP" = ncdf4::ncvar_def(
      "NPP",
      units = "kg C m-2 s-1",
      dim = list(lon, lat, t),
      missval = -999,
      longname = "Net Primary Productivity"
    ),
  # out <- conversion(10, yr2s)  ## kg C m-2 yr-1 -> kg C m-2 s-1
    "TotalResp" = ncdf4::ncvar_def(
      "TotalResp",
      units = "kg C m-2 s-1",
      dim = list(lon, lat, t),
      missval = -999,
      longname = "Total Respiration"
    ),
    "TotLivBiom" = ncdf4::ncvar_def(
      "TotLivBiom",
      units = "kg C m-2",
      dim = list(lon, lat, t),
      missval = -999,
      longname = "Total living biomass"
    ),
    "TotSoilCarb" = ncdf4::ncvar_def(
      "TotSoilCarb",
      units = "kg C m-2",
      dim = list(lon, lat, t),
      missval = -999,
      longname = "Total Soil Carbon"
    ),
    "Fdepth" = ncdf4::ncvar_def(
      "Fdepth",
      units = "m",
      dim = list(lon, lat, t),
      missval = -999,
      longname = "Frozen Thickness"
    ),
    "SnowDepth" = ncdf4::ncvar_def(
      "SnowDepth",
      units = "m",
      dim = list(lon, lat, t),
      missval = -999,
      longname = "Total snow depth"
    ),
    "SnowFrac" =  PEcAn.utils::mstmipvar("SnowFrac", lat, lon, t, zg), # not standard
    "Tdepth" = ncdf4::ncvar_def(
      "Tdepth",
      units = "m",
      dim = list(lon, lat, t),
      missval = -999,
      longname = "Active Layer Thickness"
    ),
    "CO2air" =  ncdf4::ncvar_def(
      "CO2air",
      units = "umol mol-1",
      dim = list(lon, lat, t),
      missval = -999,
      longname = "Near surface CO2 concentration"
    ),
    "LWdown" =  ncdf4::ncvar_def(
      "LWdown",
      units = "W m-2",
      dim = list(lon, lat, t),
      missval = -999,
      longname = "Surface incident longwave radiation"
    ),
    "Psurf" =  ncdf4::ncvar_def(
      "Psurf",
      units = "Pa",
      dim = list(lon, lat, t),
      missval = -999,
      longname = "Surface pressure"
    ),
    "Qair" =  ncdf4::ncvar_def(
      "Qair",
      units = "kg kg-1",
      dim = list(lon, lat, t),
      missval = -999,
      longname = "Near surface specific humidity"
    ),
    "Rainf" = ncdf4::ncvar_def(
      "Rainf",
      units = "kg m-2 s-1",
      dim = list(lon, lat, t),
      missval = -999,
      longname = "Rainfall rate"
    ),
    "SWdown" = ncdf4::ncvar_def(
      "SWdown",
      units = "W m-2",
      dim = list(lon, lat, t),
      missval = -999,
      longname = "Surface incident shortwave radiation"
    ),
  # out <- checkTemp(23)
    "Tair" =  ncdf4::ncvar_def(
      "Tair",
      units = "K",
      dim = list(lon, lat, t),
      missval = -999,
      longname = "Near surface air temperature"
    ),
    "Wind" = ncdf4::ncvar_def(
      "Wind",
      units = "m s-1",
      dim = list(lon, lat, t),
      missval = -999,
      longname = "Near surface module of the wind"
    ),
    "LWnet" =  ncdf4::ncvar_def(
      "LWnet",
      units = "W m-2",
      dim = list(lon, lat, t),
      missval = -999,
      longname = "Net Longwave Radiation"
    ),
    "Qg" =  ncdf4::ncvar_def(
      "Qg",
      units = "W m-2",
      dim = list(lon, lat, t),
      missval = -999,
      longname = "Ground heat"
    ),
    "Qh" =  ncdf4::ncvar_def(
      "Qh",
      units = "W m-2",
      dim = list(lon, lat, t),
      missval = -999,
      longname = "Sensible heat"
    ),
  # out <- conversion(28, PEcAn.data.atmosphere::get.lv())  ## kg m-2 s-1 -> W m-2
    "Qle" =  ncdf4::ncvar_def(
      "Qle",
      units = "W m-2",
      dim = list(lon, lat, t),
      missval = -999,
      longname = "Latent heat"
    ),
    "SWnet" = ncdf4::ncvar_def(
      "SWnet",
      units = "W m-2",
      dim = list(lon, lat, t),
      missval = -999,
      longname = "Net shortwave radiation"
    ),
    "RootMoist" = PEcAn.utils::mstmipvar("RootMoist", lat, lon, t, zg),   # not standard
    "TVeg" =  ncdf4::ncvar_def(
      "TVeg",
      units = "kg m-2 s-1",
      dim = list(lon, lat, t),
      missval = -999,
      longname = "Transpiration"
    ),
    "WaterTableD" = PEcAn.utils::mstmipvar("WaterTableD", lat, lon, t, zg), # not standard
    "fPAR" = ncdf4::ncvar_def(
      "fPAR",
      units = "",
      dim = list(lon, lat, t),
      missval = -999,
      longname = "Absorbed fraction incoming PAR"
    ),
    "LAI" =  ncdf4::ncvar_def(
      "LAI",
      units = "m2 m-2",
      dim = list(lon, lat, t),
      missval = -999,
      longname = "Leaf Area Index"
    ),
    "SMFrozFrac" = PEcAn.utils::mstmipvar("SMFrozFrac", lat, lon, t, zg),  # not standard
    "SMLiqFrac" = PEcAn.utils::mstmipvar("SMLiqFrac", lat, lon, t, zg),   # not standard
    "SoilMoist" =  ncdf4::ncvar_def(
      "SoilMoist",
      units = "kg m-2",
      dim = list(lon, lat, zg, t),
      missval = -999,
      longname = "Average Layer Soil Moisture"
    ),
  # out <- checkTemp(38)
    "SoilTemp" =  ncdf4::ncvar_def(
      "SoilTemp",
      units = "K",
      dim = list(lon, lat, zg, t),
      missval = -999,
      longname = "Average Layer Soil Temperature"
    ),
    "SoilWet" = ncdf4::ncvar_def(
      "SoilWet",
      units = "",
      dim = list(lon, lat, t),
      missval = -999,
      longname = "Total Soil Wetness"
    ),
    "Albedo" =  PEcAn.utils::mstmipvar("Albedo", lat, lon, t, zg),   # not standard
  # out <- checkTemp(41)
    "SnowT" = PEcAn.utils::mstmipvar("SnowT", lat, lon, t, zg),       # not standard
    "SWE" =  ncdf4::ncvar_def(
      "SWE",
      units = "kg m-2",
      dim = list(lon, lat, t),
      missval = -999,
      longname = "Snow Water Equivalent"
    ),
  # out <- checkTemp(43)
    "VegT" =  PEcAn.utils::mstmipvar("VegT", lat, lon, t, zg),        # not standard
    "Evap" = ncdf4::ncvar_def(
      "Evap",
      units = "kg m-2 s-1",
      dim = list(lon, lat, t),
      missval = -999,
      longname = "Total Evaporation"
    ),
    "Qs" = ncdf4::ncvar_def(
      "Qs",
      units = "kg m-2 s-1",
      dim = list(lon, lat, t),
      missval = -999,
      longname = "Surface runoff"
    ),
    "Qsb" = ncdf4::ncvar_def(
      "Qsb",
      units = "kg m-2 s-1",
      dim = list(lon, lat, t),
      missval = -999,
      longname = "Subsurface runoff"
    ),
  # out <- conversion(47, yr2s)  ## kg C m-2 yr-1 -> kg C m-2 s-1
    "SoilResp" =  ncdf4::ncvar_def(
      "SoilResp",
      units = "kg C m-2 s-1",
      dim = list(lon, lat, t),
      missval = -999,
      longname = "Soil Respiration"
    )
  )
  nc_var <- append(nc_var, tvars)
  # Remove SLZ from output before finalizing list.  replace with time_bounds
  if(!is.null(out[["SLZ"]])){
    out[["SLZ"]] <- NULL
  }
  #TODO use named lists and append() here
  out_length <- length(out)
  out[[out_length + 1]] <- c(rbind(bounds[, 1], bounds[, 2]))
  nc_var[[s + (out_length + 1)]] <- ncdf4::ncvar_def(name="time_bounds", units='', 
                                    longname = "history time interval endpoints", 
                                    dim=list(time_interval,time = t), 
                                    prec = "double")
  
  
  #TODO: change conversions to usse named vector instead of positions? Should happen in read_T_files, I think?
  out <- conversion(1, PEcAn.utils::ud_convert(1, "t ha-1", "kg m-2"))  ## tC/ha -> kg/m2
  out <- conversion(2, umol2kg_C)  ## umol/m2 s-1 -> kg/m2 s-1
  out <- conversion(6, yr2s)  ## kg C m-2 yr-1 -> kg C m-2 s-1
  out <- conversion(7, yr2s)  ## kg C m-2 yr-1 -> kg C m-2 s-1
  out <- conversion(8, yr2s)  ## kg C m-2 yr-1 -> kg C m-2 s-1
  out <- conversion(9, yr2s)  ## kg C m-2 yr-1 -> kg C m-2 s-1
  out <- conversion(10, yr2s)  ## kg C m-2 yr-1 -> kg C m-2 s-1
  out <- checkTemp(23)
  out <- conversion(28, PEcAn.data.atmosphere::get.lv())  ## kg m-2 s-1 -> W m-2
  out <- checkTemp(38)
  out <- checkTemp(41)
  out <- checkTemp(43)
  out <- conversion(47, yr2s)  ## kg C m-2 yr-1 -> kg C m-2 s-1
  
  return(list(nc_var = nc_var, out = out))
  #TODO: check that order of nc_var and out match

} # put_T_values


##-------------------------------------------------------------------------------------------------#

##' Function for reading -E- files
##'
##' This function reads in monthly output (-E- .h5 files) from ED2, does unit
##' conversions, and returns a list to be passed to [put_E_values()].  Cohort
##' level variables (i.e. those ending in "_CO") are often (always?) in
##' per-plant units rather than per area. This function converts them to per
##' area using the plant density and patch area before converting units to PEcAn
##' standards.
##'
##' @param yr length 1 numeric vector; the year being processed
##' @param yfiles numeric vector of the years on the filenames, will be used to
##'   matched `h5_files` for that year
##' @param h5_files character vector of names of E h5 files (e.g.
##'   "analysis-E-1999-06-00-000000-g01.h5")
##' @param outdir directory where ED2 output files are found
##' @param start_date Start time of the simulation
##' @param end_date End time of the simulation
##' @param pfts a named vector of PFT numbers where the names are PFT names
##' @param settings pecan settings object
##' @export
##'
##' @details if \code{settings} is provided, then values for missing arguments
##'   for `start_date`, `end_date`, and `pfts` will be taken from it
##'   
##' @return a list
##' 
read_E_files <- function(yr, yfiles, h5_files, outdir, start_date, end_date, 
                         pfts, settings = NULL) {
  
  PEcAn.logger::logger.info(paste0("*** Reading -E- file ***"))
  
  if (!is.null(settings)) {
    if(!inherits(settings, "Settings")) {
      PEcAn.logger::logger.error("`settings` should be a PEcAn 'Settings' object")
    }
    if(missing(start_date)) start_date <- settings$run$start.date
    if(missing(end_date)) end_date <- settings$run$end.date
    if(missing(pfts)) pfts <- extract_pfts(settings$pfts)
  }
  
  stopifnot(!is.null(outdir), !is.null(start_date), !is.null(end_date), 
            !is.null(pfts))
  
  # there are multiple -E- files per year
  ysel <- which(yr == yfiles)
  
  # grab year-month info from file names, e.g. "199906"
  times <- gsub(
    "(.*)\\-(.*)\\-(.*)\\-(.*)\\-(.*)", "\\1\\2",
    sapply(
      strsplit(h5_files, "-E-"), 
      function(x) x[2] # Select only the part of each name after res.flag
    )
  )
  
  #Check that all the expected files exist using start_date and end_date
  expected_ym <- seq(
    lubridate::ymd(start_date),
    # an E file is only written if a month is completed.
    # E.g. start_date=2004-07-01, end_date=2004-08-31 will result in one E file for 2004-07
    lubridate::floor_date(lubridate::ymd(end_date), "month") - lubridate::days(1), 
    by = "month"
  ) %>% format("%Y%m")
  
  if(!all(expected_ym %in% times)) {
    #TODO: possibly not an error, but then need to use actual months of output files for time dimension in put_E_values(),  not start_date:end_date.
    PEcAn.logger::logger.error("Not all expected E files found!")
  }
  
  # lets make it work for a subset of vars fist
  # TODO :  read all (or more) variables, functionality exists, see below
  varnames <-
    c(
      "DBH", #diameter at breast height (cm)
      "DDBH_DT", #change in DBH (cm/plant/yr) 
      "AGB_CO", #cohort level above ground biomass (kgC/plant)
      "MMEAN_NPPDAILY_CO", #net primary productivity (kgC/m2/yr)
      "MMEAN_TRANSP_CO", #Monthly mean leaf transpiration (kg/m2/s)
      "BSEEDS_CO", #seed biomass in units of (kgC/plant)
      "NPLANT" #plant density (plants/m2), required for /plant -> /m2 conversion
    )
  
  # List of vars to extract includes the requested one, plus others needed below 
  vars <- c(
    varnames,
    "PFT"#, #pft numbers

    # "AREA", #patch area relative to site area (unitless)
    # "AREA_SI", #site area relative to polygon area (unitless)
    # "PACO_N" #number of cohorts in each patch
    )
  
  # list to collect outputs
  ed.dat <- list()
  
  # loop over the files for that year
  for(i in ysel) {

    nc <- ncdf4::nc_open(file.path(outdir, h5_files[i]))
    on.exit(ncdf4::nc_close(nc), add = FALSE)
    allvars <- names(nc$var)
    if (!is.null(vars)) allvars <- allvars[ allvars %in% vars ]
    
    # extract all the data into list
    #TODO warn if a variable isn't available and return -999 (?)
    if (length(ed.dat) == 0){
      for (j in 1:length(allvars)) {
        ed.dat[[j]] <- list()
        ed.dat[[j]][[1]] <- ncdf4::ncvar_get(nc, allvars[j])
      }
      names(ed.dat) <- allvars
    } else {
      
      # 2nd and more months
      t <- length(ed.dat[[1]]) + 1
      
      for (j in 1:length(allvars)) {
        
        k <- which(names(ed.dat) == allvars[j])
        
        if (length(k)>0) {
          
          ed.dat[[k]][[t]] <- ncdf4::ncvar_get(nc, allvars[j])
          
        } else { ## add a new ed.datiable. ***Not checked (shouldn't come up?)
          
          ed.dat[[length(ed.dat)+1]] <- list()    # Add space for new ed.datiable
          ed.dat[[length(ed.dat)]][1:(t-1)] <- NA # Give NA for all previous time points
          ed.dat[[length(ed.dat)]][t] <- ncdf4::ncvar_get(nc, allvars[j]) # Assign the value of the new ed.datiable at this time point
          names(ed.dat)[[length(ed.dat)]] <- allvars[j] 
          
        }
      }      
    }
    
  } # end ysel-loop

  #TODO: warn if a pft in `pfts` isn't in the h5 file and remove the unused PFT from `pfts`
  
  # even if this is a SA run for soil, currently we are not reading any variable
  # that has a soil dimension. "soil" will be passed to read.output as pft.name
  # from upstream, when it's not part of the attribute it will read the sum
  soil.check <- grepl("soil", names(pfts))
  if(any(soil.check)){
    # for now keep soil out
    #TODO: print a message??
    pfts <- pfts[!(soil.check)]
  }
  
  # Aggregate over PFT and DBH bins  
  for (i in seq_along(ysel)) {
 
    #At this point, every element in ed.dat is a list of variables each having
    #one element per month that is usually a vector but sometimes a matrix. For
    #each variable, the following needs to be mapped to to each month:
    #' 1) Is the variable a matrix?  If so, get colsums to turn it into a vector with one element per cohort
    #' 2) Is the variable in per-plant units? If so, it needs converting to per area units
    #' 3) Are the units PEcAn standard? If not, they need converting (e.g. with PEcAn.utils::ud_convert()) (make use of PEcAn.utils::standard.vars?)
    #' 4) group by PFT and sum cohorts
    
    #TODO: This is written in a way that only apply to cohort-level variables.  Should this be generalized?
    out <- 
      #TODO, this outer imap could be made into a for-loop if it makes it easier for people to read and edit in the future.  not necessarily faster with imap
      purrr::imap(ed.dat[names(ed.dat) %in% varnames], ~{ 
        #.x is elements of ed.dat and .y is names of ed.dat
        #1) collapse matrix variables into vector
        if (all(purrr::map_lgl(.x, is.matrix))) {
          var <- purrr::map(.x, colSums)
        } else {
          var <- .x
        }
        
        #2) do per plant -> per area correction
        if (.y %in% c("BSEEDS_CO", "AGB_CO")) {
          var <- purrr::map2(var, ed.dat$NPLANT, `*`)
        }
        
        #3) convert units to PEcAn standard if necessary
        #input units are according to the ED2 source code: https://raw.githubusercontent.com/EDmodel/ED2/master/ED/src/memory/ed_state_vars.F90, output units are according to PEcAn.utils::standard_vars
        if(.y == "MMEAN_NPPDAILY_CO") {
          var <- purrr::map(var, ~ PEcAn.utils::ud_convert(.x, u1 = "kg/m2/yr", u2 = "kg/m2/s"))
        }

        var
      }) 
    
    #sum cohorts by PFT
    out <- 
      purrr::map(.x = out, #for each variable in `out`
          ~purrr::map2(.x = .x, .y = ed.dat$PFT, #for each month in each variable
                ~ tapply(.x, .y, sum) #sum variable by PFT number
          ))
  }
    
  #Bind rows for months together to produce a matrix with ncol = length(pfts) and nrow = number of months
  out <- purrr::map(out, ~do.call(rbind, .x))
  
  out$PFT <- pfts #named vector for matching PFT numbers to names
  
  #New varnames to match PEcAn standard
  names(out) <- dplyr::case_when(
                  #ED2 name             #PEcAN name
    names(out) == "AGB_CO"            ~ "AGB_PFT",
    names(out) == "BSEEDS_CO"         ~ "BSEEDS",
    names(out) == "DDBH_DT"           ~ "DDBH",
    names(out) == "MMEAN_NPPDAILY_CO" ~ "NPP_PFT",
    names(out) == "MMEAN_TRANSP_CO"   ~ "TRANSP_PFT",
    names(out) == "NPLANT"            ~ "DENS",
    TRUE ~ names(out)
  )
  
  return(out)
  
} # end read_E_files



##' Put -E- values to nc_var list
##' 
##' Puts a select number of variables from the monthly -E- files into a `nc_var`
##' list to be written to a .nc file.
##' 
##' @param yr the year being processed
##' @param nc_var a list (potentially empty) for `ncvar4` objects to be added to
##' @param var_list list returned by [read_E_files()]
##' @param lat `ncdim4` object for latitude of site
##' @param lon `ncdim4` object longitude of site
##' @param start_date start time of simulation
##' @param end_date end time of simulation
##' @param begins deprecated; use `start_date` instead
##' @param ends deprecated; use `end_date` instead
##' @param out deprecated; use `var_list` instead
##' 
##' @return a list of `ncdim4` objects
##' 
put_E_values <-
  function(yr,
           nc_var, #TODO shouldn't append nc_var or var_list.  Appending should be done in main model2netcdf.ED2 function.
           var_list,
           lat,
           lon,
           start_date,
           end_date,
           begins,
           ends,
           out) {
    
  if(!missing(begins)) {
    warning("`begins` is deprecated, using `start_date` instead")
    start_date <- begins
  }
  if(!missing(ends)) {
    warning("`ends` is deprecated, using `end_date` instead")
    end_date <- ends
  }
  if(!missing(out)) {
    warning("`out` is deprecated, using `var_list` instead")
    var_list <- out
  }

  # Extract the PFT names and numbers for all PFTs
  pfts <- var_list$PFT
  
  
  # ----- fill list
  
  ##### setup output time and time bounds
  ## Create a date vector that contains each month of the model run (e.g.
  ## "2001-07-01" "2001-08-01" "2001-09-01"....) and which is the correct length
  ## for each full or partial year
  output_date_vector <-
    seq(
      lubridate::ymd(start_date),
      # an E file is only written if a month is completed.
      # E.g. start_date=2004-07-01, end_date=2004-08-31 will result in one E file for 2004-07
      lubridate::floor_date(lubridate::ymd(end_date), "month") - lubridate::days(1), 
      by = "month"
    )
  ## Create a vector of the number of days in each month by year (e.g. 31 31 30
  ## 31 30 31)
  num_days_per_month <- lubridate::days_in_month(output_date_vector)
  ## Update num_days_per_month and output_date_vector if model run did not start
  ## on the first day of a month e.g. "2001-07-15" "2001-08-01", 17 31
  if (lubridate::yday(start_date) != lubridate::yday(output_date_vector[1])) {
    temp <-
      num_days_per_month[1] - ((
        lubridate::yday(start_date) - lubridate::yday(output_date_vector[1])
      ))
    num_days_per_month[1] <- temp
    output_date_vector[1] <- start_date
  }
  ## Create a vector of output month julian dates (e.g. 196 213 244 274 305 335)
  jdates <- lubridate::yday(output_date_vector)
  ## Create a 0 index dtime variable 
  dtvals <- jdates - 1 # convert to 0 index
  ## Create monthly time bounds to populate dtime_bounds variable
  bounds <- array(data = NA, dim = c(length(dtvals), 2))
  bounds[, 1] <- dtvals 
  bounds[, 2] <- bounds[, 1] + num_days_per_month 
  # create time bounds for each timestep in t, t+1; t+1, t+2... format
  bounds <- round(bounds, 4) 
  
  t <-
    ncdf4::ncdim_def(
      name = "dtime",
      units = paste0("days since ", yr, "-01-01 00:00:00"),
      vals = dtvals,
      calendar = "standard",
      unlim = TRUE
    )
  time_interval <-
    ncdf4::ncdim_def(
      name = "hist_interval",
      longname = "history time interval endpoint dimensions",
      vals = 1:2,
      units = ""
    )
  p <-
    ncdf4::ncdim_def(
      name = "pft",
      units = "unitless",
      vals = pfts,
      longname = "Plant Functional Type",
      unlim = TRUE
    )
  
  # NOTE : the order of dimensions is going to be important for read.output.
  # This was the fist case of reading pft-specific outputs at the time, but
  # checking base/utils/data/standard_vars.csv "pft" should come after "time" as
  # a dimension e.g. when NEE is pft-specific for some model output it will be
  # the 4th dimension
  # lon / lat / time / pft 
  # From read.output's perspective, dimension of pft will be the same for NEE
  # there and DBH here

  # NOTE: the order of variables in `evars` MUST match the order in `var_list`
  # output by read_E_files.  Some day the whole model2netcdf.ED2 function should
  # probably be re-written to combine the read_*_files and put_*_values
  # functions to make this harder to accidentally screw up.
  # TODO: find less fragile way to keep `var_list` and `evars` in the same order
 evars <- list(
   "AGB_PFT"= ncdf4::ncvar_def(
     "AGB_PFT", #original ED2 name: AGB_CO
     units = "kgC m-2",
     dim = list(lon, lat, t, p),
     missval = -999,
     longname = "Above ground biomass by PFT"
   ),
   "BSEEDS"= ncdf4::ncvar_def(
     "BSEEDS", #original ED2 name: BSEEDS_CO
     units = "kgC m-2",
     dim = list(lon, lat, t, p),
     missval = -999,
     longname = "Seed biomass by PFT"
   ),
    "DBH" = ncdf4::ncvar_def(
      "DBH", #original ED2 name: DBH
      units = "cm",
      dim = list(lon, lat, t, p),
      missval = -999,
      longname = "Diameter at breast height by PFT"
    ),
    "DDBH" = ncdf4::ncvar_def(
      "DDBH", #original ED2 name: DDBH_DT
      units = "cm yr-1",
      dim = list(lon, lat, t, p),
      missval = -999,
      longname = "Rate of change in dbh by PFT"
    ),
   "NPP_PFT" = ncdf4::ncvar_def(
     "NPP_PFT", #original ED2 name: MMEAN_NPPDAILY_CO
     units = "KgC m-2 s-1",
     dim = list(lon, lat, t, p),
     missval = -999,
     longname = "Net primary productivity by PFT"
   ),
   "TRANSP_PFT" = ncdf4::ncvar_def(
      "TRANSP_PFT", #original ED2 name: MMEAN_TRANSP_CO
      units = "kg m-2 s-1",
      dim = list(lon, lat, t, p),
      missval = -999,
      longname = "Leaf transpiration by PFT"
    ),
   "DENS" = ncdf4::ncvar_def(
     "DENS", #original ED2 name: NPLANT
     units = "plant m-2",
     dim = list(lon, lat, t, p),
     missval = -999,
     longname = "Plant density by PFT"
   ),

    # longname of this variable will be parsed by read.output
    # so that read.output has a way of accessing PFT names
   "PFT" = ncdf4::ncvar_def(
      "PFT",
      units = "",
      dim = list(p),
      longname = paste(names(pfts), collapse = ",")
    ),
   "dtime_bounds" = ncdf4::ncvar_def(
      name = "dtime_bounds",
      units = "",
      longname = "monthly history time interval endpoints",
      dim = list(time_interval, dtime = t),
      prec = "double"
    )
 )
 #TODO: assure that nc_var and var_list are of same length and same order?
 #TODO: don't append to nc_var and var_list here.  Move that to main model2netcdf.ED2 function
 nc_var <- append(nc_var, evars)
 var_list <- append(var_list, list(dtime_bounds = c(bounds)))
 
 return(list(nc_var = nc_var, out = var_list))
 
} # put_E_values




##' Read "S" files output by ED2
##' 
##' S-file contents are not written to standard netcdfs but are used by
##' read_restart from SDA's perspective it doesn't make sense to write and read
##' to ncdfs because ED restarts from history files
##'
##' @param sfile history file name e.g. "history-S-1961-01-01-000000-g01.h5"
##' @param outdir path to run outdir, where the -S- file is
##' @param pfts a named vector of PFT numbers where the names are PFT names
##' @param pecan_names string vector, pecan names of requested variables, e.g.
##'   c("AGB", "AbvGrndWood")
##' @param settings pecan settings object
##' @param ... currently unused
##'
##' @export
read_S_files <- function(sfile, outdir, pfts, pecan_names = NULL, settings = NULL, ...){
  
  PEcAn.logger::logger.info(paste0("*** Reading -S- file ***"))

  if (!is.null(settings)) {
    if(!inherits(settings, "Settings")) {
      PEcAn.logger::logger.error("`settings` should be a PEcAn 'Settings' object")
    }
    if(missing(pfts)) pfts <- extract_pfts(settings$pfts)
  }
  # commonly used vars
  if(is.null(pecan_names)) pecan_names <- c("AGB", "AbvGrndWood", "GWBI", "DBH")
  
  ed_varnames <- pecan_names
  
  # TODO: ed.var lookup function can also return deterministically related variables
  
  # translate pecan vars to ED vars
  trans_out    <- translate_vars_ed(ed_varnames)
  ed_varnames  <- trans_out$vars  # variables to read from history files
  ed_derivs    <- trans_out$expr  # derivations to obtain pecan standard variables
  add_vars     <- trans_out$addvars # these are the vars -if there are any- that won't be updated by analysis, but will be used in write_restart
  ed_units     <- trans_out$units # might use
  
  # List of vars to extract includes the requested one, plus others needed below 
  add_vars <- c(add_vars, "PFT", "AREA", "PACO_N", "NPLANT","DAGB_DT", "BDEAD", "DBH", 
                "BSTORAGE", "BALIVE", "BLEAF", "BROOT", "BSEEDS_CO", "BSAPWOODA", "BSAPWOODB")
  vars <- c(ed_varnames, add_vars) 
  
  # list to collect outputs
  ed.dat <- list()
  
  nc <- ncdf4::nc_open(file.path(outdir, sfile))
  allvars <- names(nc$var)
  if (!is.null(vars)) allvars <- allvars[ allvars %in% vars ]
  
  for (j in seq_along(allvars)) {
    ed.dat[[j]] <- list()
    ed.dat[[j]] <- ncdf4::ncvar_get(nc, allvars[j])
  }
  names(ed.dat) <- allvars
  
  ncdf4::nc_close(nc)
  
  
  # even if this is a SA run for soil, currently we are not reading any variable
  # that has a soil dimension. "soil" will be passed to read.output as pft.name
  # from upstream, when it's not part of the attribute it will read the sum
  soil.check <- grepl("soil", names(pfts))
  if(any(soil.check)){
    # for now keep soil out
    #TODO: print a message??
    pfts <- pfts[!(soil.check)]
  }
  
  out <- list()
  for (varname in pecan_names) {
    out[[varname]] <- array(NA, length(pfts))
  }
  
  
  # Get cohort-level variables 
  pft        <- ed.dat$PFT
  plant_dens <- ed.dat$NPLANT  # Cohort stem density -- plant/m2
  dbh        <- ed.dat$DBH # used in allometric eqns -- dbh
  
  # Get patch areas. In general patches aren't the same area, so this is needed to area-weight when averaging up to site level. Requires minor finnagling to convert patch-level AREA to a cohort-length variable. 
  patch_area  <- ed.dat$AREA    # unitless, a proportion of total site area  -- one entry per patch (always add up to 1)
  paco_n      <- ed.dat$PACO_N  # number of cohorts per patch
  
  patch_index <- rep(1:length(paco_n), times = paco_n)
  
  # read xml to extract allometric coeffs later
  configfile <- paste0(gsub("/out/", "/run/", outdir), "/config.xml")
  pars <- XML::xmlToList(XML::xmlParse(configfile))
  # remove non-pft sublists
  pars[names(pars) != "pft"] <- NULL
  # pass pft numbers as sublist names
  names(pars) <- pfts
  
  # Aggregate
  for (l in seq_along(pecan_names)) {
    
    variable <- PEcAn.utils::convert.expr(ed_derivs[l])  # convert
    expr <- variable$variable.eqn$expression
    
    sapply(variable$variable.eqn$variables, function(x) assign(x, ed.dat[[x]], envir = .GlobalEnv))
    tmp.var <- eval(parse(text = expr)) # parse
    
    if (ed_units[l] %in% c("kg/m2")) { # does this always mean this is a patch-level variable w/o per-pft values?
      out[[pecan_names[l]]] <- NA
      out[[pecan_names[l]]] <- sum(tmp.var * patch_area, na.rm = TRUE)
      
    } else {# per-pft vars
      for(k in seq_len(length(pfts))) {
        ind <- (pft == pfts[k])
        
        if (any(ind)) {
          # check for different variables/units?
          if (pecan_names[l] == "GWBI") {
            # use allometric equations to calculate GWBI from DDBH_DT
            ddbh_dt <- tmp.var
            ddbh_dt[!ind] <- 0
            dagb_dt <- ed.dat$DAGB_DT
            dagb_dt[!ind] <- 0
            
            # get b1Bl/b2Bl/dbh_adult from xml
            # these are in order so you can use k, but you can also extract by pft
            small   <- dbh <= as.numeric(pars[[k]]$dbh_adult)
            ddbh_dt[small]  <- as.numeric(pars[[k]]$b1Bl_small) / 2 * ddbh_dt[small]  ^ as.numeric(pars[[k]]$b2Bl_small)
            ddbh_dt[!small] <- as.numeric(pars[[k]]$b1Bl_large) / 2 * ddbh_dt[!small] ^ as.numeric(pars[[k]]$b2Bl_large)
            gwbi_ch <- dagb_dt - ddbh_dt
            #     kgC/m2/yr = kgC/plant/yr  *   plant/m2  
            plant2cohort <- gwbi_ch * plant_dens
            cohort2patch <- tapply(plant2cohort, list("patch" = patch_index), sum, na.rm = TRUE)
            out[[pecan_names[l]]][k] <- sum(cohort2patch * patch_area, na.rm = TRUE)
            
          } else if (ed_units[l] %in% c("kgC/plant")) {
            pft.var <- tmp.var
            pft.var[!ind] <- 0
            #     kgC/m2 = kgC/plant  *   plant/m2  
            plant2cohort <- pft.var * plant_dens
            # sum cohorts to aggrete to patches
            cohort2patch <- tapply(plant2cohort, list("patch" = patch_index), sum, na.rm = TRUE)
            # scale up to site-level 
            out[[pecan_names[l]]][k] <- sum(cohort2patch*patch_area, na.rm = TRUE)
            
          }
        }  #any(ind)-if SHOULD THERE BE AN ELSE? DOES ED2 EVER DRIVES SOME PFTs TO EXTINCTION? 
      } #k-loop
      
    }# per-pft or not
  } #l-loop
  
  
  # pass everything, unaggregated
  out$restart <- ed.dat
  
  
  return(out)
  
} # read_S_files


#' Extract pft numbers from settings$pfts
#' 
#' A helper function to extract a named vector of pft numbers from
#' `settings$pfts`.  Will use pft numbers in `settings` if they exist, otherwise
#' it'll match using the `pftmapping` dataset
#'
#' @param pfts settings$pfts
#'
#' @return named numeric vector
#'
extract_pfts <- function(pfts) {
  
  get_pft_num <- function(x) {
    pftmapping <- PEcAn.ED2::pftmapping
    pft_number <- x[["ed2_pft_number"]]
    pft_name <- x[["name"]]
    if(!is.null(pft_number)) {
      pft_number <- as.numeric(pft_number)
      if (!is.finite(pft_number)) {
        PEcAn.logger::logger.severe(
          "ED2 PFT number present but not parseable as number. Value was ",
          pft_number
        )
      }
    } else {
      pft_number <- pftmapping$ED[pftmapping$PEcAn == pft_name]
    }
    
    as.integer(pft_number)
  }
  
  # apply to all pfts in list
  pfts_out <- sapply(pfts, get_pft_num)
  names(pfts_out) <- pfts %>% sapply(`[[`, "name")
  
  #return named numeric vector:
  pfts_out
}

<<<<<<< HEAD
# A version of ncvar_put that returns the varid in warning messages
varput <- function(nc, varid, vals, start = NA, count = NA) {
  output <- capture.output(
    ncvar_put(nc = nc, varid = varid, vals = vals, start = start, count = count)
  )
  if(length(output)!=0) {
    cat(paste0("Message for var '", varid$name, "':"), output)
  }
}


=======

# A version of ncvar_put that returns the varid in warning messages
var_put <- function(nc, varid, vals, start = NA, count = NA) {
  output <- utils::capture.output(
    ncdf4::ncvar_put(nc = nc, varid = varid, vals = vals, start = start, count = count)
  )
  if(length(output)!=0) {
    cat(paste0("With '", varid$name, "':"), output, "\n")
  }
}

>>>>>>> f426ae6f
##-------------------------------------------------------------------------------------------------#
### EOF<|MERGE_RESOLUTION|>--- conflicted
+++ resolved
@@ -209,11 +209,7 @@
     varfile <- file(file.path(outdir, paste(y, "nc", "var", sep = ".")), "w")
     # fill nc file with data
     for (i in seq_along(nc_var)) {
-<<<<<<< HEAD
       varput(nc, varid = nc_var[[i]], vals = out[[i]]) #TODO: if this errors because of incorrect dimensions, make the whole function error?
-=======
-      var_put(nc, varid = nc_var[[i]], vals = out[[i]])
->>>>>>> f426ae6f
       cat(paste(nc_var[[i]]$name, nc_var[[i]]$longname), file = varfile,
           sep = "\n")
     }
@@ -1785,7 +1781,6 @@
   pfts_out
 }
 
-<<<<<<< HEAD
 # A version of ncvar_put that returns the varid in warning messages
 varput <- function(nc, varid, vals, start = NA, count = NA) {
   output <- capture.output(
@@ -1796,19 +1791,5 @@
   }
 }
 
-
-=======
-
-# A version of ncvar_put that returns the varid in warning messages
-var_put <- function(nc, varid, vals, start = NA, count = NA) {
-  output <- utils::capture.output(
-    ncdf4::ncvar_put(nc = nc, varid = varid, vals = vals, start = start, count = count)
-  )
-  if(length(output)!=0) {
-    cat(paste0("With '", varid$name, "':"), output, "\n")
-  }
-}
-
->>>>>>> f426ae6f
 ##-------------------------------------------------------------------------------------------------#
 ### EOF
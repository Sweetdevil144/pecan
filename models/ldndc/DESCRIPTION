Package: PEcAn.LDNDC
Type: Package
Title: PEcAn package for integration of the LDNDC model
Version: 1.7.2
Date: 2022-07-28
Authors@R: c(person("Henri", "Kajasilta", role = c("aut", "cre"),
                    email = "henri.kajasilta@fmi.fi"))
Description: This module provides functions to link the (LDNDC) to PEcAn.
Imports:
<<<<<<< HEAD
    data.table,
=======
    PEcAn.logger,
    PEcAn.utils (>= 1.4.8),
>>>>>>> fef3a49f
    dplyr,
    lubridate,
    ncdf4,
    PEcAn.data.atmosphere,
    PEcAn.data.land,
    PEcAn.logger,
    PEcAn.remote,
    PEcAn.utils (>= 1.4.8),
    rlang,
Suggests:
    testthat (>= 1.0.2)
SystemRequirements: LDNDC
OS_type: unix
License: BSD_3_clause + file LICENSE
Copyright: Authors
LazyLoad: yes
LazyData: FALSE
Encoding: UTF-8
RoxygenNote: 7.2.3<|MERGE_RESOLUTION|>--- conflicted
+++ resolved
@@ -7,12 +7,6 @@
                     email = "henri.kajasilta@fmi.fi"))
 Description: This module provides functions to link the (LDNDC) to PEcAn.
 Imports:
-<<<<<<< HEAD
-    data.table,
-=======
-    PEcAn.logger,
-    PEcAn.utils (>= 1.4.8),
->>>>>>> fef3a49f
     dplyr,
     lubridate,
     ncdf4,

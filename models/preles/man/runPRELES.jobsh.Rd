% Generated by roxygen2: do not edit by hand
% Please edit documentation in R/runPRELES.jobsh.R
\name{runPRELES.jobsh}
\alias{runPRELES.jobsh}
\title{Function to process ncdf file, run PRELES model, and convert output .nc file in CF standard}
\usage{
<<<<<<< HEAD
runPRELES.jobsh(met.file, outdir, priors, start.date, end.date)
=======
runPRELES.jobsh(met.file, outdir, parameters, sitelat, sitelon, start.date,
  end.date)
>>>>>>> 2fdb3920
}
\arguments{
\item{outdir}{Location of PRELES model output}

\item{in.path}{location on disk where inputs are stored}

\item{in.prefix}{prefix of input and output files}

\item{start_date}{Start time of the simulation}

\item{end_date}{End time of the simulation}
}
\author{
Tony Gardella, Michael Dietze
}
<|MERGE_RESOLUTION|>--- conflicted
+++ resolved
@@ -4,12 +4,8 @@
 \alias{runPRELES.jobsh}
 \title{Function to process ncdf file, run PRELES model, and convert output .nc file in CF standard}
 \usage{
-<<<<<<< HEAD
-runPRELES.jobsh(met.file, outdir, priors, start.date, end.date)
-=======
 runPRELES.jobsh(met.file, outdir, parameters, sitelat, sitelon, start.date,
   end.date)
->>>>>>> 2fdb3920
 }
 \arguments{
 \item{outdir}{Location of PRELES model output}

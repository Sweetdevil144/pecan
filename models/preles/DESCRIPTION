Package: PEcAn.PRELES
Type: Package
Title: PEcAn package for integration of the PRELES model
Version: 1.4.8
Date: 2016-08-09
Author: Tony Gardella, Mike Dietze
Maintainer: Tony Gardella <tonygard@bu.edu>
Description: This module provides functions to run the PREdict Light use
    efficiency Evapotranspiration and Soil moisture (PRELES) model on the PEcAn
    project. The Predictive Ecosystem Carbon Analyzer (PEcAn) is a scientific
    workflow management tool designed to simplify the management of model
    parameterization,execution, and analysis. The goal of PECAn is to
    streamline the interaction between data and models, and to improve the
    efficacy of scientific investigation.
Depends:
    PEcAn.utils,
<<<<<<< HEAD
    lubridate,
    ncdf4
Imports:
    udunits2 (>= 0.11)
=======
    ncdf4,
    udunits2
Imports:
    lubridate (>= 1.6.0)
>>>>>>> d5fa7074
Suggests:
    testthat (>= 1.0.2)
SystemRequirements: preles
OS_type: unix
License: FreeBSD + file LICENSE
Copyright: Authors
LazyLoad: yes
LazyData: FALSE
RoxygenNote: 5.0.1<|MERGE_RESOLUTION|>--- conflicted
+++ resolved
@@ -14,17 +14,10 @@
     efficacy of scientific investigation.
 Depends:
     PEcAn.utils,
-<<<<<<< HEAD
-    lubridate,
     ncdf4
 Imports:
+    lubridate (>= 1.6.0),
     udunits2 (>= 0.11)
-=======
-    ncdf4,
-    udunits2
-Imports:
-    lubridate (>= 1.6.0)
->>>>>>> d5fa7074
 Suggests:
     testthat (>= 1.0.2)
 SystemRequirements: preles

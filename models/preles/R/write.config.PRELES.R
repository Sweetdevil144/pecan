--- conflicted
+++ resolved
@@ -6,27 +6,6 @@
 # which accompanies this distribution, and is available at
 # http://opensource.ncsa.illinois.edu/license.html
 #-------------------------------------------------------------------------------
-<<<<<<< HEAD
-
-add.samples.PRELES <- function(trait.samples){
-    
-  #Light efficeincy parameter
-  if("bGPP" %in% names(trait.samples[[settings$pfts$pft$name]])){
-    names(trait.samples)[which(names(trait.samples)=="bGPP")] <- "p5"
-  }
-  if("kGPP" %in% names(trait.samples[[settings$pfts$pft$name]])){
-    names(trait.samples)[which(names(trait.samples)=="kGPP")] <- "p9"
-  }
-  
-  return(trait.samples)
-    
-}
-
-#Replace defaults with samples 
-
-
-=======
->>>>>>> 2fdb3920
 ##-------------------------------------------------------------------------------------------------#
 ##' Writes a PRELES config file.
 ##'
@@ -43,59 +22,25 @@
 
 write.config.PRELES<- function(defaults, trait.values, settings, run.id){
   
-<<<<<<< HEAD
-  ### Define PARAMETERS
-  cmdFlags = ""
-  for(group in names(trait.values)){
-    if(group == "env"){
-      
-      ## set defaults from config.header
-      
-      ##
-      
-    } else {
-      if(!is.null(trait.values[[group]])){
-        params <- add.samples.PRELES(trait.values[[group]])
-        logger.info(names(params))
-        for(i in 1:length(params)){
-          cmdFlags <- paste(cmdFlags," -",names(params)[i]," ",params[[i]],sep="")
-        }
-      }    
-    }
-  }
-
-=======
->>>>>>> 2fdb3920
   #find out where to write run/ouput
   rundir <- file.path(settings$run$host$rundir, run.id)
   outdir <- file.path(settings$run$host$outdir, run.id)
   
-<<<<<<< HEAD
-  ### WRITE PARAMETERS
-  config.file.name <- paste('CONFIG.',run.id,'.txt',sep='')
-  writeLines(cmdFlags, con = paste(rundir,"/", config.file.name, sep=''))
-=======
   ### Define PARAMETERS
   filename = paste(rundir,"/",'PRELES_params.',run.id,'.Rdata',sep='')
   preles.params = save(trait.values,file=filename)
->>>>>>> 2fdb3920
 
   #-----------------------------------------------------------------------
 
   ### WRITE JOB.SH
-  #traits  <- add.samples.PRELES(trait.samples)
   jobsh = paste0("#!/bin/bash\n",
                  'echo "',
                  ' require(PEcAn.PRELES); runPRELES.jobsh(',
                  "'",settings$run$inputs$met$path,"',",
                  "'",outdir,"',",
-<<<<<<< HEAD
-                 "'",rundir,"/",config.file.name,"',",
-=======
                  "'",filename,"',",
                  "'",settings$run$site$lat,"',",
                  "'",settings$run$site$lon,"',",
->>>>>>> 2fdb3920
                  "'",settings$run$start.date,"',",
                  "'",settings$run$end.date,"') ",
                  '" | R --vanilla'
@@ -103,12 +48,5 @@
   writeLines(jobsh, con=file.path(settings$rundir, run.id, "job.sh"))
   Sys.chmod(file.path(settings$rundir, run.id, "job.sh"))
   
-<<<<<<< HEAD
-  #traits  <- add.samples.PRELES(trait.samples)
-  
   
 }
-=======
-  
-}
->>>>>>> 2fdb3920

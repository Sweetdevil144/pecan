#-------------------------------------------------------------------------------
# Copyright (c) 2016 NCSA.
# All rights reserved. This program and the accompanying materials
# are made available under the terms of the 
# University of Illinois/NCSA Open Source License
# which accompanies this distribution, and is available at
# http://opensource.ncsa.illinois.edu/license.html
#-------------------------------------------------------------------------------

##-------------------------------------------------------------------------------------------------#
##' Writes config files for use with FATES.
##'
##' @name write.config.FATES
##' @title Write FATES configuration files
##' @param defaults list of defaults to process
##' @param trait.values vector of samples for a given trait
##' @param settings list of settings from pecan settings file
##' @param run.id id of run
##' @return none
##' @export
##' @author Mike Dietze
##' @importFrom ncdf4 ncvar_put ncvar_get
##-------------------------------------------------------------------------------------------------#
write.config.FATES <- function(defaults, trait.values, settings, run.id){

   ## site information
   site <- settings$run$site
   site.id <- as.numeric(site$id)
  
   # find out where things are
   local.rundir <- file.path(settings$rundir, run.id) ## this is on local machine for staging
   rundir <- file.path(settings$host$rundir, run.id)  ## this is on remote machine for execution
   casedir <- file.path(rundir,"case") 
   outdir <- file.path(settings$host$outdir, run.id)
   refcase   <- settings$model$binary
   bld    <- file.path(refcase,"bld")
   binary <- file.path(bld,"cesm.exe")
   indir  <- file.path(rundir,"input") ## input directory
   default <- settings$run$inputs$default$path ## reference inputs file structure
   site_name <- paste0(site.id %/% 1000000000, "-", site.id %% 1000000000)
   
   ## DATES
   ## CLM is a bit odd and takes a start date and length, so we need to precompute
   ## this needs to be generalized to fractional years, but accounting for 365 day year
   start_date <- as.Date(settings$run$start.date)
   end_date   <- as.Date(settings$run$end.date)
   stop_n     <- as.numeric(end_date - start_date, units="days") - PEcAn.utils::n_leap_day(start_date,end_date) + 1  
   
   ##-----------------------------------------------------------------------##
   ##                                                                       ##
   ##                             INPUTS                                    ##
   ##                                                                       ##
   ##-----------------------------------------------------------------------##

   ## SITE INFO --> DOMAIN FILE (lat/lon)
   gridres = 0.125  ## ultimately this should be a variable
   lat = as.numeric(site$lat)
   lon = (as.numeric(site$lon) + 360) %% 360 ## make sure coords in 0-360 range, not negative
   domain.default <- system.file("domain.lnd.1x1pt-brazil_navy.090715.nc",package="PEcAn.FATES")
   domain.file <- file.path(local.rundir,paste0("domain.lnd.",site_name,".nc"))
   file.copy(domain.default,domain.file)
   domain.nc <- ncdf4::nc_open(domain.file,write=TRUE)
   ncvar_put(nc=domain.nc, varid='xc', vals=lon)
   ncvar_put(nc=domain.nc, varid='yc', vals=lat)
   ncvar_put(nc=domain.nc, varid='xv', vals=lon+c(-1,1,1,-1)*gridres)
   ncvar_put(nc=domain.nc, varid='yv', vals=lat+c(-1,-1,1,1)*gridres)
   ncvar_put(nc=domain.nc, varid='area', vals=(2*gridres*pi/180)^2)   
   ncdf4::nc_close(domain.nc)
   
   ## SURF
   surf.default <- system.file("surfdata_ref.nc",package = "PEcAn.FATES")
   surf.file    <- file.path(local.rundir,paste0("surfdata_",site_name,"_simyr2000.nc"))
   file.copy(surf.default,surf.file)
   Sys.chmod(surf.file)
   surf.nc <- ncdf4::nc_open(surf.file,write=TRUE)
   ncdf4::ncvar_put(nc=surf.nc, varid='LONGXY', vals=lon)
   ncdf4::ncvar_put(nc=surf.nc, varid='LATIXY', vals=lat)
   ncdf4::nc_close(surf.nc)   
   
   ## MET HEADERS
   if(!is.null(settings$run$inputs$met)){

     ## DATM HEADER: datm_atm_in
     datm <- readLines(con=system.file("datm_atm_in.template",package = "PEcAn.FATES"),n=-1)
     datm <- gsub('@DOMAIN@', file.path(indir,"share/domains/domain.clm",basename(domain.file)), datm)
     datm <- gsub('@START_YEAR@',lubridate::year(start_date), datm)
     datm <- gsub('@END_YEAR@',lubridate::year(end_date), datm)
     writeLines(datm, con=file.path(local.rundir, "datm_atm_in"))
     
     ## DATM STREAM MET
     met <- readLines(con=system.file("datm.streams.txt.PEcAn_met.template",package = "PEcAn.FATES"),n=-1)
     met <- gsub('@INDIR@',indir, met)
     met <- gsub('@MET_PATH@',settings$run$inputs$met$path, met)
     met.files <- dir(settings$run$inputs$met$path,"*.nc")
     met <- gsub('@MET_FILES@',paste(met.files,collapse = "\n            "), met)
     writeLines(met, con=file.path(local.rundir, "datm.streams.txt.PEcAn_met"))
     
   }
   
#   ... fill in this template, the met template, and then have jobs.sh put them in the right place. 
#   ... Test, then adjust DB to have met required
   
   
   ##-----------------------------------------------------------------------##
   ##                                                                       ##
   ##                             JOB.SH                                    ##
   ##                                                                       ##
   ##-----------------------------------------------------------------------##
   
# create launch script (which will create symlink)
   if (!is.null(settings$model$jobtemplate) && file.exists(settings$model$jobtemplate)) {
     jobsh <- readLines(con=settings$model$jobtemplate, n=-1)
   } else {
     jobsh <- readLines(con=system.file("template.job", package = "PEcAn.FATES"), n=-1)
   }
   
 # create host specific setttings
   hostsetup <- ""
   if (!is.null(settings$model$prerun)) {
     hostsetup <- paste(hostsetup, sep="\n", paste(settings$model$prerun, collapse="\n"))
   }
   if (!is.null(settings$host$prerun)) {
     hostsetup <- paste(hostsetup, sep="\n", paste(settings$host$prerun, collapse="\n"))
   }

   hostteardown <- ""
   if (!is.null(settings$model$postrun)) {
     hostteardown <- paste(hostteardown, sep="\n", paste(settings$model$postrun, collapse="\n"))
   }
   if (!is.null(settings$host$postrun)) {
     hostteardown <- paste(hostteardown, sep="\n", paste(settings$host$postrun, collapse="\n"))
   }

# create job.sh
   jobsh <- gsub('@HOST_SETUP@', hostsetup, jobsh)
   jobsh <- gsub('@HOST_TEARDOWN@', hostteardown, jobsh)

   ## PATHS
   jobsh <- gsub('@RUNDIR@', rundir, jobsh)
   jobsh <- gsub('@CASEDIR@', casedir, jobsh)
   jobsh <- gsub('@OUTDIR@', outdir, jobsh)
   jobsh <- gsub('@REFCASE@', refcase, jobsh)
   jobsh <- gsub('@BLD@', bld, jobsh)
   jobsh <- gsub('@BINARY@', binary, jobsh)
   jobsh <- gsub('@INDIR@', indir, jobsh)
   jobsh <- gsub('@DEFAULT@', default, jobsh)
   jobsh <- gsub('@SITE_NAME@', site_name, jobsh) 
  
   ## DATES -> ENV_RUN
   jobsh <- gsub('@START_DATE@', start_date, jobsh)
   jobsh <- gsub('@STOP_N@', stop_n, jobsh)
   jobsh <- gsub('@RUN_ID@', run.id, jobsh)
   
   ## MET --> DATM
#   jobsh <- gsub('@SITE_MET@', settings$run$inputs$met$path, jobsh)
   ## FOR FIRST STEP, CAN USE DEFAULT
   
   writeLines(jobsh, con=file.path(settings$rundir, run.id, "job.sh"))
   Sys.chmod(file.path(settings$rundir, run.id, "job.sh"))
#   
#   ## Write PARAMETER file
   
   ## COPY AND OPEN DEFAULT PARAMETER FILE
   param.default <- system.file("clm_params_ed_l2f0.5_tropid2.c161020.nc",package="PEcAn.FATES")
   param.file <- file.path(local.rundir,paste0("clm_params_ed.",run.id,".nc"))
   file.copy(param.default,param.file)
   param.nc <- ncdf4::nc_open(param.file,write=TRUE)
    
   ## Loop over PFTS
   npft <- length(trait.values)
<<<<<<< HEAD
   #print(npft) <- debugging
   #print(dim(trait.values)) <- debugging
=======
   print(npft)
   print(dim(trait.values))
   print(names(trait.values))
>>>>>>> 9a577871
   pftnames <- stringr::str_trim(tolower(ncvar_get(param.nc,"pftname")))
   for (i in seq_len(npft)) {
     pft <- trait.values[[i]]
     print(c("PFT",i))
     PEcAn.utils::logger.info(pft)
     pft.name <- names(trait.values)[i]
     if(is.null(pft.name) | is.na(pft.name)){
       PEcAn.utils::logger.error("pft.name missing")
     } else {
       PEcAn.utils::logger.info(paste("PFT =",pft.name))
     }
     if(pft.name == 'env') next   ## HACK, need to remove env from default
     
     ## Match PFT name to COLUMN
     ipft <- match(tolower(pft.name),pftnames)
     if(is.na(ipft)){
       PEcAn.utils::logger.severe(paste("Unmatched PFT",pft.name,
                          "in FATES. PEcAn does not yet support non-default PFTs for this model"))
     }
     
     ## Special variables used in conversions
#     leafC <- pft['leafC']/100  ## percent to proportion
     leafC <- NA
     if(is.na(leafC)) leafC <- 0.48
     
     ## Loop over VARIABLES
     for (v in seq_along(pft)) {
       var <- names(pft)[v]

       ## THESE NEED SOME FOLLOW UP       
       if(var == "Vcmax"){                    ## fnitr is currently a HACK; *** need to know units ***
         ncvar_put(nc=param.nc, varid='fnitr', start = ipft, count = 1,
                   vals=pft[v])  ## (umol CO2 m-2 s-1) -> ??
       }
       
       
       ### These variable names (from ED2) should updated in BETY to be more generic
## missing from params.nc       
#       if(var == "mort3"){
#         ncvar_put(nc=param.nc, varid='background_mort_rate', start = ipft, count = 1,
#                   vals=pft[v])  
#       }
       if(var == "r_fract"){                    ## Fraction of carbon balance remaining after maintenance costs have been met that is dedicated to seed production.	[0-1]
         ncvar_put(nc=param.nc, varid='seed_alloc', start = ipft, count = 1,
                   vals=pft[v])  
       }
       ## This one is currently allpft level but should be pft level
       if(var == "agf_bs"){                    ## The fraction of sapwood and structural biomass that is above ground [0-1]
         ncvar_put(nc=param.nc, varid='ag_biomass', start = 1, count = 1,
                   vals=pft[v])  
       }
       
       ## PFT-level variables
       if(var == "seed_rain_kgC"){                    ## Seed rain input from outside the patch.[kgC/m2/year]
         ncvar_put(nc=param.nc, varid='seed_rain', start = ipft, count = 1,
                   vals=pft[v])  
       }
## missing from params.nc 
#       if(var == "cuticular_cond"){
#         gH2O_per_mol <- 18.01528
#         ncvar_put(nc=param.nc, varid='gsmin', start = ipft, count = 1,
#                   vals=pft[v]*gH2O_per_mol*1e-12)   ### umol H2O m-2 s-1 ->  [m s-1]
#       }
       if(var == "DBH_at_HTMAX"){                    ## note in FATES parameter list about switching to HTMAX
         ncvar_put(nc=param.nc, varid='max_dbh', start = ipft, count = 1,
                   vals=pft[v])  ## [cm]
       }
       if(var == "growth_resp_factor"){                    ## r_growth = grperc * (gpp+r_maint)
         ncvar_put(nc=param.nc, varid='grperc', start = ipft, count = 1,
                   vals=pft[v])  
       }
       if(var == "SLA"){
         ncvar_put(nc=param.nc, varid='slatop', start = ipft, count = 1,
                   vals=udunits2::ud.convert(pft[v],"m2 kg-1","m2 g-1")/leafC)
       }
       if(var == "leaf_turnover_rate"){
         ncvar_put(nc=param.nc, varid='leaf_long', start = ipft, count = 1,
                   vals=1/pft[v]) ## leaf_long = 1/leaf_turnover_rate, 1/years -> years
       }
       if(var == "root_turnover_rate"){
         ncvar_put(nc=param.nc, varid='root_long', start = ipft, count = 1,
                   vals=1/pft[v]) ## root_long = 1/root_turnover_rate, 1/years -> years
       }
       if(var == "c2n_leaf"){
         ncvar_put(nc=param.nc, varid='leafcn', start = ipft, count = 1,
                   vals=pft[v])
       }
       if(var == "fineroot2leaf"){
         ncvar_put(nc=param.nc, varid='froot_leaf', start = ipft, count = 1,
                   vals=pft[v])
       }
       if(var == "sapwood_ratio"){         # leaf to sapwood area ratio
         ncvar_put(nc=param.nc, varid='latosa', start = ipft, count = 1,
                   vals=udunits2::ud.convert(pft[v],"m2 m-2","m2 cm-2"))
       }
       if(var == "leaf_width"){            # Characteristic leaf dimension use for aerodynamic resistance
         ncvar_put(nc=param.nc, varid='dleaf', start = ipft, count = 1,
                   vals=udunits2::ud.convert(pft[v],"mm","m"))
       }
       ## Currently not in param.nc file despite being on NGEE-T parameter list       
       #       if(var == "nonlocal_dispersal"){    # Place-holder parameter for important seed dispersal parameters
       #         ncvar_put(nc=param.nc, varid='seed_dispersal_x', start = ipft, count = 1,
       #                   vals=pft[v])
       #       }
       if(var == "hgt_min"){               # The height of a new recruit
         ncvar_put(nc=param.nc, varid='hgt_min', start = ipft, count = 1,
                   vals=pft[v])
       }
       if(var == "leaf_reflect_nir"){      # Leaf reflectance: near-IR	[0-1]
         ncvar_put(nc=param.nc, varid='rholnir', start = ipft, count = 1,
                   vals=pft[v])
       }
       if(var == "leaf_reflect_vis"){      # Leaf reflectance: visible	[0-1]
         ncvar_put(nc=param.nc, varid='rholvis', start = ipft, count = 1,
                   vals=pft[v])
       }
       if(var == "wood_reflect_nir"){      # Stem reflectance: near-IR	[0-1]
         ncvar_put(nc=param.nc, varid='rhosnir', start = ipft, count = 1,
                   vals=pft[v])
       }

       if(var == "wood_reflect_vis"){      # Stem reflectance: visible	[0-1]
         ncvar_put(nc=param.nc, varid='rhosvis', start = ipft, count = 1,
                   vals=pft[v])
       }
       if(var == "leaf_trans_nir"){        # Leaf transmittance: near-IR
         ncvar_put(nc=param.nc, varid='taulnir', start = ipft, count = 1,
                   vals=pft[v])
       }
       if(var == "leaf_trans_vis"){        # Leaf transmittance: visible	pft
         ncvar_put(nc=param.nc, varid='taulvis', start = ipft, count = 1,
                   vals=pft[v])
       }
       if(var == "wood_trans_nir"){        # Stem transmittance: near-IR
         ncvar_put(nc=param.nc, varid='tausnir', start = ipft, count = 1,
                   vals=pft[v])
       }
       if(var == "wood_trans_vis"){        # Stem transmittance: visible
         ncvar_put(nc=param.nc, varid='tausvis', start = ipft, count = 1,
                   vals=pft[v])
       }
       if(var == "orient_factor"){         # Leaf/stem orientation index	[-0/4 <xl< 0.6]
         ncvar_put(nc=param.nc, varid='xl', start = ipft, count = 1,
                   vals=pft[v])
       }
       if(var == "wood_density"){         # Wood Specific Gravity (ie density of wood relative to density of water)
         ncvar_put(nc=param.nc, varid='wood_density', start = ipft, count = 1,
                   vals=pft[v])
       }
       if(var == "roota_par"){            # CLM rooting distribution parameter [1/m]
         ncvar_put(nc=param.nc, varid='roota_par', start = ipft, count = 1,
                   vals=pft[v])
       }
       if(var == "rootb_par"){            # CLM rooting distribution parameter [1/m] 
         ncvar_put(nc=param.nc, varid='rootb_par', start = ipft, count = 1,
                   vals=pft[v])
       }
       if(var == "gsmax"){         # Maximum stomatal conductance [m s-1]
         ncvar_put(nc=param.nc, varid='gsmax', start = ipft, count = 1,
                   vals=pft[v])
       }
       if(var == "psi_stomata_closure"){         # Soil water potential at full stomatal closure	[mm]
         ncvar_put(nc=param.nc, varid='smpsc', start = ipft, count = 1,
                   vals=udunits2::ud.convert(pft[v],"m","mm"))
       }
       if(var == "psi_stomata_open"){            # Soil water potential at full stomatal opening	pft	[mm]
         ncvar_put(nc=param.nc, varid='smpso', start = ipft, count = 1,
                   vals=udunits2::ud.convert(pft[v],"m","mm"))
       }
       if(var == "root_bulk_modulus"){         # coarse root bulk elastic modulus (εroot)	[MPa]
         ncvar_put(nc=param.nc, varid='epsil_root', start = ipft, count = 1,
                   vals=pft[v])
       }
       if(var == "sapwood_bulk_modulus"){         # sapwood bulk elastic modulus (εstem)	[MPa]
         ncvar_put(nc=param.nc, varid='epsil_stem', start = ipft, count = 1,
                   vals=pft[v])
       }
       if(var == "leaf_bulk_modulus"){         # leaf bulk elastic modulus (εleaf) [MPa]
         ncvar_put(nc=param.nc, varid='epsil_leaf', start = ipft, count = 1,
                   vals=pft[v])
       }
       if(var == "root_osmotic_potential"){         # coarse root osmotic potential at full turgor (πoroot)	[MPa]
         ncvar_put(nc=param.nc, varid='pinot_root', start = ipft, count = 1,
                   vals=pft[v])
       }
       if(var == "sapwood_osmotic_potential"){         # sapwood osmotic potential at full turgor (πostem) [MPa]
         ncvar_put(nc=param.nc, varid='pinot_stem', start = ipft, count = 1,
                   vals=pft[v])
       }
       if(var == "leaf_osmotic_potential"){         # leaf osmotic potential at full turgor (πoleaf) [MPa]
         ncvar_put(nc=param.nc, varid='pinot_leaf', start = ipft, count = 1,
                   vals=pft[v])
       }
       if(var == "kmax_leaf"){         # Maximum leaf hydraulic conductivity per unit leaf area [mmol m-2 s-1 Mpa-1]
         ncvar_put(nc=param.nc, varid='kmax_leaf', start = ipft, count = 1,
                   vals=pft[v])
       }
       if(var == "kmax_root"){         # Maximum root hydraulic conductivity per unit xs sapwood [kg m-1 s-1 Mpa-1]
         ncvar_put(nc=param.nc, varid='kmax_root', start = ipft, count = 1,
                   vals=pft[v])
       }
       if(var == "kmax_stem"){         # Maximum stem hydraulic conductivity per unit xs sapwood area	[kg m-1 s-1 Mpa-1]
         ncvar_put(nc=param.nc, varid='kmax_stem', start = ipft, count = 1,
                   vals=pft[v])
       }
       if(var == "p50_gs"){         # leaf water potential at 50% loss of stomatal conductance (Pgs50)	[MPa]
         ncvar_put(nc=param.nc, varid='p50_gs', start = ipft, count = 1,
                   vals=pft[v])
       }
       if(var == "p50_leaf"){         # leaf water potential at 50% loss of leaf hydraulic conductivity (P50leaf)	pft	[MPa]
         ncvar_put(nc=param.nc, varid='p50_leaf', start = ipft, count = 1,
                   vals=pft[v])
       }
       if(var == "p50_root"){         # root water potential at 50% loss of root hydraulic conductivity	[MPa]
         ncvar_put(nc=param.nc, varid='p50_root', start = ipft, count = 1,
                   vals=pft[v])
       }
       if(var == "p50_stem"){         # stem water potential at 50% loss of stem hydraulic conductivity [MPa]
         ncvar_put(nc=param.nc, varid='p50_stem', start = ipft, count = 1,
                   vals=pft[v])
       }
       if(var == "water_content_TLP_root"){         # coarse root relative water content at turgor loss (RWCtlproot)
         ncvar_put(nc=param.nc, varid='rwctlp_root', start = ipft, count = 1,
                   vals=pft[v])
       }
       if(var == "water_content_TLP_sapwood"){         # sapwood relative water content at turgor loss
         ncvar_put(nc=param.nc, varid='rwctlp_stem', start = ipft, count = 1,
                   vals=pft[v])
       }
       if(var == "water_content_TLP_leaf"){         # leaf relative water content at turgor loss
         ncvar_put(nc=param.nc, varid='rwctlp_leaf', start = ipft, count = 1,
                   vals=pft[v])
       }
       if(var == "leafp_min"){         # Minimum leaf water potential [MPa]
         ncvar_put(nc=param.nc, varid='leafp_min', start = ipft, count = 1,
                   vals=pft[v])
       }
       if(var == "clone_alloc"){         # A carbon allocation that is added on to seed_alloc for trees larger than dbh_max.	[0-1]
         ncvar_put(nc=param.nc, varid='clone_alloc', start = ipft, count = 1,
                   vals=pft[v])
       }
       if(var == "storage_target_ratio"){         # The target fraction of storage carbon over leaf carbon	[0-1]
         ncvar_put(nc=param.nc, varid='cushion', start = ipft, count = 1,
                   vals=pft[v])
       }
       if(var == "crown_depth_fraction"){         # Crown depth fraction of a cohort relative to its total height [0-1]
         ncvar_put(nc=param.nc, varid='crown', start = ipft, count = 1,
                   vals=pft[v])
       }
       if(var == "hydraulic_stress_mortality"){         # The mortality rate imposed on plants meeting hydraulic stress failure condition [1/yr]
         ncvar_put(nc=param.nc, varid='stress_mort', start = ipft, count = 1,
                   vals=pft[v])
       }
       if(var == "PPA_comp_exclusion"){         # Competetive exclusion parameter for weighting demotions from the upper canopy classification in PPA
         ncvar_put(nc=param.nc, varid='comp_excln', start = ipft, count = 1,
                   vals=pft[v])
       }
       if(var == "grass_spread"){         # Controls the area footprint of a grass pft, as a function of number density and dbh
         ncvar_put(nc=param.nc, varid='grass_spread', start = ipft, count = 1,
                   vals=pft[v])
       }
       if(var == "leaf_stor_priority"){         # Leaf turnover vs labile carbon use prioritisation. This is the fraction of maintenance demand that will be replenished at all costs and before storage is filled.	pft	[0-1]
         ncvar_put(nc=param.nc, varid='leaf_stor_priority', start = ipft, count = 1,
                   vals=pft[v])
       }
       if(var == "understory_treefall_mortality"){         # The fraction of trees in understory that die from impacts of large treefalls. In the model this is not a rate 1/year, so we need to convert it
         ncvar_put(nc=param.nc, varid='understorey_death', start = ipft, count = 1,
                   vals=pft[v])
       }
       if(var == "displar"){         # 
         ncvar_put(nc=param.nc, varid='displar', start = ipft, count = 1,
                   vals=pft[v])
       }
       if(var == "z0mr"){         # Ratio of momentum roughness length to canopy top height
         ncvar_put(nc=param.nc, varid='z0mr', start = ipft, count = 1,
                   vals=pft[v])
       }
       if(var == "inital_stem_density"){         # Stem density of different PFTs during a bare ground initialization.	[/m2]
         ncvar_put(nc=param.nc, varid='initd', start = ipft, count = 1,
                   vals=pft[v])
       }
       if(var == "bark_scaler"){         # Fraction of tree diameter that is bark. Used in fire.	[0-1]
         ncvar_put(nc=param.nc, varid='bark_scaler', start = ipft, count = 1,
                   vals=pft[v])
       }
       if(var == "crown_kill"){                    ## SPITFIRE: Mortality from fire scorching susceptibility parameter
         ncvar_put(nc=param.nc, varid='crown_kill', start = ipft, count = 1,
                   vals=pft[v])  
       }
       

       ## BINARY FLAGS: These should be set-able by PEcAn but not sampled
       if(var == "photosynthetic_pathway"){         # 
         ncvar_put(nc=param.nc, varid='c3psn', start = ipft, count = 1,
                   vals=as.numeric(pft[v] == 3))
       }
       if(var == "crop"){         # Binary crop flag: 0. = not crop, 1. = crop
         ncvar_put(nc=param.nc, varid='', start = ipft, count = 1,
                   vals=pft[v])
       }
       if(var == "irrigated"){         # Binary Irrigated PFT flag
         ncvar_put(nc=param.nc, varid='irrigated', start = ipft, count = 1,
                   vals=pft[v])
       }
       if(var == "cold_deciduous"){         # Binary flag for seasonal-deciduous leaf habit (0-not,1-it is)
         ncvar_put(nc=param.nc, varid='season_decid', start = ipft, count = 1,
                   vals=pft[v])
         ncvar_put(nc=param.nc, varid='evergreen', start = ipft, count = 1,
                   vals=0)
       }
       if(var == "stress_deciduous"){         # Binary flag for stress-deciduous leaf habit (0-not,1-it is)
         ncvar_put(nc=param.nc, varid='stress_decid', start = ipft, count = 1,
                   vals=pft[v])
         ncvar_put(nc=param.nc, varid='evergreen', start = ipft, count = 1,
                   vals=0)
       }
       if(var == "woody"){         # Binary woody lifeform flag (0-is not woody, 1-it is woody)
         ncvar_put(nc=param.nc, varid='woody', start = ipft, count = 1,
                   vals=pft[v])
       }
       if(var == "evergreen"){         # Binary flag for evergreen leaf habit
         ncvar_put(nc=param.nc, varid='evergreen', start = ipft, count = 1,
                   vals=pft[v])
         ncvar_put(nc=param.nc, varid='stress_decid', start = ipft, count = 1,
                   vals=0)
         ncvar_put(nc=param.nc, varid='season_decid', start = ipft, count = 1,
                   vals=0)
       }
       
       ## ALLPFT indexed (size = 1)
       if(var == "veg_respiration_Q10"){            ## Q10 for maintenance respiration
         ncvar_put(nc=param.nc, varid='q10_mr', start = 1, count = 1,
                   vals=pft[v])
       }
       if(var == "CelluloseS"){            ## Cellulose fraction for CWD
         ncvar_put(nc=param.nc, varid='cwd_fcel', start = 1, count = 1,
                   vals=pft[v])
       }
       if(var == "s_lignin"){            ## Lignin fraction for CWD
         ncvar_put(nc=param.nc, varid='cwd_flig', start = 1, count = 1,
                   vals=pft[v])
       }
       if(var == "c2n_som1"){            ## C:N for SOM pool 1
         ncvar_put(nc=param.nc, varid='cn_s1_bgc', start = 1, count = 1,
                   vals=pft[v])
       }
       if(var == "c2n_som2"){            ## C:N for SOM pool 2
         ncvar_put(nc=param.nc, varid='cn_s2_bgc', start = 1, count = 1,
                   vals=pft[v])
       }
       if(var == "c2n_som3"){            ## C:N for SOM pool 3
         ncvar_put(nc=param.nc, varid='cn_s3_bgc', start = 1, count = 1,
                   vals=pft[v])
       }
       if(var == "cnscalefactor"){            ## Scale factor on CN decomposition for assigning methane flux
         ncvar_put(nc=param.nc, varid='cnscalefactor', start = 1, count = 1,
                   vals=pft[v])
       }
       if(var == "decomp_depth_efolding"){            ## e-folding depth for reduction in decomposition. Set to large number for depth-independance
         ncvar_put(nc=param.nc, varid='decomp_depth_efolding', start = 1, count = 1,
                   vals=pft[v])
       }
       if(var == "CWD_fragmentation_rate"){            ## Fragmentation rate for CWD
         ncvar_put(nc=param.nc, varid='k_frag', start = 1, count = 1,
                   vals=pft[v])
       }
       if(var == "rf_cwdl2_bgc"){            ## respiration fraction from CWD to litter 2
         ncvar_put(nc=param.nc, varid='rf_cwdl2_bgc', start = 1, count = 1,
                   vals=pft[v])
       }
       if(var == "rf_cwdl3_bgc"){            ## respiration fraction from CWD to litter 3
         ncvar_put(nc=param.nc, varid='rf_cwdl3_bgc', start = 1, count = 1,
                   vals=pft[v])
       }
       if(var == "rf_l1s1_bgc"){            ## Respiration fraction for litter 1 -> SOM 1
         ncvar_put(nc=param.nc, varid='rf_l1s1_bgc', start = 1, count = 1,
                   vals=pft[v])
       }
       if(var == "rf_l2s1_bgc"){            ## respiration fraction litter 2 to SOM 1
         ncvar_put(nc=param.nc, varid='rf_l2s1_bgc', start = 1, count = 1,
                   vals=pft[v])
       }
       if(var == "rf_l3s2_bgc"){            ## respiration fraction from litter 3 to SOM 2
         ncvar_put(nc=param.nc, varid='rf_l3s2_bgc', start = 1, count = 1,
                   vals=pft[v])
       }
       if(var == "rf_s2s1_bgc"){            ## respiration fraction SOM 2 to SOM 1
         ncvar_put(nc=param.nc, varid='rf_s2s1_bgc', start = 1, count = 1,
                   vals=pft[v])
       }
       if(var == "rf_s2s3_bgc"){            ## Respiration fraction for SOM 2 -> SOM 3
         ncvar_put(nc=param.nc, varid='rf_s2s3_bgc', start = 1, count = 1,
                   vals=pft[v])
       }
       if(var == "rf_s3s1_bgc"){            ## respiration fraction SOM 3 to SOM 1
         ncvar_put(nc=param.nc, varid='rf_s3s1_bgc', start = 1, count = 1,
                   vals=pft[v])
       }
       if(var == "Q10_frozen_soil"){            ## Separate q10 for frozen soil respiration rates
         ncvar_put(nc=param.nc, varid='froz_q10', start = 1, count = 1,
                   vals=pft[v])
       }
       
       ## NONE indexed
       ##   -- FIRE
       if(var == "max_fire_duration"){            ## maximum duration of fire	none	hours
         ncvar_put(nc=param.nc, varid='max_durat',vals=pft[v])
       }
       if(var == "nfires"){            ## The number of fires initiated per m2 per year, from lightning and humans
         ncvar_put(nc=param.nc, varid='nfires',vals=pft[v])
       }
       if(var == "fuel_energy"){            ## energy content of fuel [kj kg-1]
         ncvar_put(nc=param.nc, varid='fuel_energy',vals=pft[v])
       }
       if(var == "fuel_particle_density"){            ## particle density of fuel [kg m-3]
         ncvar_put(nc=param.nc, varid='part_dens',vals=pft[v])
       }
       if(var == "durat_slope"){            ## SPITFIRE: change in fire duration with fire danger index. from Canadian Forest Service	
         ncvar_put(nc=param.nc, varid='durat_slope',vals=pft[v])
       }
       if(var == "miner_damp"){            ## SPITFIRE mineral dampening coefficient
         ncvar_put(nc=param.nc, varid='miner_damp',vals=pft[v])
       }
       if(var == "fuel_minerals"){            ## mineral content of fuel
         ncvar_put(nc=param.nc, varid='miner_total',vals=pft[v])
       }
       if(var == "alpha_scorch_height"){            ## SPITFIRE scorch height parameter
         ncvar_put(nc=param.nc, varid='alpha_SH',vals=pft[v])
       }
       if(var == "fdi_a"){            ## SPITFIRE Constant in calculation of dewpoint for Fire Danger Index (FDI)
         ncvar_put(nc=param.nc, varid='fdi_a',vals=pft[v])
       }
       if(var == "fdi_b"){            ## SPITFIRE Constant in calculation of dewpoint for Fire Danger Index (FDI)
         ncvar_put(nc=param.nc, varid='fdi_b',vals=pft[v])
       }
       # fdi_alpha	SPITFIRE fire danger index (FDI) coefficient	
       if(var == ""){            ## 
         ncvar_put(nc=param.nc, varid='',vals=pft[v])
       }
       ##   -- CANOPY
       if(var == "canopy_max_spread"){            ## Maximum allowable "dynamic ratio of dbh to canopy area" for cohorts in closed canopies.	-	[cm/m2]
         ncvar_put(nc=param.nc, varid='maxspread',vals=pft[v])
       }
       # 	
       if(var == "canopy_min_spread"){            ## Minimum allowable "dynamic ratio of dbh to canopy area" for cohorts in closed canopies.	-	[cm/m2]
         ncvar_put(nc=param.nc, varid='minspread',vals=pft[v])
       }

       ## LITTERCLASS indexed (Size:6)
       ## MCD: skipping for now until there's demonstrated demand because it requires expanding every variable out into VARNAME_[1..n]
       # low_moisture_C	Intercept (constant) of fuel moisture to burned fraction term for drier fuel	litterclass	
       # low_moisture_S	Slope of fuel moisture to burned fraction term for drier fuel	litterclass	
       # max_decomp	Maximum decomposition rate of litter in the absence of moisture or temperature stress, per fuel class	litterclass	y-1
       # mid_moisture	Parameter of burned fraction term. Below this 'low' constants apply, above this, 'mid' constants apply, 	litterclass	
       # mid_moisture_C	Intercept (constant) of fuel moisture to burned fraction term for wetter fuel	litterclass	
       # min_moisture	Parameter of burned fraction term. Below this value all litter is burned by a fire. Above, 'low' constants apply	litterclass	
       # FBD	Fuel Bulk Density of fuel class 	litterclass	kg m-3
       # alpha_FMC	Parameter of function relating fuel moisture content to meteorological fire danger index 	litterclass	
       # SAV	Surface Area to Volume Ratio of fuel class 	litterclass	cm-1
       
       ## NCWD dimensioned       Size:4
       if(var == "CWD_frac1"){            ##Fraction of coarse woody debris (CWD) that is moved into each of the four woody fuel classes
         ncvar_put(nc=param.nc, varid='CWD_frac', start = 1, count = 1,
                   vals=pft[v])
       }
       if(var == "CWD_frac2"){
         ncvar_put(nc=param.nc, varid='CWD_frac', start = 2, count = 1,
                   vals=pft[v])
       }
       if(var == "CWD_frac3"){
         ncvar_put(nc=param.nc, varid='CWD_frac', start = 3, count = 1,
                   vals=pft[v])
       }
       if(var == "CWD_frac4"){
         ncvar_put(nc=param.nc, varid='CWD_frac', start = 4, count = 1,
                   vals=pft[v])
       }
       
       
     } ## end loop over VARIABLES
   } ## end loop over PFTs
   ncdf4::nc_close(param.nc)
   
#   ## Write SETTINGS file
#     
 }<|MERGE_RESOLUTION|>--- conflicted
+++ resolved
@@ -168,14 +168,9 @@
     
    ## Loop over PFTS
    npft <- length(trait.values)
-<<<<<<< HEAD
-   #print(npft) <- debugging
-   #print(dim(trait.values)) <- debugging
-=======
-   print(npft)
-   print(dim(trait.values))
-   print(names(trait.values))
->>>>>>> 9a577871
+   PEcAn.utils::logger.debug(npft)
+   PEcAn.utils::logger.debug(dim(trait.values))
+   PEcAn.utils::logger.debug(names(trait.values))
    pftnames <- stringr::str_trim(tolower(ncvar_get(param.nc,"pftname")))
    for (i in seq_len(npft)) {
      pft <- trait.values[[i]]

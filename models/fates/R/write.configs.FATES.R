#-------------------------------------------------------------------------------
# Copyright (c) 2016 NCSA.
# All rights reserved. This program and the accompanying materials
# are made available under the terms of the 
# University of Illinois/NCSA Open Source License
# which accompanies this distribution, and is available at
# http://opensource.ncsa.illinois.edu/license.html
#-------------------------------------------------------------------------------

##-------------------------------------------------------------------------------------------------#
##' Writes config files for use with FATES.
##'
##' @name write.config.FATES
##' @title Write FATES configuration files
##' @param defaults list of defaults to process
##' @param trait.values vector of samples for a given trait
##' @param settings list of settings from pecan settings file
##' @param run.id id of run
##' @return none
##' @export
##' @author Mike Dietze
##-------------------------------------------------------------------------------------------------#
<<<<<<< HEAD
write.config.FATES <- function(defaults, trait.values, settings, run.id){
   library(PEcAn.utils)
#  
# #OUTLINE OF MODULES
#   # Copy Case and Build
#   #  -symbolic link to refernce case that is already completed
#   # Edit user_nl_* files to add site info
#   # make Jobs.sh -case_submit
#   # call met2model and add to namelists
#   #

   site <- settings$run$site
   site.id <- as.numeric(site$id)
  
   # find out where things are
   local.rundir <- file.path(settings$rundir, run.id) ## this is on local machine for staging
   rundir <- file.path(settings$host$rundir, run.id)  ## this is on remote machine for execution
   casedir <- file.path(rundir,"case") 
   outdir <- file.path(settings$host$outdir, run.id)
   refcase   <- settings$model$binary
   bld    <- file.path(refcase,"bld")
   binary <- file.path(bld,"cesm.exe")
   indir  <- file.path(rundir,"input") ## input directory
   default <- settings$run$inputs$default$path ## reference inputs file structure
   site.id
   site_name <- paste0(site.id %/% 1000000000, "-", site.id %% 1000000000)
   
   ## DATES
   ## CLM is a bit odd and takes a start date and length, so we need to precompute
   ## this needs to be generalized to fractional years, but accounting for 365 day year
   start_date <- as.Date(settings$run$start.date)
   end_date   <- as.Date(settings$run$end.date)
   stop_n     <- as.numeric(end_date - start_date, units="days") - n_leap_day(start_date,end_date) + 1  
   
   
   ##-----------------------------------------------------------------------##
   ##                                                                       ##
   ##                             INPUTS                                    ##
   ##                                                                       ##
   ##-----------------------------------------------------------------------##

   ## SITE INFO --> DOMAIN FILE (lat/lon)
   gridres = 0.125  ## ultimately this should be a variable
   lat = site$lat
   lon = (site$lon + 360) %% 360 ## make sure coords in 0-360 range, not negative
   domain.default <- system.file("domain.lnd.1x1pt-brazil_navy.090715.nc",package="PEcAn.FATES")
   domain.file <- file.path(local.rundir,paste0("domain.lnd.",site_name,".nc"))
   file.copy(domain.default,domain.file)
   domain.nc <- nc_open(domain.file,write=TRUE)
   ncvar_put(nc=domain.nc, varid='xc', vals=lon)
   ncvar_put(nc=domain.nc, varid='yc', vals=lat)
   ncvar_put(nc=domain.nc, varid='xv', vals=lon+c(-1,1,1,-1)*gridres)
   ncvar_put(nc=domain.nc, varid='yv', vals=lat+c(-1,-1,1,1)*gridres)
   ncvar_put(nc=domain.nc, varid='area', vals=(2*gridres*pi/180)^2)   
   nc_close(domain.nc)
   
   ## SURF
   surf.default <- "/home/carya/FATESinput/lnd/clm2/surfdata_map/surfdata_1x1_brazil_16pfts_simyr2000_c160127.nc"
   surf.file    <- file.path(local.rundir,paste0("surfdata_",site_name,"simyr2000.nc"))
   file.copy(surf.default,surf.file)
   Sys.chmod(surf.file)
   surf.nc <- nc_open(surf.file,write=TRUE)
   ncvar_put(nc=surf.nc, varid='LONGXY', vals=lon)
   ncvar_put(nc=surf.nc, varid='LATIXY', vals=lat)
   nc_close(surf.nc)   
   
   ## MET HEADERS
   if(!is.null(settings$run$inputs$met)){

     ## DATM HEADER: datm_atm_in
     datm <- readLines(con=system.file("datm_atm_in.template",package = "PEcAn.FATES"),n=-1)
     datm <- gsub('@DOMAIN@', file.path(indir,"share/domains/domain.clm",basename(domain.file)), datm)
     datm <- gsub('@START_YEAR@',lubridate::year(start_date), datm)
     datm <- gsub('@END_YEAR@',lubridate::year(end_date), datm)
     writeLines(datm, con=file.path(local.rundir, "datm_atm_in"))
     
     ## DATM STREAM MET
     met <- readLines(con=system.file("datm.streams.txt.PEcAn_met.template",package = "PEcAn.FATES"),n=-1)
     met <- gsub('@INDIR@',indir, met)
     met <- gsub('@MET_PATH@',settings$run$inputs$met$path, met)
     met.files <- dir(settings$run$inputs$met$path,"*.nc")
     met <- gsub('@MET_FILES@',paste(met.files,collapse = "\n            "), met)
     writeLines(met, con=file.path(local.rundir, "datm.streams.txt.PEcAn_met"))
     
   }
   
#   ... fill in this template, the met template, and then have jobs.sh put them in the right place. 
#   ... Test, then adjust DB to have met required
   
   
   ##-----------------------------------------------------------------------##
   ##                                                                       ##
   ##                             JOB.SH                                    ##
   ##                                                                       ##
   ##-----------------------------------------------------------------------##
   
# create launch script (which will create symlink)
   if (!is.null(settings$model$jobtemplate) && file.exists(settings$model$jobtemplate)) {
     jobsh <- readLines(con=settings$model$jobtemplate, n=-1)
   } else {
     jobsh <- readLines(con=system.file("template.job", package = "PEcAn.FATES"), n=-1)
   }
   
 # create host specific setttings
   hostsetup <- ""
   if (!is.null(settings$model$prerun)) {
     hostsetup <- paste(hostsetup, sep="\n", paste(settings$model$prerun, collapse="\n"))
   }
   if (!is.null(settings$host$prerun)) {
     hostsetup <- paste(hostsetup, sep="\n", paste(settings$host$prerun, collapse="\n"))
   }

   hostteardown <- ""
   if (!is.null(settings$model$postrun)) {
     hostteardown <- paste(hostteardown, sep="\n", paste(settings$model$postrun, collapse="\n"))
   }
   if (!is.null(settings$host$postrun)) {
     hostteardown <- paste(hostteardown, sep="\n", paste(settings$host$postrun, collapse="\n"))
   }

# create job.sh
   jobsh <- gsub('@HOST_SETUP@', hostsetup, jobsh)
   jobsh <- gsub('@HOST_TEARDOWN@', hostteardown, jobsh)

   ## PATHS
   jobsh <- gsub('@RUNDIR@', rundir, jobsh)
   jobsh <- gsub('@CASEDIR@', casedir, jobsh)
   jobsh <- gsub('@OUTDIR@', outdir, jobsh)
   jobsh <- gsub('@REFCASE@', refcase, jobsh)
   jobsh <- gsub('@BLD@', bld, jobsh)
   jobsh <- gsub('@BINARY@', binary, jobsh)
   jobsh <- gsub('@INDIR@', indir, jobsh)
   jobsh <- gsub('@DEFAULT@', default, jobsh)
   jobsh <- gsub('@SITE_NAME@', site_name, jobsh) 
=======
write.config.FATES <- function(defaults, trait.values, settings, run.id) {
  library(PEcAn.utils)
  #  
  # #OUTLINE OF MODULES
  #   # Copy Case and Build
  #   #  -symbolic link to refernce case that is already completed
  #   # Edit user_nl_* files to add site info
  #   # make Jobs.sh -case_submit
  #   # call met2model and add to namelists
  #   #
  
  # find out where things are
  local.rundir <- file.path(settings$rundir, run.id)  ## this is on local machine for staging
  rundir       <- file.path(settings$host$rundir, run.id)  ## this is on remote machine for execution
  casedir      <- file.path(rundir, "case")
  outdir       <- file.path(settings$host$outdir, run.id)
  refcase      <- settings$model$binary
  bld          <- file.path(refcase, "bld")
  binary       <- file.path(bld, "cesm.exe")
  indir        <- file.path(rundir, "input")  ## input directory
  default      <- settings$run$inputs$default$path  ## reference inputs file structure
  
  ## DATES
  ## CLM is a bit odd and takes a start date and length, so we need to precompute
  ## this needs to be generalized to fractional years, but accounting for 365 day year  start_date <- as.Date(settings$run$start.date)
  end_date   <- as.Date(settings$run$end.date)
  stop_n     <- as.numeric(end_date - start_date, units = "days") - 
    n_leap_day(start_date, end_date) + 1
  
  ##-----------------------------------------------------------------------##
  ##                                                                       ##
  ##                             INPUTS                                    ##
  ##                                                                       ##
  ##-----------------------------------------------------------------------##
  
  ## SITE INFO --> DOMAIN FILE (lat/lon)
  gridres <- 0.125  ## ultimately this should be a variable
  lat     <- settings$run$site$lat
  lon     <- (settings$run$site$lon + 360) %% 360  ## make sure coords in 0-360 range, not negative
  domain.default <- system.file("domain.lnd.1x1pt-brazil_navy.090715.nc", package = "PEcAn.FATES")
  file.copy(domain.default, local.rundir)
  domain.nc <- nc_open(file.path(local.rundir, basename(domain.default)), write = TRUE)
  ncvar_put(nc = domain.nc, varid = "xc", vals = lon)
  ncvar_put(nc = domain.nc, varid = "yc", vals = lat)
  ncvar_put(nc = domain.nc, varid = "xv", vals = lon + c(-1, 1, 1, -1) * gridres)
  ncvar_put(nc = domain.nc, varid = "yv", vals = lat + c(-1, -1, 1, 1) * gridres)
  ncvar_put(nc = domain.nc, varid = "area", vals = (2 * gridres * pi/180) ^ 2)
  nc_close(domain.nc)
  
  ## MET HEADERS
  if (!is.null(settings$run$inputs$met)) {
    
    ## DATM HEADER: datm_atm_in
    datm <- readLines(con = system.file("datm_atm_in.template", package = "PEcAn.FATES"), n = -1)
    datm <- gsub("@DOMAIN@", file.path(indir, "share/domains/domain.clm", 
                                       basename(domain.default)), datm)
    datm <- gsub("@START_YEAR@", lubridate::year(start_date), datm)
    datm <- gsub("@END_YEAR@", lubridate::year(end_date), datm)
    writeLines(datm, con = file.path(local.rundir, "datm_atm_in"))
    
    ## DATM STREAM MET
    met <- readLines(con = system.file("datm.streams.txt.PEcAn_met.template", 
                                       package = "PEcAn.FATES"), n = -1)
    met <- gsub("@INDIR@", indir, met)
    met <- gsub("@MET_PATH@", settings$run$inputs$met$path, met)
    met.files <- dir(settings$run$inputs$met$path, "*.nc")
    met <- gsub("@MET_FILES@", paste(met.files, collapse = "\n            "), met)
    writeLines(met, con = file.path(local.rundir, "datm.streams.txt.PEcAn_met"))
  }
  
  #   ... fill in this template, the met template, and then have jobs.sh put them in the right place. 
  #   ... Test, then adjust DB to have met required
  
  
  ##-----------------------------------------------------------------------##
  ##                                                                       ##
  ##                             JOB.SH                                    ##
  ##                                                                       ##
  ##-----------------------------------------------------------------------##
  
  # create launch script (which will create symlink)
  if (!is.null(settings$model$jobtemplate) && file.exists(settings$model$jobtemplate)) {
    jobsh <- readLines(con = settings$model$jobtemplate, n = -1)
  } else {
    jobsh <- readLines(con = system.file("template.job", package = "PEcAn.FATES"), n = -1)
  }
  
  # create host specific setttings
  hostsetup <- ""
  if (!is.null(settings$model$prerun)) {
    hostsetup <- paste(hostsetup, sep = "\n", paste(settings$model$prerun, collapse = "\n"))
  }
  if (!is.null(settings$host$prerun)) {
    hostsetup <- paste(hostsetup, sep = "\n", paste(settings$host$prerun, collapse = "\n"))
  }
  
  hostteardown <- ""
  if (!is.null(settings$model$postrun)) {
    hostteardown <- paste(hostteardown, sep = "\n", paste(settings$model$postrun, collapse = "\n"))
  }
  if (!is.null(settings$host$postrun)) {
    hostteardown <- paste(hostteardown, sep = "\n", paste(settings$host$postrun, collapse = "\n"))
  }
  
  # create job.sh
  jobsh <- gsub("@HOST_SETUP@", hostsetup, jobsh)
  jobsh <- gsub("@HOST_TEARDOWN@", hostteardown, jobsh)
  
  ## PATHS
  jobsh <- gsub("@RUNDIR@", rundir, jobsh)
  jobsh <- gsub("@CASEDIR@", casedir, jobsh)
  jobsh <- gsub("@OUTDIR@", outdir, jobsh)
  jobsh <- gsub("@REFCASE@", refcase, jobsh)
  jobsh <- gsub("@BLD@", bld, jobsh)
  jobsh <- gsub("@BINARY@", binary, jobsh)
  jobsh <- gsub("@INDIR@", indir, jobsh)
  jobsh <- gsub("@DEFAULT@", default, jobsh)
  
  ## DATES -> ENV_RUN
  jobsh <- gsub("@START_DATE@", start_date, jobsh)
  jobsh <- gsub("@STOP_N@", stop_n, jobsh)
  
  ## MET --> DATM
  #   jobsh <- gsub('@SITE_MET@', settings$run$inputs$met$path, jobsh)
  ## FOR FIRST STEP, CAN USE DEFAULT
>>>>>>> d5fa7074
  
   ## DATES -> ENV_RUN
   jobsh <- gsub('@START_DATE@', start_date, jobsh)
   jobsh <- gsub('@STOP_N@', stop_n, jobsh)
   
   ## MET --> DATM
#   jobsh <- gsub('@SITE_MET@', settings$run$inputs$met$path, jobsh)
   ## FOR FIRST STEP, CAN USE DEFAULT
   
   writeLines(jobsh, con=file.path(settings$rundir, run.id, "job.sh"))
   Sys.chmod(file.path(settings$rundir, run.id, "job.sh"))
#   
#   ## Write PARAMETER file
# 
#   ## Write SETTINGS file
#     
 }
<|MERGE_RESOLUTION|>--- conflicted
+++ resolved
@@ -20,7 +20,7 @@
 ##' @export
 ##' @author Mike Dietze
 ##-------------------------------------------------------------------------------------------------#
-<<<<<<< HEAD
+
 write.config.FATES <- function(defaults, trait.values, settings, run.id){
    library(PEcAn.utils)
 #  
@@ -155,133 +155,6 @@
    jobsh <- gsub('@INDIR@', indir, jobsh)
    jobsh <- gsub('@DEFAULT@', default, jobsh)
    jobsh <- gsub('@SITE_NAME@', site_name, jobsh) 
-=======
-write.config.FATES <- function(defaults, trait.values, settings, run.id) {
-  library(PEcAn.utils)
-  #  
-  # #OUTLINE OF MODULES
-  #   # Copy Case and Build
-  #   #  -symbolic link to refernce case that is already completed
-  #   # Edit user_nl_* files to add site info
-  #   # make Jobs.sh -case_submit
-  #   # call met2model and add to namelists
-  #   #
-  
-  # find out where things are
-  local.rundir <- file.path(settings$rundir, run.id)  ## this is on local machine for staging
-  rundir       <- file.path(settings$host$rundir, run.id)  ## this is on remote machine for execution
-  casedir      <- file.path(rundir, "case")
-  outdir       <- file.path(settings$host$outdir, run.id)
-  refcase      <- settings$model$binary
-  bld          <- file.path(refcase, "bld")
-  binary       <- file.path(bld, "cesm.exe")
-  indir        <- file.path(rundir, "input")  ## input directory
-  default      <- settings$run$inputs$default$path  ## reference inputs file structure
-  
-  ## DATES
-  ## CLM is a bit odd and takes a start date and length, so we need to precompute
-  ## this needs to be generalized to fractional years, but accounting for 365 day year  start_date <- as.Date(settings$run$start.date)
-  end_date   <- as.Date(settings$run$end.date)
-  stop_n     <- as.numeric(end_date - start_date, units = "days") - 
-    n_leap_day(start_date, end_date) + 1
-  
-  ##-----------------------------------------------------------------------##
-  ##                                                                       ##
-  ##                             INPUTS                                    ##
-  ##                                                                       ##
-  ##-----------------------------------------------------------------------##
-  
-  ## SITE INFO --> DOMAIN FILE (lat/lon)
-  gridres <- 0.125  ## ultimately this should be a variable
-  lat     <- settings$run$site$lat
-  lon     <- (settings$run$site$lon + 360) %% 360  ## make sure coords in 0-360 range, not negative
-  domain.default <- system.file("domain.lnd.1x1pt-brazil_navy.090715.nc", package = "PEcAn.FATES")
-  file.copy(domain.default, local.rundir)
-  domain.nc <- nc_open(file.path(local.rundir, basename(domain.default)), write = TRUE)
-  ncvar_put(nc = domain.nc, varid = "xc", vals = lon)
-  ncvar_put(nc = domain.nc, varid = "yc", vals = lat)
-  ncvar_put(nc = domain.nc, varid = "xv", vals = lon + c(-1, 1, 1, -1) * gridres)
-  ncvar_put(nc = domain.nc, varid = "yv", vals = lat + c(-1, -1, 1, 1) * gridres)
-  ncvar_put(nc = domain.nc, varid = "area", vals = (2 * gridres * pi/180) ^ 2)
-  nc_close(domain.nc)
-  
-  ## MET HEADERS
-  if (!is.null(settings$run$inputs$met)) {
-    
-    ## DATM HEADER: datm_atm_in
-    datm <- readLines(con = system.file("datm_atm_in.template", package = "PEcAn.FATES"), n = -1)
-    datm <- gsub("@DOMAIN@", file.path(indir, "share/domains/domain.clm", 
-                                       basename(domain.default)), datm)
-    datm <- gsub("@START_YEAR@", lubridate::year(start_date), datm)
-    datm <- gsub("@END_YEAR@", lubridate::year(end_date), datm)
-    writeLines(datm, con = file.path(local.rundir, "datm_atm_in"))
-    
-    ## DATM STREAM MET
-    met <- readLines(con = system.file("datm.streams.txt.PEcAn_met.template", 
-                                       package = "PEcAn.FATES"), n = -1)
-    met <- gsub("@INDIR@", indir, met)
-    met <- gsub("@MET_PATH@", settings$run$inputs$met$path, met)
-    met.files <- dir(settings$run$inputs$met$path, "*.nc")
-    met <- gsub("@MET_FILES@", paste(met.files, collapse = "\n            "), met)
-    writeLines(met, con = file.path(local.rundir, "datm.streams.txt.PEcAn_met"))
-  }
-  
-  #   ... fill in this template, the met template, and then have jobs.sh put them in the right place. 
-  #   ... Test, then adjust DB to have met required
-  
-  
-  ##-----------------------------------------------------------------------##
-  ##                                                                       ##
-  ##                             JOB.SH                                    ##
-  ##                                                                       ##
-  ##-----------------------------------------------------------------------##
-  
-  # create launch script (which will create symlink)
-  if (!is.null(settings$model$jobtemplate) && file.exists(settings$model$jobtemplate)) {
-    jobsh <- readLines(con = settings$model$jobtemplate, n = -1)
-  } else {
-    jobsh <- readLines(con = system.file("template.job", package = "PEcAn.FATES"), n = -1)
-  }
-  
-  # create host specific setttings
-  hostsetup <- ""
-  if (!is.null(settings$model$prerun)) {
-    hostsetup <- paste(hostsetup, sep = "\n", paste(settings$model$prerun, collapse = "\n"))
-  }
-  if (!is.null(settings$host$prerun)) {
-    hostsetup <- paste(hostsetup, sep = "\n", paste(settings$host$prerun, collapse = "\n"))
-  }
-  
-  hostteardown <- ""
-  if (!is.null(settings$model$postrun)) {
-    hostteardown <- paste(hostteardown, sep = "\n", paste(settings$model$postrun, collapse = "\n"))
-  }
-  if (!is.null(settings$host$postrun)) {
-    hostteardown <- paste(hostteardown, sep = "\n", paste(settings$host$postrun, collapse = "\n"))
-  }
-  
-  # create job.sh
-  jobsh <- gsub("@HOST_SETUP@", hostsetup, jobsh)
-  jobsh <- gsub("@HOST_TEARDOWN@", hostteardown, jobsh)
-  
-  ## PATHS
-  jobsh <- gsub("@RUNDIR@", rundir, jobsh)
-  jobsh <- gsub("@CASEDIR@", casedir, jobsh)
-  jobsh <- gsub("@OUTDIR@", outdir, jobsh)
-  jobsh <- gsub("@REFCASE@", refcase, jobsh)
-  jobsh <- gsub("@BLD@", bld, jobsh)
-  jobsh <- gsub("@BINARY@", binary, jobsh)
-  jobsh <- gsub("@INDIR@", indir, jobsh)
-  jobsh <- gsub("@DEFAULT@", default, jobsh)
-  
-  ## DATES -> ENV_RUN
-  jobsh <- gsub("@START_DATE@", start_date, jobsh)
-  jobsh <- gsub("@STOP_N@", stop_n, jobsh)
-  
-  ## MET --> DATM
-  #   jobsh <- gsub('@SITE_MET@', settings$run$inputs$met$path, jobsh)
-  ## FOR FIRST STEP, CAN USE DEFAULT
->>>>>>> d5fa7074
   
    ## DATES -> ENV_RUN
    jobsh <- gsub('@START_DATE@', start_date, jobsh)

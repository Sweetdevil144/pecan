--- conflicted
+++ resolved
@@ -20,15 +20,9 @@
 Suggests:
     BioCro,
     testthat (>= 1.0.2),
-<<<<<<< HEAD
-    RPostgreSQL,
-    RNCEP
-Remotes: github::ebimodeling/biocro
-=======
     RPostgreSQL
 Remotes:
     github::ebimodeling/biocro
->>>>>>> 4e37a9b2
 License: FreeBSD + file LICENSE
 Copyright: Energy Biosciences Institute, Authors
 LazyLoad: yes

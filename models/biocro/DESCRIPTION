Package: PEcAn.BIOCRO
Type: Package
Title: PEcAn package for integration of the BioCro model
Version: 1.7.0
Date: 2018-12-03
Authors@R: c(person("David","LeBauer"),
             person("Christopher", "Black"),
             person("Deepak", "Jaiswal"))
Author: David LeBauer, Deepak Jaiswal, Christopher Black
Maintainer: David LeBauer <dlebauer@illinois.edu>
Description: This module provides functions to link BioCro to PEcAn.
Imports:
    PEcAn.logger,
    PEcAn.remote,
    PEcAn.utils,
    PEcAn.settings,
    PEcAn.data.atmosphere,
    PEcAn.data.land,
    udunits2 (>= 0.11),
    ncdf4 (>= 1.15),
    lubridate (>= 1.7.0),
    data.table,
    dplyr,
    XML
Suggests:
    BioCro,
    testthat (>= 2.0.0),
    mockery (>= 0.3.0),
    PEcAn.DB,
    RPostgreSQL
<<<<<<< HEAD
# Remotes: 
#     github: :ebimodeling/biocro
=======
Remotes:
    github::ebimodeling/biocro
>>>>>>> 12a79cf6
License: FreeBSD + file LICENSE
Copyright: Energy Biosciences Institute, Authors
LazyLoad: yes
LazyData: FALSE
Encoding: UTF-8
RoxygenNote: 6.1.1<|MERGE_RESOLUTION|>--- conflicted
+++ resolved
@@ -28,13 +28,10 @@
     mockery (>= 0.3.0),
     PEcAn.DB,
     RPostgreSQL
-<<<<<<< HEAD
 # Remotes: 
 #     github: :ebimodeling/biocro
-=======
 Remotes:
     github::ebimodeling/biocro
->>>>>>> 12a79cf6
 License: FreeBSD + file LICENSE
 Copyright: Energy Biosciences Institute, Authors
 LazyLoad: yes

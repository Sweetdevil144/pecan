--- conflicted
+++ resolved
@@ -11,13 +11,8 @@
 
 ##------------------------------------------------------------------------------------------------#
 ##' convert parameters from PEcAn database default units to biocro defaults
-<<<<<<< HEAD
 ##'
-##' Performs model specific unit conversions on a a list of trait values,
-=======
-##' 
 ##' Performs model specific unit conversions on a list of trait values,
->>>>>>> ae47508e
 ##' such as those provided to write.config
 ##' @name convert.samples.BIOCRO
 ##' @title Convert samples for biocro
@@ -173,44 +168,26 @@
                                sep = ":",
                                strip.white = TRUE)))) {
     if (sum(unused.traits) > 0) {
-<<<<<<< HEAD
-      logger.warn("the following traits parameters are not added to config file:",
-                  vecpaste(names(unused.traits)[unused.traits == TRUE]))
-=======
-      PEcAn.logger::logger.warn("the following traits parameters are not added to config file:", 
+      PEcAn.logger::logger.warn("the following traits parameters are not added to config file:",
                   PEcAn.utils::vecpaste(names(unused.traits)[unused.traits == TRUE]))
->>>>>>> ae47508e
     }
   }
 
   ## this is where soil parms can be set defaults$soilControl$FieldC <-
 
   ### Put defaults and other parts of config file together
-<<<<<<< HEAD
-  parms.xml <- listToXml(defaults, "pft")
-  location.xml <- listToXml(list(latitude = settings$run$site$lat,
+  parms.xml <- PEcAn.settings::listToXml(defaults, "pft")
+  location.xml <- PEcAn.settings::listToXml(list(latitude = settings$run$site$lat,
                                  longitude = settings$run$site$lon),
                             "location")
-  run.xml <- listToXml(list(start.date = settings$run$start.date,
+  run.xml <- PEcAn.settings::listToXml(list(start.date = settings$run$start.date,
                             end.date = settings$run$end.date,
-=======
-  parms.xml <- PEcAn.settings::listToXml(defaults, "pft")
-  location.xml <- PEcAn.settings::listToXml(list(latitude = settings$run$site$lat,
-                                 longitude = settings$run$site$lon), 
-                            "location")
-  run.xml <- PEcAn.settings::listToXml(list(start.date = settings$run$start.date,
-                            end.date = settings$run$end.date, 
->>>>>>> ae47508e
                             met.path = settings$run$inputs$met$path,
                             soil.file = settings$run$inputs$soil$path),
                        "run")
 
   slashdate <- function(x) substr(gsub("-", "/", x), 1, 10)
-<<<<<<< HEAD
-  simulationPeriod.xml <- listToXml(list(dateofplanting = slashdate(settings$run$start.date),
-=======
   simulationPeriod.xml <- PEcAn.settings::listToXml(list(dateofplanting = slashdate(settings$run$start.date),
->>>>>>> ae47508e
                                          dateofharvest = slashdate(settings$run$end.date)),
                                     "simulationPeriod")
 

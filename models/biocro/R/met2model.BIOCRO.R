#-------------------------------------------------------------------------------
# Copyright (c) 2012 University of Illinois, NCSA.
# All rights reserved. This program and the accompanying materials
# are made available under the terms of the 
# University of Illinois/NCSA Open Source License
# which accompanies this distribution, and is available at
# http://opensource.ncsa.illinois.edu/license.html
#-------------------------------------------------------------------------------
.datatable.aware=TRUE
##-------------------------------------------------------------------------------------------------#
##' Converts a met CF file to a model specific met file. The input
##' files are calld <in.path>/<in.prefix>.YYYY.cf
##'
##' @name met2model.BIOCRO
##' @title Write BioCro met files
##' @param in.path path on disk where CF file lives
##' @param in.prefix prefix for each file
##' @param outfolder location where model specific output is written.
##' @param ... can pass lat, lon, start.date and end.date
##' @return OK if everything was succesful.
##' @export
##' @author Rob Kooper, David LeBauer
##-------------------------------------------------------------------------------------------------#
met2model.BIOCRO <- function(in.path, in.prefix, outfolder, overwrite=FALSE, ...) {
  ncfiles = dir(in.path, full.names = TRUE, pattern = paste0(in.prefix, "*.nc$"),  
                all.files = FALSE, recursive = FALSE)
  metlist <- list()
  for(file in ncfiles){
    met.nc  <- nc_open(file)
    tmp.met <- load.cfmet(met.nc, lat = lat, lon = lon, start.date = start.date, end.date = end.date)
    metlist[[file]]     <- cf2biocro(tmp.met)
  }
  met <- rbindlist(metli)
  return(met)
}

<<<<<<< HEAD


##-------------------------------------------------------------------------------------------------#
##' Converts a CF data frame into a BioCro met input
##'
##' @name cf2biocro
##' @title Convert CF-formatted met data to BioCro met
##' @param met data.table object
##' \begin{itemize}
##' \item year int
##' \item month int
##' \item day int: day of month (1-31)
##' \item doy int: day of year (1-366)
##' \item hour int (0-23)
##' \item date YYYY-MM-DD HH:MM:SS POSIXct
##' \item wind_speed num m/s
##' \item northward_wind
##' \item eastward_wind
##' \item ppfd (optional; if missing, requires surface_downwelling_shortwave_flux_in_air)
##' \item surface_downwelling_shortwave_flux_in_air
##' \item air_pressure (Pa) (optional; if missing, requires relative_humidity)
##' \item specific_humidity (optional; if missing, requires relative_humidity)
##' \item relative_humidity (optional; if missing, requires air_pressure and specific_humidity)
##' \item precipitation_flux
##' \item air_temperature
##' \end{itemize}
##' @return data.table / data.frame with fields
##' \begin{itemize}
##' \item  doy day of year
##' \item hr  hour
##' \item solar solar radiation (PPFD)
##' \item temp temperature, degrees celsius
##' \item rh relative humidity, as fraction (0-1)
##' \item windspeed m/s
##' \item precip cm/h
##' \end{itemize}
##' @export cf2biocro
##' @author David LeBauer
=======
##-------------------------------------------------------------------------------------------------#
##' Converts a data.table in PEcAn CF format to BioCro input format 
##'
##' @name cf2biocro
##' @title Convert CF data.table to BioCro input
##' @param met data.table with met for a single site; output from \link{\code{load.cfmet}}
##' @param in.prefix prefix for each file
##' @param outfolder location where model specific output is written.
##' @param ... can pass lat, lon, start.date and end.date
##' @return OK if everything was succesful.
##' @export
##' @author Rob Kooper, David LeBauer
##-------------------------------------------------------------------------------------------------#
>>>>>>> f3db5ec3
cf2biocro <- function(met){

  if(!"relative_humidity" %in% colnames(met)){
    if(all(c("air_temperature", "air_pressure", "specific_humidity") %in% colnames(met))){ 
      rh <- qair2rh(qair = met$specific_humidity, 
                    temp = ud.convert(met$air_temperature, "Kelvin", "Celsius"),
                    pres = ud.convert(met$air_pressure, "Pa", "hPa"))
      met <- cbind(met, relative_humidity = rh * 100)
    } else {
      logger.error("neither relative_humidity nor [air_temperature, air_pressure, and specific_humidity]",
                         "are in met data")
    }
  }
  if(!"ppfd" %in% colnames(met)){
    if("surface_downwelling_shortwave_flux_in_air" %in% colnames(met)){
      par <- sw2par(met$surface_downwelling_shortwave_flux_in_air)
      ppfd <- par2ppfd(par)
    } else {
      logger.error("Need either ppfd or surface_downwelling_shortwave_flux_in_air in met dataset")
    }
  }
  if(!"wind_speed" %in% colnames(met)){
    if(all(c("northward_wind", "eastward_wind") %in% colnames(met))){
      wind_speed <- sqrt(met$northward_wind^2 + met$eastward_wind^2)
    } else {
      logger.error("neither wind_speed nor both eastward_wind and northward_wind are present in met data")      
    }

  }
  
  ## Convert RH from percent to fraction
  ## BioCro functions 
  if(met[,max(relative_humidity ) > 1]){ ## just to confirm
    met[, `:=` (relative_humidity = relative_humidity/100)]
  } 
  newmet <- met[, list(year = year, doy = doy, hour = hour,
                       SolarR = ppfd,
                       Temp = ud.convert(air_temperature, "Kelvin", "Celsius"), 
                       RH = relative_humidity, 
                       WS = wind_speed, 
                       precip = ud.convert(precipitation_flux, "s-1", "h-1"))] 
  return(as.data.frame(newmet))
}<|MERGE_RESOLUTION|>--- conflicted
+++ resolved
@@ -34,7 +34,6 @@
   return(met)
 }
 
-<<<<<<< HEAD
 
 
 ##-------------------------------------------------------------------------------------------------#
@@ -42,7 +41,7 @@
 ##'
 ##' @name cf2biocro
 ##' @title Convert CF-formatted met data to BioCro met
-##' @param met data.table object
+##' @param met data.table object  with met for a single site; output from \link{\code{load.cfmet}}
 ##' \begin{itemize}
 ##' \item year int
 ##' \item month int
@@ -73,13 +72,6 @@
 ##' \end{itemize}
 ##' @export cf2biocro
 ##' @author David LeBauer
-=======
-##-------------------------------------------------------------------------------------------------#
-##' Converts a data.table in PEcAn CF format to BioCro input format 
-##'
-##' @name cf2biocro
-##' @title Convert CF data.table to BioCro input
-##' @param met data.table with met for a single site; output from \link{\code{load.cfmet}}
 ##' @param in.prefix prefix for each file
 ##' @param outfolder location where model specific output is written.
 ##' @param ... can pass lat, lon, start.date and end.date
@@ -87,7 +79,6 @@
 ##' @export
 ##' @author Rob Kooper, David LeBauer
 ##-------------------------------------------------------------------------------------------------#
->>>>>>> f3db5ec3
 cf2biocro <- function(met){
 
   if(!"relative_humidity" %in% colnames(met)){

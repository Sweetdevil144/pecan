--- conflicted
+++ resolved
@@ -41,11 +41,7 @@
 ##'
 ##' @name cf2biocro
 ##' @title Convert CF-formatted met data to BioCro met
-<<<<<<< HEAD
-##' @param met data.table object  with met for a single site; output from \link{\code{load.cfmet}}
-=======
-##' @param met data.table object  with met for a single site; output from \code{\link{load.cfmet}}
->>>>>>> e5a75f1b
+##' @param met data.table object
 ##' \begin{itemize}
 ##' \item year int
 ##' \item month int
@@ -76,23 +72,8 @@
 ##' \end{itemize}
 ##' @export cf2biocro
 ##' @author David LeBauer
-<<<<<<< HEAD
-##' @param in.prefix prefix for each file
-##' @param outfolder location where model specific output is written.
-##' @param ... can pass lat, lon, start.date and end.date
-##' @return OK if everything was succesful.
-##' @export
-##' @author Rob Kooper, David LeBauer
-##-------------------------------------------------------------------------------------------------#
 cf2biocro <- function(met){
-=======
-cf2biocro <- function(met, longitude = NULL, zulu2solarnoon = FALSE){
->>>>>>> e5a75f1b
 
-  if((!is.null(longitude)) & zulu2solarnoon){
-    solarnoon_offset <- ud.convert(longitude / 360, 'day', 'minute') 
-    met[, `:=` (solardate =  date + minutes(solarnoon_offset))]
-  } 
   if(!"relative_humidity" %in% colnames(met)){
     if(all(c("air_temperature", "air_pressure", "specific_humidity") %in% colnames(met))){ 
       rh <- qair2rh(qair = met$specific_humidity, 
@@ -114,16 +95,10 @@
   }
   if(!"wind_speed" %in% colnames(met)){
     if(all(c("northward_wind", "eastward_wind") %in% colnames(met))){
-      wind_speed <- sqrt(met$northward_wind^2 + met$eastward_wind^2)
-    } else {
-<<<<<<< HEAD
-      logger.error("neither wind_speed nor both eastward_wind and northward_wind are present in met data")      
+      wind_speed <- sqrt(northward_wind^2 + eastward_wind^2)
     }
+    logger.error("neither wind_speed nor both eastward_wind and northward_wind are present in met data")
 
-=======
-      logger.error("neither wind_speed nor both eastward_wind and northward_wind are present in met data")
-    }
->>>>>>> e5a75f1b
   }
   
   ## Convert RH from percent to fraction
@@ -131,20 +106,11 @@
   if(met[,max(relative_humidity ) > 1]){ ## just to confirm
     met[, `:=` (relative_humidity = relative_humidity/100)]
   } 
-
-  newmet <- met[, list(year = year(solardate), doy = yday(solardate), 
-                       hour = round(hour(solardate) + minute(solardate) / 60),
+  newmet <- met[, list(year = year, doy = doy, hour = hour,
                        SolarR = ppfd,
                        Temp = ud.convert(air_temperature, "Kelvin", "Celsius"), 
                        RH = relative_humidity, 
                        WS = wind_speed, 
                        precip = ud.convert(precipitation_flux, "s-1", "h-1"))] 
-  
-  if(any(duplicated(newmet[1:20, list(year, doy, hour)]))){
-    newmet[, list(SolarR = mean(SolarR), Temp = mean(Temp), RH = mean(RH),
-                   WS = mean(WS), precip = mean(precip)), 
-           by = 'year,doy,hour'] 
-  }
-  
   return(as.data.frame(newmet))
 }
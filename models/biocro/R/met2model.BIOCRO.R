--- conflicted
+++ resolved
@@ -96,11 +96,8 @@
   if(!"wind_speed" %in% colnames(met)){
     if(all(c("northward_wind", "eastward_wind") %in% colnames(met))){
       wind_speed <- sqrt(met$northward_wind^2 + met$eastward_wind^2)
-<<<<<<< HEAD
-=======
     } else {
       logger.error("neither wind_speed nor both eastward_wind and northward_wind are present in met data")
->>>>>>> 27c81a50
     }
   }
   

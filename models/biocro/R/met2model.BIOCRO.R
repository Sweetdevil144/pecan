--- conflicted
+++ resolved
@@ -87,13 +87,8 @@
   }
   if(!"ppfd" %in% colnames(met)){
     if("surface_downwelling_shortwave_flux_in_air" %in% colnames(met)){
-<<<<<<< HEAD
-      ppfd <- 0.486 * met$surface_downwelling_shortwave_flux_in_air ## Cambell and Norman 1998 p 151, ch 10
-      #ppfd <- par2ppfd(par)
-=======
       par <- sw2par(met$surface_downwelling_shortwave_flux_in_air)
       ppfd <- par2ppfd(par)
->>>>>>> 7b7b5da2
     } else {
       logger.error("Need either ppfd or surface_downwelling_shortwave_flux_in_air in met dataset")
     }

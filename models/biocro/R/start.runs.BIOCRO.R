#-------------------------------------------------------------------------------
# Copyright (c) 2012 University of Illinois, NCSA.
# All rights reserved. This program and the accompanying materials
# are made available under the terms of the 
# University of Illinois/NCSA Open Source License
# which accompanies this distribution, and is available at
# http://opensource.ncsa.illinois.edu/license.html
#-------------------------------------------------------------------------------

#--------------------------------------------------------------------------------------------------#
##' 
##' Start biocro model runs on local
##' @title Start run of biocro model
##' @param runid the id of the run (folder in runs) to execute
##' @export
##' @author Rob Kooper, David LeBauer, Deepak Jaiswal
start.runs.BIOCRO <- function(runid) {
  if (settings$run$host$name != "localhost") {
    stop("Only local runs are executed here")
  }

  rundir <- settings$run$host$rundir
  outdir <- settings$run$host$outdir

  # run model
  # compute/download weather
  lat <- as.numeric(settings$run$site$lat)
  lon <- as.numeric(settings$run$site$lon)
  start.date <- settings$run$start.date
  end.date <- settings$run$end.date
  site.id = settings$run$site$id
  
  
  con <- query.base.con(settings)
  site.info <- query.base(paste0("select * from sites where id = ", site.id, ";"), con = con)
  site.exists <- nrow(site.info) == 1
<<<<<<< HEAD
  if(site.exists){
    if(abs(lat - site.info$lat) + abs(lon - site.info(lon)))
    expect_equal(round(lon), round(site.info$lon))
  }
=======
  
>>>>>>> 59130bbd
  if(!site.exists){
    query.base(paste0("insert into sites (sitename, lat, lon) values(",
                      vecpaste(c(settings$run$site$name, lat, lon)), ");"), con = con)
  }
  
  ### TODO the following code should be run during write_configs and the file name passed to the start.runs function
  ### the next set of code using queries will be passed to a new function called "query.met"
  metfiles <- query.base(paste("select start_date, end_date, file_name, file_path ",
                   "from inputs join dbfiles on dbfiles.file_id = inputs.file_id ",
                   "where start_date <= '", start.date, 
                   "' and end_date >= '", end.date, 
                   "' and site_id =", site.id, ";", sep = ""), con = con)

  if(nrow(metfiles == 1)){
    weather <- read.csv(file.path(metfiles$file_path, metfiles$file_name), row.names = NULL)
  } else {
    weather <- InputForWeach(lat, lon, year(start.date), year(end.date))
    write.csv(weather, file = file.path(outdir, "weather.csv"))
    file.id <- 1+ max(query.base(paste0("select max(inputs.file_id), max(dbfiles.file_id) ",
                                 " from inputs right join dbfiles on inputs.file_id = dbfiles.file_id;")))
    query.base(paste0("insert into dbfiles (file_name, file_path, created_at, file_id) ",
                      "values('weather.csv', '", outdir, "', now(),", file.id,");"), con = con)
    query.base(paste0("insert into inputs ",
                      "(notes, created_at, site_id, file_id, start_date, ",
                      "end_date, access_level, format_id) ",
                      "values(,'downloaded from NCEP', now(),", 
                      vecpaste(c(site.id, file.id, start.date, end.date, 4, 28)), ");"), con = con)

  }
  query.close(con)
  weather2 <- weachNEW(weather, lati = lat, ts = 1, 
                       temp.units="Celsius", rh.units="fraction", 
                       ws.units="mph", pp.units="in")

  # run model
  config <- xmlToList(xmlParse(file.path(outdir, runid, "data.xml")))
  pp <- do.call(photoParms, list(unlist(config$parms)))
  
  BioGro_result <- BioGro(weather2, photoControl=pp)

  write.csv(with(BioGro_result, data.frame(DayofYear, Hour, ThermalT, Stem, Leaf, Root)), 
            file=file.path(outdir, "result.csv"))
  file.copy(file.path(rundir, "README.txt"), file.path(outdir, "README.txt"))
  setwd(cwd)
}

#==================================================================================================#


####################################################################################################
### EOF.  End of R script file.          		
####################################################################################################<|MERGE_RESOLUTION|>--- conflicted
+++ resolved
@@ -34,14 +34,9 @@
   con <- query.base.con(settings)
   site.info <- query.base(paste0("select * from sites where id = ", site.id, ";"), con = con)
   site.exists <- nrow(site.info) == 1
-<<<<<<< HEAD
   if(site.exists){
     if(abs(lat - site.info$lat) + abs(lon - site.info(lon)))
-    expect_equal(round(lon), round(site.info$lon))
   }
-=======
-  
->>>>>>> 59130bbd
   if(!site.exists){
     query.base(paste0("insert into sites (sitename, lat, lon) values(",
                       vecpaste(c(settings$run$site$name, lat, lon)), ");"), con = con)

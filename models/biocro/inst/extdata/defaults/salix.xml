--- conflicted
+++ resolved
@@ -3,21 +3,10 @@
     <Sp>1.1</Sp>
     <SpD>0</SpD>
     <nlayers>10</nlayers>
-<<<<<<< HEAD
-<<<<<<< Updated upstream
-    <kd>0.37</kd> <!--extinction coef. for diffuse light -->
-=======
-    <kd>0.37</kd>
->>>>>>> Stashed changes
-    <mResp>"c(0.02, 0.03)"</mResp>
-    <heightFactor>3</heightFactor>
-    <GrowthRespFraction>0.4</GrowthRespFraction><!--beta(20, 30)-->
-=======
     <kd>0.37</kd> <!--canopy extinction coef. for diffuse light -->
     <mResp>"c(0.02, 0.03)"</mResp>
     <heightFactor>3</heightFactor>
     <GrowthRespFraction>0.4</GrowthRespFraction>
->>>>>>> 9314d1a6
   </canopyControl>
   <photoParms>
     <vmax>100</vmax>

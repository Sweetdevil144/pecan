--- conflicted
+++ resolved
@@ -7,18 +7,6 @@
 library(PEcAn.data.atmosphere)
 library(BioCro)
 
-<<<<<<< HEAD
-arg   <- commandArgs(trailingOnly = TRUE)
-rundir <- arg[1]
-outdir <- arg[2]
-if(length(arg) == 0){
-    lat <- 40.08
-    lon <- -88.23
-} else {
-    lat <- arg[1]
-    lon <- arg[2]
-}
-=======
 ## arg   <- commandArgs(trailingOnly = TRUE)
 
 ## if(length(arg) == 0){
@@ -29,7 +17,6 @@
 ##     lon <- arg[2]
 ## }
 
->>>>>>> 6a7f7d74
 outdir <- "/home/dlebauer/analysis/globaltest"
 ## library(PEcAn.DB)
 

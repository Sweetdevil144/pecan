--- conflicted
+++ resolved
@@ -19,21 +19,15 @@
 
 lat <- as.numeric(config$location$latitude)
 lon <- as.numeric(config$location$longitude)
-<<<<<<< HEAD
-
-out <- run.biocro(lat, lon, met.nc = met.nc, soil.nc = soil.nc, config = config)
-biocro_result <- data.table(lat = lat, lon = lon, out$daily)
-=======
->>>>>>> 416815d9
 
 out <- run.biocro(lat, lon, met.nc = met.nc, soil.nc = soil.nc, config = config)
 biocro_result <- data.table(lat = lat, lon = lon, out$daily)
 
-<<<<<<< HEAD
-#model2netcdf.BIOCRO(result = out$hourly, 
-#                    genus = config$pft$type$genus, 
-#                    outdir = outdir, 
-#                    lat = lat, lon = lon)
-=======
 save(biocro_result, file = file.path(outdir, "biocro_output.RData"))
->>>>>>> 416815d9
+
+hourly <- out$hourly
+save(hourly, file = file.path(outdir, "biocro_hourly.RData"))
+model2netcdf.BIOCRO(result = hourly, 
+                    genus = config$pft$type$genus, 
+                    outdir = outdir, 
+                    lat = lat, lon = lon)
#!/usr/bin/env Rscript

<<<<<<< HEAD

library(PEcAn.BIOCRO)
library(BioCro)
=======
>>>>>>> d5325b3a
args   <- commandArgs(trailingOnly = TRUE)
rundir <- args[1]
outdir <- args[2]



#library(PEcAn.all)
#require(PEcAn.data.land)
require(PEcAn.data.atmosphere)
require(PEcAn.utils)
require(lubridate)
#library(PEcAn.BIOCRO)
library(devtools)
load_all("~/dev/pecan/modules/data.land/")
load_all("~/dev/pecan/models/biocro/")
library(BioCro)
options(error = browser)

if(interactive()) {
<<<<<<< HEAD
  library(PEcAn.all)
  settings <- read.settings("~/dev/biocro_regional/vignettes/champaign_mxg_settings.xml")
  runid <- tail(readLines(file.path(settings$rundir, "runs.txt")), n = 1)
  rundir <- file.path(settings$rundir, runid)
  outdir <- file.path(settings$outdir, "out", runid)
  point <- 1
=======
    settings <- xmlToList("~/dev/biocro_regional/vignettes/champaign_mxg_settings.xml")
    if(is.null(settings$rundir)){
        rundir <- getwd()
        runid <- 5916
        outdir <- file.path("../out/5916")
    } else {
        
        runid <- tail(readLines(file.path(settings$rundir, "runs.txt")), n = 1)
        rundir <- file.path(settings$rundir, runid)
        outdir <- file.path(settings$outdir, "out", runid)
    }
    point <- 1
        
>>>>>>> d5325b3a
}


config <- read.biocro.config(file.path(rundir, "config.xml"))
genus <- config$pft$type$genus
pft <- config$pft$type$name

start.date <- ceiling_date(as.POSIXct(config$simulationPeriod$dateofplanting), "day")
end.date <- floor_date(as.POSIXct(config$simulationPeriod$dateofharvest), "day")

met.nc  <- nc_open(config$run$met.file)
soil.nc <- nc_open(config$run$soil.file)
# atmco2.nc <- nc_open(file.path(inputdir, "co2/CO2_Global_HD_v1.nc"))

lat <- ncvar_get(met.nc, "latitude")
lon <- ncvar_get(met.nc, "longitude")
latlon <- expand.grid(lat = lat, lon = lon)

biocro_result <- NULL
for(point in 1:nrow(latlon)){
  lat <- latlon$lat[point]
  lon <- latlon$lon[point]
  out <- run.biocro(lat, lon, met.nc = met.nc, soil.nc = soil.nc, config = config)
  biocro_result <- rbind(biocro_result, out)
  save(biocro_result, file = file.path(outdir, 'incomplete_USresults.RData'))
  dir.create(file.path(outdir, paste0(lat, 'x', lon)))
  model2netcdf.BIOCRO(resultDT = resultDT, genus = genus, outdir = outdir, 
                      lat = latlon$lat, lon = latlon$lon)
}

save(biocro_result, file = file.path(outdir, "biocro_output.RData"))
#model2netcdf.BIOCRO(resultDT = resultDT, 
#                    genus = genus, 
#                    outdir = outdir, 
#                    lat = config$location$latitude, lon = config$location$longitude)<|MERGE_RESOLUTION|>--- conflicted
+++ resolved
@@ -1,38 +1,24 @@
 #!/usr/bin/env Rscript
 
-<<<<<<< HEAD
-
-library(PEcAn.BIOCRO)
-library(BioCro)
-=======
->>>>>>> d5325b3a
 args   <- commandArgs(trailingOnly = TRUE)
 rundir <- args[1]
 outdir <- args[2]
 
+#library(PEcAn.all)
 
 
-#library(PEcAn.all)
-#require(PEcAn.data.land)
+require(PEcAn.data.land)
+require(PEcAn.BIOCRO)
 require(PEcAn.data.atmosphere)
 require(PEcAn.utils)
 require(lubridate)
-#library(PEcAn.BIOCRO)
-library(devtools)
-load_all("~/dev/pecan/modules/data.land/")
-load_all("~/dev/pecan/models/biocro/")
-library(BioCro)
+
 options(error = browser)
 
 if(interactive()) {
-<<<<<<< HEAD
+
   library(PEcAn.all)
   settings <- read.settings("~/dev/biocro_regional/vignettes/champaign_mxg_settings.xml")
-  runid <- tail(readLines(file.path(settings$rundir, "runs.txt")), n = 1)
-  rundir <- file.path(settings$rundir, runid)
-  outdir <- file.path(settings$outdir, "out", runid)
-  point <- 1
-=======
     settings <- xmlToList("~/dev/biocro_regional/vignettes/champaign_mxg_settings.xml")
     if(is.null(settings$rundir)){
         rundir <- getwd()
@@ -45,8 +31,7 @@
         outdir <- file.path(settings$outdir, "out", runid)
     }
     point <- 1
-        
->>>>>>> d5325b3a
+
 }
 
 

#!/usr/bin/env Rscript

args   <- commandArgs(trailingOnly = TRUE)
rundir <- args[1]
outdir <- args[2]

#library(PEcAn.all)


require(PEcAn.data.land)
require(PEcAn.BIOCRO)
require(BioCro)
require(PEcAn.data.atmosphere)
require(PEcAn.utils)
require(lubridate)

options(error = browser)

if(interactive()) {

  library(PEcAn.settings)
  settings <- read.settings("~/dev/biocro_regional/vignettes/champaign_mxg_settings.xml")
  runid <- tail(readLines(file.path(settings$rundir, "runs.txt")), n = 1)
  rundir <- file.path(settings$rundir, runid)
  outdir <- file.path(settings$outdir, "out", runid)
  point <- 1
}


config <- read.biocro.config(file.path(rundir, "config.xml"))

met.nc  <- nc_open(config$run$met.file)
soil.nc <- nc_open(config$run$soil.file)
# atmco2.nc <- nc_open(file.path(inputdir, "co2/CO2_Global_HD_v1.nc"))

lat <- ncvar_get(met.nc, "latitude")
lon <- ncvar_get(met.nc, "longitude")
latlon <- expand.grid(lat = lat, lon = lon)

annual.result <- NULL
biocro_result <- NULL
for(point in 1:nrow(latlon)){
  lat <- latlon$lat[point]
  lon <- latlon$lon[point]
  out <- run.biocro(lat, lon, met.nc = met.nc, soil.nc = soil.nc, config = config)
  annual.result <- rbind(annual.result, out$annually)
  save(annual.result, file = file.path(outdir, "annual.result.RData"))
  
  point.outdir <- file.path(outdir, paste0(lat, 'x', lon))
  dir.create(point.outdir, showWarnings = FALSE)
<<<<<<< HEAD
  hourly <- out$hourly
  daily <- out$daily
  #save(hourly, file = file.path(point.outdir, 'hourly.result.RData'))
  save(daily, file = file.path(point.outdir, 'daily.result.RData'))
  
  biocro_result <- rbind(biocro_result, data.table(lat = lat, lon = lon, daily))

  model2netcdf.BIOCRO(result = hourly, genus = config$pft$type$genus, outdir = point.outdir, 
=======
  #hourly <- out$hourly
  #save(out$hourly, file = file.path(point.outdir, 'hourly.result.RData'))
  daily <- out$daily
  save(daily, file = file.path(point.outdir, 'daily.result.RData'))

  model2netcdf.BIOCRO(result = out$hourly, genus = config$pft$type$genus, outdir = point.outdir, 
>>>>>>> ec741a91
                      lat = lat, lon = lon)
  rm(hourly)
  rm(daily)
}

save(biocro_result, file = file.path(outdir, "biocro_output.RData"))

## this would work if model2netcdf could process regionally
#model2netcdf.BIOCRO(resultDT = biocro_result, 
#                    genus = genus, 
#                    outdir = outdir, 
#                    lat = config$location$latitude, lon = config$location$longitude)<|MERGE_RESOLUTION|>--- conflicted
+++ resolved
@@ -48,7 +48,7 @@
   
   point.outdir <- file.path(outdir, paste0(lat, 'x', lon))
   dir.create(point.outdir, showWarnings = FALSE)
-<<<<<<< HEAD
+
   hourly <- out$hourly
   daily <- out$daily
   #save(hourly, file = file.path(point.outdir, 'hourly.result.RData'))
@@ -57,14 +57,6 @@
   biocro_result <- rbind(biocro_result, data.table(lat = lat, lon = lon, daily))
 
   model2netcdf.BIOCRO(result = hourly, genus = config$pft$type$genus, outdir = point.outdir, 
-=======
-  #hourly <- out$hourly
-  #save(out$hourly, file = file.path(point.outdir, 'hourly.result.RData'))
-  daily <- out$daily
-  save(daily, file = file.path(point.outdir, 'daily.result.RData'))
-
-  model2netcdf.BIOCRO(result = out$hourly, genus = config$pft$type$genus, outdir = point.outdir, 
->>>>>>> ec741a91
                       lat = lat, lon = lon)
   rm(hourly)
   rm(daily)

#-------------------------------------------------------------------------------
# Copyright (c) 2012 University of Illinois, NCSA.
# All rights reserved. This program and the accompanying materials
# are made available under the terms of the 
# University of Illinois/NCSA Open Source License
# which accompanies this distribution, and is available at
# http://opensource.ncsa.illinois.edu/license.html
#-------------------------------------------------------------------------------

##-------------------------------------------------------------------------------------------------#
##' Converts a met CF file to a model specific met file. The input
##' files are calld <in.path>/<in.prefix>.YYYY.cf
##'
##' @name met2model.LINKAGES
##' @title Write LINKAGES met files
##' @param in.path path on disk where CF file lives
##' @param in.prefix prefix for each file
##' @param outfolder location where model specific output is written.
##' @return OK if everything was succesful.
##' @export
##' @author Ann Raiho, Betsy Cowdery
##-------------------------------------------------------------------------------------------------#
met2model.LINKAGES <- function(in.path, in.prefix, outfolder, start_date, end_date, 
                               overwrite = FALSE, verbose = FALSE, ...) {
  library(PEcAn.utils)
  
  start_date <- as.POSIXlt(start_date, tz = "GMT")
  end_date <- as.POSIXlt(end_date, tz = "GMT")
  out.file <- file.path(outfolder, "climate.Rdata")
  # out.file <- file.path(outfolder, paste(in.prefix, strptime(start_date, '%Y-%m-%d'),
  # strptime(end_date, '%Y-%m-%d'), 'dat', sep='.'))
  
  results <- data.frame(file = c(out.file),
                        host = c(fqdn()), 
                        mimetype = c("text/plain"), 
                        formatname = c("LINKAGES meteorology"), 
                        startdate = c(start_date), 
                        enddate = c(end_date), 
                        dbfile.name = "climate.Rdata", 
                        stringsAsFactors = FALSE)
  print("internal results")
  print(results)
  
  if (file.exists(out.file) && !overwrite) {
    logger.debug("File '", out.file, "' already exists, skipping to next file.")
    return(invisible(results))
  }
  
  library(PEcAn.data.atmosphere)
  
  ## check to see if the outfolder is defined, if not create directory for output
  if (!file.exists(outfolder)) {
    dir.create(outfolder)
  }
  
  out <- NULL
  
  # get start/end year since inputs are specified on year basis
  start_year <- lubridate::year(start_date)
  end_year <- lubridate::year(end_date)
  
  year <- sprintf("%04d", seq(start_year, end_year, 1))
  month <- sprintf("%02d", seq(1, 12, 1))
  
  nyear <- length(year)  # number of years to simulate
  
  month_matrix_precip <- matrix(NA, nyear, 12)
  DOY_vec_hr <- c(1, c(32, 60, 91, 121, 152, 182, 213, 244, 274, 305, 335, 365) * 4)
  
  if(nchar(in.prefix)>0 & substr(in.prefix,nchar(in.prefix),nchar(in.prefix)) != ".") in.prefix = paste0(in.prefix,".")
  
  for (i in seq_len(nyear)) {
<<<<<<< HEAD
    if(nchar(in.prefix)>0 & substr(in.prefix,nchar(in.prefix),nchar(in.prefix)) != ".") in.prefix = paste0(in.prefix,".")
    year_txt <- formatC(year[i], width = 4, format = "d", flag = "0")
    infile <- file.path(in.path, paste0(in.prefix, year_txt, ".nc"))

=======
    
    year_txt <- formatC(i, width = 4, format = "d", flag = "0")
    infile <- file.path(in.path, paste0(in.prefix, year_txt, ".nc"))
    
>>>>>>> 35b3a977
    ncin <- ncdf4::nc_open(infile)
    
    ## convert time to seconds
    sec <- ncin$dim$time$vals
    sec <- udunits2::ud.convert(sec, unlist(strsplit(ncin$dim$time$units, " "))[1], "seconds")
    dt <- ifelse(lubridate::leap_year(as.numeric(year[i])) == TRUE, 
                 366 * 24 * 60 * 60 / length(sec), # leap year
                 365 * 24 * 60 * 60 / length(sec)) # non-leap year
    tstep <- 86400 / dt
    
    ncprecipf <- ncdf4::ncvar_get(ncin, "precipitation_flux")  # units are kg m-2 s-1    
    for (m in 1:12) {
      month_matrix_precip[i, m] <- (sum(ncprecipf[DOY_vec_hr[m]:(DOY_vec_hr[m + 1] - 1)]) * dt / 10)
    }
    ncdf4::nc_close(ncin)
    # if(i%%100==0) cat(i,' '); flush.console()
  }
  
  month_matrix_temp_mean <- matrix(NA, nyear, 12)
  
  for (i in seq_len(nyear)) {
    
    year_txt <- formatC(year[i], width = 4, format = "d", flag = "0")
    
    infile <- file.path(in.path, paste0(in.prefix, year_txt, ".nc"))
    
    ncin <- ncdf4::nc_open(infile)
    # print(ncin)
    nctemp <- ncdf4::ncvar_get(ncin, "air_temperature")  #units are kg m-2 s-1    
    for (m in 1:12) {
      month_matrix_temp_mean[i, m] <- (mean(nctemp[DOY_vec_hr[m]:(DOY_vec_hr[m + 1] - 1)]) - 
                                         273.15)  #sub daily to monthly
    }
    ncdf4::nc_close(ncin)
    if (i %% 100 == 0) {
      cat(i, " ")
    }
    flush.console()
  }
  
  precip.mat <- month_matrix_precip
  temp.mat <- month_matrix_temp_mean
  save(precip.mat, temp.mat, file = out.file)
  return(invisible(results))
} # met2model.LINKAGES<|MERGE_RESOLUTION|>--- conflicted
+++ resolved
@@ -70,17 +70,9 @@
   if(nchar(in.prefix)>0 & substr(in.prefix,nchar(in.prefix),nchar(in.prefix)) != ".") in.prefix = paste0(in.prefix,".")
   
   for (i in seq_len(nyear)) {
-<<<<<<< HEAD
     if(nchar(in.prefix)>0 & substr(in.prefix,nchar(in.prefix),nchar(in.prefix)) != ".") in.prefix = paste0(in.prefix,".")
     year_txt <- formatC(year[i], width = 4, format = "d", flag = "0")
     infile <- file.path(in.path, paste0(in.prefix, year_txt, ".nc"))
-
-=======
-    
-    year_txt <- formatC(i, width = 4, format = "d", flag = "0")
-    infile <- file.path(in.path, paste0(in.prefix, year_txt, ".nc"))
-    
->>>>>>> 35b3a977
     ncin <- ncdf4::nc_open(infile)
     
     ## convert time to seconds

--- conflicted
+++ resolved
@@ -29,35 +29,6 @@
                      outdir = file.path(outdir, runid), 
                      start.year = lubridate::year(stop.time), 
                      end.year = lubridate::year(stop.time),
-<<<<<<< HEAD
-                     variables = var.names,pft.name = lapply(settings$pfts,'[[','name'))  # change to just 'AGB' for plot level biomass
-  if(!is.na(ens)){
-    # Add PFT name to variable if applicable
-    pft.names <- numeric(length(settings$pfts))
-    for (i in seq_along(settings$pfts)) {
-      pft.names[i] <- settings$pfts[i]$pft$name
-    }
-    #ens.pft.names <- grep("pft", names(ens))
-    #names(ens[[grep("pft", names(ens))]]) <- pft.names
-    
-    forecast <- list()
-    
-    if ("Fcomp" %in% var.names) {
-      forecast[[length(forecast)+1]] <- ens$AGB.pft #already has C  #* unit.conv 
-      names(forecast[[length(forecast)+1]]) <- paste0('Fcomp.',pft.names)
-    }
-    
-    if ("AGB.pft" %in% var.names) {
-      forecast[[length(forecast)+1]] <- ens$AGB.pft #already has C  #* unit.conv 
-      names(forecast[[length(forecast)]]) <- paste0('AGB.pft.',pft.names)
-    }
-    
-    if ("TotSoilCarb" %in% var.names) {
-      forecast[[length(forecast)+1]] <- ens$TotSoilCarb #udunits2::ud.convert(ens$TotSoilCarb, "kg/m^2", "Mg/ha") #* unit.conv 
-      names(forecast[[length(forecast)+1]]) <- c("TotSoilCarb")
-    }
-    
-=======
                      variables = var.names,pft.name = unlist(sapply(settings$pfts,'[[', "name")))  # change to just 'AGB' for plot level biomass
   if(!is.na(ens)){
   # Add PFT name to variable if applicable
@@ -84,8 +55,7 @@
     forecast[[length(forecast)+1]] <- ens$TotSoilCarb #udunits2::ud.convert(ens$TotSoilCarb, "kg/m^2", "Mg/ha") #* unit.conv 
     names(forecast[[length(forecast)]]) <- c("TotSoilCarb")
   }
-  
->>>>>>> 0d3d0302
+
   }else{
     forecast <- list()
     if ("AGB.pft" %in% var.names) {
@@ -103,4 +73,5 @@
   X_tmp <- list(X = unlist(forecast), params = params)
   
   return(X_tmp)
+
 }
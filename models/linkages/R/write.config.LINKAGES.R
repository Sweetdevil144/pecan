--- conflicted
+++ resolved
@@ -102,12 +102,9 @@
     end.year <- spinup.out$end.year
     nyear <- spinup.out$nyear
     temp.mat <- spinup.out$temp.mat
-<<<<<<< HEAD
-    precip.mat <- spinup.out$temp.mat
+    precip.mat <- spinup.out$precip.mat
     settings$run$start.date <- paste0(spinup.out$start.year,strftime(settings$run$start.date,"/%m/%d"))
-=======
     precip.mat <- spinup.out$precip.mat
->>>>>>> aeb54b92
   }
 
   input <- file.path(settings$rundir,"linkages.input.Rdata")  

--- conflicted
+++ resolved
@@ -9,11 +9,8 @@
 Depends:
     PEcAn.utils
 Imports:
-<<<<<<< HEAD
+    lubridate (>= 1.6.0),
     udunits2 (>= 0.11)
-=======
-    lubridate (>= 1.6.0)
->>>>>>> d5fa7074
 Suggests:
     testthat (>= 1.0.2),
     linkages

#-------------------------------------------------------------------------------
# Copyright (c) 2012 University of Illinois, NCSA.
# All rights reserved. This program and the accompanying materials
# are made available under the terms of the 
# University of Illinois/NCSA Open Source License
# which accompanies this distribution, and is available at
# http://opensource.ncsa.illinois.edu/license.html
#-------------------------------------------------------------------------------

# R Code to convert NetCDF CF met files into MAESPA met files

## If files already exist in 'Outfolder', the default function is NOT to overwrite them and only
## gives user the notice that file already exists. If user wants to overwrite the existing files,
## just change overwrite statement below to TRUE.

##' met2model wrapper for MAESPA
##'
##' @title met2model.MAESPA
##' @export
##' @param in.path location on disk where inputs are stored
##' @param in.prefix prefix of input and output files
##' @param outfolder location on disk where outputs will be stored
##' @param start_date the start date of the data to be downloaded (will only use the year part of the date)
##' @param end_date the end date of the data to be downloaded (will only use the year part of the date)
##' @param overwrite should existing files be overwritten
##' @param verbose should the function be very verbose
##'
##' @author Tony Gardella
met2model.MAESPA <- function(in.path, in.prefix, outfolder, start_date, end_date, 
                             overwrite = FALSE, verbose = FALSE, ...) {
  
  library(PEcAn.utils)
  
  print("START met2model.MAESPA")
<<<<<<< HEAD
  start.date <- as.POSIXlt(start_date, tz = "UTC")
  end.date <-as.POSIXlt(end_date, tz = "UTC")
=======
  start.date <- as.POSIXlt(start_date, tz = "GMT")
  end.date <- as.POSIXlt(end_date, tz = "GMT")
  
  out.file <- paste(in.prefix, 
                    strptime(start.date, "%Y-%m-%d"), 
                    strptime(end.date, "%Y-%m-%d"), 
                    "dat", 
                    sep = ".")
>>>>>>> 12381150
  
  out.file.full <- file.path(outfolder, out.file)
  
  results <- data.frame(file = out.file.full,
                        host = fqdn(),
                        mimetype = "text/plain", 
                        formatname = "maespa.met", 
                        startdate = start_date,
                        enddate = end_date,
                        dbfile.name = out.file, 
                        stringsAsFactors = FALSE)
  
  print("internal results")
  print(results)
  
  if (file.exists(out.file.full) && !overwrite) {
    logger.debug("File '", out.file.full, "' already exists, skipping to next file.")
    return(invisible(results))
  }
  
  library(ncdf4)
  library(lubridate)
  library(PEcAn.data.atmosphere)
  library(Maeswrap)
  
  ## check to see if the outfolder is defined, if not create directory for output
  if (!file.exists(outfolder)) {
    dir.create(outfolder)
  }
  
  out <- NULL
  
  # get start/end year since inputs are specified on year basis
  start_year <- year(start.date)
  end_year <- year(end.date)
  
  ## loop over files
  for (year in start_year:end_year) {
    print(year)
    
    old.file <- file.path(in.path, paste(in.prefix, year, "nc", sep = "."))
    
    if (file.exists(old.file)) {
      ## open netcdf
      nc <- nc_open(old.file)
      ## convert time to seconds
      sec <- nc$dim$time$vals
      sec <- udunits2::ud.convert(sec, unlist(strsplit(nc$dim$time$units, " "))[1], "seconds")
      
      dt <- ifelse(leap_year(year) == TRUE, 
                   366 * 24 * 60 * 60 / length(sec), # leap year
                   365 * 24 * 60 * 60 / length(sec)) # non-leap year
      tstep <- round(86400 / dt)
      dt <- 86400 / tstep
      
      # Check wich variables are available and which are not
      
      ## extract variables
      lat   <- ncvar_get(nc, "latitude")
      lon   <- ncvar_get(nc, "longitude")
      RAD   <- ncvar_get(nc, "surface_downwelling_shortwave_flux_in_air")  #W m-2
      PAR   <- try(ncvar_get(nc, "surface_downwelling_photosynthetic_photon_flux_in_air"))  #mol m-2 s-1
      TAIR  <- ncvar_get(nc, "air_temperature")  # K
      QAIR  <- ncvar_get(nc, "specific_humidity")  # 1
      PPT   <- ncvar_get(nc, "precipitation_flux")  #kg m-2 s-1
      CA    <- try(ncvar_get(nc, "mole_fraction_of_carbon_dioxide_in_air"))  #mol/mol
      PRESS <- ncvar_get(nc, "air_pressure")  # Pa
      
      ## Convert specific humidity to fractional relative humidity
      RH <- qair2rh(QAIR, TAIR, PRESS)
      
      ## Process PAR
      if (!is.numeric(PAR)) {
        # Function from data.atmosphere will convert SW to par in W/m2
        PAR <- sw2par(RAD)
      } else {
        # convert
        PAR <- udunits2::ud.convert(PAR, "mol", "umol")
      }
      
      # Convert air temperature to Celsius
      TAIR <- udunits2::ud.convert(TAIR, "kelvin", "celsius")
      
      #### ppm. atmospheric CO2 concentration. 
      ### Constant from Environ namelist used instead if CA is nonexistent
      defaultCO2 <- 400
      if (!is.numeric(CA)) {
        print("Atmospheric CO2 concentration will be set to constant value set in ENVIRON namelist ")
        rm(CA)
      } else {
        CA <- CA * 1e+06
      }
      
      nc_close(nc)
    } else {
      print("Skipping to next year")
      next
    }
    
    if (exists("CA")) {
      tmp <- cbind(TAIR, PPT, RAD, PRESS, PAR, RH, CA)
    } else {
      tmp <- cbind(TAIR, PPT, RAD, PRESS, PAR, RH)
    }
    
    if (is.null(out)) {
      out <- tmp
    } else {
      out <- rbind(out, tmp)
    }
    
  }  ### end loop over years
  
  ### Check for NA
  if (anyNA(out)) {
    logger.debug("NA introduced in met data. Maespa will not be able to run properly. Please change Met Data Source or Site")
  } else {
    logger.debug("No NA values contained in data")
  }
  
  ## Set Variable names
  columnnames <- colnames(out)
  
  # Set number of timesteps in a day(timetsep of input data)
  timesteps <- tstep
  # Set distribution of diffuse radiation incident from the sky.(0.0) is default.
  difsky <- 0.5
  # Change format of date to DD/MM/YY
  startdate <- paste0(format(as.Date(start_date), "%d/%m/%y"))
  enddate <- paste0(format(as.Date(end_date), "%d/%m/%y"))
  
  ## Units of Latitude and longitude
  if (nc$dim$latitude$units == "degree_north") {
    latunits <- "N"
  } else {
    latunits <- "S"
  }
  
  if (nc$dim$longitude$units == "degree_east") {
    lonunits <- "E"
  } else {
    lonunits <- "W"
  }
  
  ## Write output met.dat file
  metfile <- system.file("met.dat", package = "PEcAn.MAESPA")
  
  met.dat <- replacemetdata(out, oldmetfile = metfile, newmetfile = out.file.full)
  
  replacePAR(out.file.full, "difsky", "environ", newval = difsky, noquotes = TRUE)
  replacePAR(out.file.full, "ca", "environ", newval = defaultCO2, noquotes = TRUE)
  replacePAR(out.file.full, "lat", "latlong", newval = lat, noquotes = TRUE)
  replacePAR(out.file.full, "long", "latlong", newval = lon, noquotes = TRUE)
  replacePAR(out.file.full, "lonhem", "latlong", newval = lonunits, noquotes = TRUE)
  replacePAR(out.file.full, "lathem", "latlong", newval = latunits, noquotes = TRUE)
  replacePAR(out.file.full, "startdate", "metformat", newval = startdate, noquotes = TRUE)
  replacePAR(out.file.full, "enddate", "metformat", newval = enddate, noquotes = TRUE)
  replacePAR(out.file.full, "columns", "metformat", newval = columnnames, noquotes = TRUE)
  
  invisible(results)
} # met2model.MAESPA<|MERGE_RESOLUTION|>--- conflicted
+++ resolved
@@ -32,10 +32,6 @@
   library(PEcAn.utils)
   
   print("START met2model.MAESPA")
-<<<<<<< HEAD
-  start.date <- as.POSIXlt(start_date, tz = "UTC")
-  end.date <-as.POSIXlt(end_date, tz = "UTC")
-=======
   start.date <- as.POSIXlt(start_date, tz = "GMT")
   end.date <- as.POSIXlt(end_date, tz = "GMT")
   
@@ -44,7 +40,6 @@
                     strptime(end.date, "%Y-%m-%d"), 
                     "dat", 
                     sep = ".")
->>>>>>> 12381150
   
   out.file.full <- file.path(outfolder, out.file)
   

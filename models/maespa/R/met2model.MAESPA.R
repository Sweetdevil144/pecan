--- conflicted
+++ resolved
@@ -26,18 +26,8 @@
 ##' @param verbose should the function be very verbose
 ##'
 ##' @author Tony Gardella
-<<<<<<< HEAD
-##' @importFrom ncdf4 ncvar_get
-met2model.MAESPA <- function(in.path, in.prefix, outfolder, start_date, end_date,
-                             overwrite = FALSE, verbose = FALSE, ...) {
-
-  library(PEcAn.utils)
-
-=======
 met2model.MAESPA <- function(in.path, in.prefix, outfolder, start_date, end_date, 
                              overwrite = FALSE, verbose = FALSE, ...) {
-  
->>>>>>> 38fb55c5
   print("START met2model.MAESPA")
   start.date <- as.POSIXlt(start_date, tz = "GMT")
   end.date <- as.POSIXlt(end_date, tz = "GMT")
@@ -67,12 +57,6 @@
     return(invisible(results))
   }
 
-<<<<<<< HEAD
-  library(PEcAn.data.atmosphere)
-  library(Maeswrap)
-
-=======
->>>>>>> 38fb55c5
   ## check to see if the outfolder is defined, if not create directory for output
   if (!file.exists(outfolder)) {
     dir.create(outfolder)
@@ -104,21 +88,6 @@
       # Check which variables are available and which are not
 
       ## extract variables
-<<<<<<< HEAD
-      lat   <- ncvar_get(nc, "latitude")
-      lon   <- ncvar_get(nc, "longitude")
-      RAD   <- ncvar_get(nc, "surface_downwelling_shortwave_flux_in_air")  #W m-2
-      PAR   <- try(ncvar_get(nc, "surface_downwelling_photosynthetic_photon_flux_in_air"))  #mol m-2 s-1
-      TAIR  <- ncvar_get(nc, "air_temperature")  # K
-      QAIR  <- ncvar_get(nc, "specific_humidity")  # 1
-      PPT   <- ncvar_get(nc, "precipitation_flux")  #kg m-2 s-1
-      CA    <- try(ncvar_get(nc, "mole_fraction_of_carbon_dioxide_in_air"))  #mol/mol
-      PRESS <- ncvar_get(nc, "air_pressure")  # Pa
-
-      ## Convert specific humidity to fractional relative humidity
-      RH <- qair2rh(QAIR, TAIR, PRESS)
-
-=======
       lat   <- ncdf4::ncvar_get(nc, "latitude")
       lon   <- ncdf4::ncvar_get(nc, "longitude")
       RAD   <- ncdf4::ncvar_get(nc, "surface_downwelling_shortwave_flux_in_air")  #W m-2
@@ -132,7 +101,6 @@
       ## Convert specific humidity to fractional relative humidity
       RH <- PEcAn.data.atmosphere::qair2rh(QAIR, TAIR, PRESS)
       
->>>>>>> 38fb55c5
       ## Process PAR
       if (!is.numeric(PAR)) {
         # Function from data.atmosphere will convert SW to par in W/m2
@@ -208,22 +176,6 @@
 
   ## Write output met.dat file
   metfile <- system.file("met.dat", package = "PEcAn.MAESPA")
-<<<<<<< HEAD
-
-  met.dat <- replacemetdata(out, oldmetfile = metfile, newmetfile = out.file.full)
-
-  replacePAR(out.file.full, "difsky", "environ", newval = difsky, noquotes = TRUE)
-  replacePAR(out.file.full, "ca", "environ", newval = defaultCO2, noquotes = TRUE)
-  replacePAR(out.file.full, "lat", "latlong", newval = lat, noquotes = TRUE)
-  replacePAR(out.file.full, "long", "latlong", newval = lon, noquotes = TRUE)
-  replacePAR(out.file.full, "lonhem", "latlong", newval = lonunits, noquotes = TRUE)
-  replacePAR(out.file.full, "lathem", "latlong", newval = latunits, noquotes = TRUE)
-  replacePAR(out.file.full, "startdate", "metformat", newval = startdate, noquotes = TRUE)
-  replacePAR(out.file.full, "enddate", "metformat", newval = enddate, noquotes = TRUE)
-  replacePAR(out.file.full, "columns", "metformat", newval = columnnames, noquotes = TRUE)
-
-=======
-  
   met.dat <- Maeswrap::replacemetdata(out, oldmetfile = metfile, newmetfile = out.file.full)
   
   Maeswrap::replacePAR(out.file.full, "difsky", "environ", newval = difsky, noquotes = TRUE)
@@ -236,6 +188,5 @@
   Maeswrap::replacePAR(out.file.full, "enddate", "metformat", newval = enddate, noquotes = TRUE)
   Maeswrap::replacePAR(out.file.full, "columns", "metformat", newval = columnnames, noquotes = TRUE)
   
->>>>>>> 38fb55c5
   return(invisible(results))
 } # met2model.MAESPA
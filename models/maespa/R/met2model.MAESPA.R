--- conflicted
+++ resolved
@@ -29,11 +29,7 @@
 
 met2model.MAESPA <- function(in.path, in.prefix, outfolder, start_date,
                              end_date, ..., overwrite=FALSE,verbose=FALSE) {
-<<<<<<< HEAD
-
-=======
-                             
->>>>>>> 2179e39b
+                             
   library(PEcAn.utils)
                 
   print("START met2model.MAESPA")
@@ -56,160 +52,6 @@
                         enddate = end_date,
                         dbfile.name = out.file,
                         stringsAsFactors = FALSE)
-<<<<<<< HEAD
-  print("internal results")
-  print(results)
-
-  if (file.exists(out.file.full) && !overwrite) {
-    logger.debug("File '", out.file.full,
-                 "' already exists, skipping to next file.")
-    return(invisible(results))
-  }
-
-
-  require(ncdf4)
-  require(lubridate)
-  require(PEcAn.data.atmosphere)
-
-  ## check to see if the outfolder is defined, if not create directory for output
-  if(!file.exists(outfolder)){
-    dir.create(outfolder)
-  }
-
-  out <- NULL
-
-  # get start/end year since inputs are specified on year basis
-  start_year <- year(start.date)
-  end_year <- year(end.date)
-
-  ## loop over files
-  for (year in start_year:end_year) {
-    print(year)
-
-    old.file <- file.path(in.path, paste(in.prefix, year, "nc", sep="."))
-
-    if (file.exists(old.file)) {
-      ## open netcdf
-      nc <- nc_open(old.file)
-      ## convert time to seconds
-      sec   <- nc$dim$time$vals
-      sec = udunits2::ud.convert(sec,unlist(strsplit(nc$dim$time$units," "))[1],"seconds")
-
-      ifelse(leap_year(year),
-             dt <- (366*24*60*60)/length(sec), #leap year
-             dt <- (365*24*60*60)/length(sec)) #non-leap year
-      tstep = round(86400/dt)
-      dt = 86400/tstep
-
-      #Check wich variabales are available and which are not
-
-      ## extract variables
-      lat  <- ncvar_get(nc,"latitude")
-      lon  <- ncvar_get(nc,"longitude")
-      RAD <-  ncvar_get(nc,"surface_downwelling_shortwave_flux_in_air") #W m-2
-      PAR <-   try(ncvar_get(nc,"surface_downwelling_photosynthetic_photon_flux_in_air")) #mol m-2 s-1
-      TAIR <-  ncvar_get(nc,"air_temperature") #K
-      `RH%` <- try(ncvar_get(nc,"relative_humidity")) #percentage
-      PPT <-  ncvar_get(nc,"precipitation_flux") #kg m-2 s-1
-      CA <- try(ncvar_get(nc,"mole_fraction_of_carbon_dioxide_in_air")) #mol/mol
-      PRESS <-  ncvar_get(nc,"air_pressure")# Pa
-
-      # TSOIL <-  try(ncvar_get(nc,"soil_temperature")) #K
-      # VMFD <-  try(ncvar_get(nc,"vapour_pressure_mole_fraction_deficit"))
-      # WIND <- try(ncvar_get(nc,"wind_speed")) #m/s
-      # SW <-  try(ncvar_get(nc,"soil_moisture"))# kg m-2
-      # SWP <- ncvar_get(nc,"soil_water_potential)# MPa
-      # TDEW <- try(ncvar_get(nc, "dew_point_temperature")) #Celsius
-      # FBEAM <- ncvar_get try((nc,"fraction_of_surface_downwelling_photosynthetic_photon_flux_in_air") #frction of direct beam
-      # RH <- try(ncvar_get(nc,"relative_humidity"))# fraction
-
-      if(!is.numeric(PAR)){
-        #This function, from data.atmosphere will convert SW to par in W/m2
-        PAR <- sw2par(RAD)
-        }else{
-          #convert 
-          PAR <- udunits2::ud.convert(PAR,"mol","umol")
-        }
-      # ºC   air temperature. If nonexistant. Error.
-      TAIR <- udunits2::ud.convert(TAIR,"kelvin","celsius")
-
-      ####ppm. atmospheric CO2 concentration. Constant from Enviiron namelist used instead
-      if(!is.numeric(CA)) {
-        print("Atmospheric CO2 concentration will be set to constant value set in ENVIRON namelist ")
-        rm(CA)
-        defaultCO2= 400 #400 is estimation of atmospheric CO2 in ppm)
-      } else {
-        defaultCO2= 400
-      } #400 is estimation of atmospheric CO2 in ppm))
-
-      nc_close(nc)
-    } else {
-      print("Skipping to next year")
-      next
-    }
-    tmp<-rbind(TAIR,PPT,RAD)
-
-    if(is.null(out)) {
-      out = tmp
-    } else {
-      out = cbind(out,tmp)
-    }
-
-  }### end loop over years
-
-  out[is.na(out)] <-0
-  #Get names
-  columnnames =  paste0("'",rownames(out),"'",collapse= " ")
-  #Get number of variables
-  numbercolumns = nrow(out)
-  #turn into matrix
-  out<- matrix(out,ncol= numbercolumns)
-
-  #Set day or hour Option(1 or 0)
-  if (tstep>=1) {
-    dayorhour = 1
-  } else {
-    dayorhour = 0
-  }
-
-  #Set number of timesteps in a day(timetsep of input data)
-  timesteps = tstep
-  # Set distribution of diffuse radiation incident from the sky.(0.0) is default.
-  difsky= 0.5
-  #Change format of date to DD/MM/YY
-  startdate = paste0("'",format(as.Date(start_date),"%d/%m/%y"),"'")
-  enddate = paste0("'",format(as.Date(end_date),"%d/%m/%y"),"'")
-  metdat <- readLines(con=system.file("template.met",
-                      package = "PEcAn.MAESPA"), n=-1)
-
-
-  ## write output
-  #metdat<- gsub('@MAESPAMETHEADER@',metheader,metdat)
-  metdat<- gsub('@DISTDIFFRADINCIDENCE@',difsky,metdat)
-  metdat<- gsub('@DEFCO2@',defaultCO2,metdat)
-  #metdat<- gsub('@DEFSWMIN@',defaultSWmin,metdat)
-  #metdat<- gsub('@DEFSWMAX@',defaultSWmax,metdat)
-  #metdat<- gsub('@DEFATMOSPRESSURE@',deafaultatmospress,metdat)
-  metdat<- gsub('@LATITUDE@',lat,metdat)
-  metdat<- gsub('@LONGITUDE@',lon,metdat)
-  #metdat<- gsub('@TZLONG@',longmeridian,metdat)
-  #metdat<- gsub('@LONGHEM@',longhemisphere,metdat)
-  #metdat<- gsub('@LATHEM@',lathemisphere,metdat)
-  metdat<- gsub('@DAYORHR@',dayorhour,metdat)
-  metdat<- gsub('@TSTEPS@',timesteps,metdat)
-  metdat<- gsub('@NUMCOLUMNS@',numbercolumns,metdat)
-  metdat<- gsub('@STARTDATE@',startdate,metdat)
-  metdat<- gsub('@ENDDATE@',enddate,metdat)
-  metdat<- gsub('@COLNAMES@',columnnames,metdat)
-
-  writeLines(metdat, con=file.path(out.file.full))
-  write(paste(out),file=file.path(out.file.full),append = TRUE,
-        ncol=numbercolumns)
-
-  invisible(results)
-
-}  ### End of function
-=======
   
  print("internal results")
  print(results)
@@ -363,5 +205,4 @@
  replacePAR(out.file.full, "columns","metformat", newval = columnnames, noquotes = TRUE)
  
  invisible(results)
- }  ### End of function
->>>>>>> 2179e39b
+ }  ### End of function
--- conflicted
+++ resolved
@@ -12,18 +12,11 @@
     efficacy of scientific investigation.This package allows for MAESPA to be
     run through the PEcAN workflow.
 Depends:
-<<<<<<< HEAD
-    ncdf4,
-    lubridate
-Imports:
-    PEcAn.utils,
-    udunits2 (>= 0.11)
-=======
     ncdf4
 Imports:
     PEcAn.utils,
-    lubridate (>= 1.6.0)
->>>>>>> d5fa7074
+    lubridate (>= 1.6.0),
+    udunits2 (>= 0.11)
 Suggests:
     coda,
     PEcAn.data.atmosphere,

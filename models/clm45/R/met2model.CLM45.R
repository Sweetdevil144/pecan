#-------------------------------------------------------------------------------
# Copyright (c) 2015 NCSA.
# All rights reserved. This program and the accompanying materials
# are made available under the terms of the
# University of Illinois/NCSA Open Source License
# which accompanies this distribution, and is available at
# http://opensource.ncsa.illinois.edu/license.html
#-------------------------------------------------------------------------------
#
## R Code to convert NetCDF CF met files into NetCDF CLM met files.

##' met2model wrapper for CLM45
##'
##' @title met2model for CLM45
##' @export
##' @param in.path location on disk where inputs are stored
##' @param in.prefix prefix of input and output files
##' @param outfolder location on disk where outputs will be stored
##' @param start_date the start date of the data to be downloaded (will only use the year part of the date)
##' @param end_date the end date of the data to be downloaded (will only use the year part of the date)
##' @param lst timezone offset to GMT in hours
##' @param overwrite should existing files be overwritten
##' @param verbose should the function be very verbosefor(year in start_year:end_year)
met2model.CLM45 <- function(in.path,in.prefix,outfolder,start_date, end_date, lst=0,lat,lon,..., overwrite=FALSE,verbose=FALSE){

  #General Structure- CLM Uses Netcdf so for now just need to rename vars.(Many not is CF standard. Need to Check that out)
  #Get Met file from inpath.
  #Loop over years (Open nc.file,rename vars,change dimensions as needed,close/save .nc file)
  #close
  #defining temporal dimension needs to be figured out. If we configure clm to use same tstep then we may not need to change dimensions
<<<<<<< HEAD

#   library("PEcAn.data.atmosphere")
#   library("PEcAn.utils")
#
=======
  
#   
>>>>>>> 38fb55c5
#   #Process start and end dates
#   start_date<-as.POSIXlt(start.date,tz="UTC")
#   end_date<-as.POSIXlt(end.date,tz="UTC")
#
#   start_year <- year(start_date)
#   end_year <- year(end_date)
#
#   timestep.s<-86400 #Number of seconds in a day
#
#   ## Build met
#   met <- NULL
#   for(year in start_year:end_year){
#
#     met.file.y = paste(met.file,year,"nc",sep=".")
#
#     if(file.exists(met.file.y)){
#
#       ## Open netcdf file
#       nc=ncdf4::nc_open(met.file.y)
#
#
#       ## convert time to seconds
#       sec   <- nc$dim$time$vals
#       sec = udunits2::ud.convert(sec,unlist(strsplit(nc$dim$time$units," "))[1],"seconds")
#
#
#
#       ##build day and  year
<<<<<<< HEAD
#
#       dt <- PEcAn.utils::seconds_in_year(year) / length(sec)
=======
#       
#       ifelse(lubridate::leap_year(year)==TRUE,
#              dt <- (366*24*60*60)/length(sec), #leap year
#              dt <- (365*24*60*60)/length(sec)) #non-leap year
>>>>>>> 38fb55c5
#       tstep = round(timestep.s/dt) #time steps per day
#
#       diy <- PEcAn.utils::days_in_year(year)
#       doy <- rep(seq_len(diy), each=tstep)[1:length(sec)]
#

  ## extract variables. These need to be read in and converted to CLM standards

#   ncdf4::ncvar_rename(ncfile,varid="LONGXY")
#   ncdf4::ncvar_rename(ncfile,varid="LATIXY")
#   #     double ZBOT(time, lat, lon) ;
#   #     ZBOT:long_name = "observational height" ;
#   #     ZBOT:units = "m" ;
#   ZBOT = ncvar_rename(ncfile,"ZBOT","ZBOT")
#   #
#   #     double EDGEW(scalar) ;
#   #     EDGEW:long_name = "western edge in atmospheric data" ;
#   #     EDGEW:units = "degrees E" ;
#   EDGEW = ncvar_rename(ncfile,"EDGEW","EDGEW")
#
#   #     double EDGEE(scalar) ;
#   #     EDGEE:long_name = "eastern edge in atmospheric data" ;
#   #     EDGEE:units = "degrees E" ;
#   EDGEE = ncvar_rename(ncfile,"EDGEE","EDGEE")
#
#   #     double EDGES(scalar) ;
#   #     EDGES:long_name = "southern edge in atmospheric data" ;
#   #     EDGES:units = "degrees N" ;
#   EDGES = ncvar_rename(ncfile,"EDGES","EDGES")
#   #
#   #     double EDGEN(scalar) ;
#   #     EDGEN:long_name = "northern edge in atmospheric data" ;
#   #     EDGEN:units = "degrees N" ;
#   EDGEN = ncvar_rename(ncfile,"EDGEN","air_temperature")
#   #     double TBOT(time, lat, lon) ;
#   #     TBOT:long_name = "temperature at the lowest atm level (TBOT)" ;
#   #     TBOT:units = "K" ;
#   TBOT  = ncvar_rename(ncfile,"TBOT","specific_humidity")
#   #     double RH(time, lat, lon) ;
#   #     RH:long_name = "relative humidity at the lowest atm level (RH)" ;
#   #     relative_humidity
#   #     RH:units = "%" ;
#   RH    = ncvar_rename(ncfile,"RH","relative_humidity")
#   #     double WIND(time, lat, lon) ;
#   #     WIND:long_name = "wind at the lowest atm level (WIND)" ;
#   #     wind_speed
#   #     WIND:units = "m/s" ;
#   WIND  = ncvar_rename(ncfile,"WIND","wind_speed")
#   #     double FSDS(time, lat, lon) ;
#   #     FSDS:long_name = "incident solar (FSDS)" ;
#   #     FSDS:units = "W/m2" ;
#   FSDS  = ncvar_rename(ncfile,"FSDS","FSDS")
#   #     double FLDS(time, lat, lon) ;
#   #     FLDS:long_name = "incident longwave (FLDS)" ;
#   #     FLDS:units = "W/m2" ;
#   FLDS  = ncvar_rename(ncfile,"FLDS","")
#   #     double PSRF(time, lat, lon) ;
#   #     PSRF:long_name = "pressure at the lowest atm level (PSRF)" ;
#   #     PSRF:units = "Pa" ;
#   PSRF  = ncvar_rename(ncfile,"PSRF","air_pressure")
#   #     double PRECTmms(time, lat, lon) ;
#   #     PRECTmms:long_name = "precipitation (PRECTmms)" ;
#   #     PRECTmms:units = "mm/s" ;
#   PRECTmms =ncvar_rename(ncfile,"PRECTmmc","precipitation_flux")

 #nc_close(ncfiles)

#} ### end loop over met files

#print("Done with met2model.CLM4")

} ### end met2model.CLM4
<|MERGE_RESOLUTION|>--- conflicted
+++ resolved
@@ -28,15 +28,8 @@
   #Loop over years (Open nc.file,rename vars,change dimensions as needed,close/save .nc file)
   #close
   #defining temporal dimension needs to be figured out. If we configure clm to use same tstep then we may not need to change dimensions
-<<<<<<< HEAD
-
-#   library("PEcAn.data.atmosphere")
-#   library("PEcAn.utils")
-#
-=======
   
 #   
->>>>>>> 38fb55c5
 #   #Process start and end dates
 #   start_date<-as.POSIXlt(start.date,tz="UTC")
 #   end_date<-as.POSIXlt(end.date,tz="UTC")
@@ -65,15 +58,8 @@
 #
 #
 #       ##build day and  year
-<<<<<<< HEAD
 #
 #       dt <- PEcAn.utils::seconds_in_year(year) / length(sec)
-=======
-#       
-#       ifelse(lubridate::leap_year(year)==TRUE,
-#              dt <- (366*24*60*60)/length(sec), #leap year
-#              dt <- (365*24*60*60)/length(sec)) #non-leap year
->>>>>>> 38fb55c5
 #       tstep = round(timestep.s/dt) #time steps per day
 #
 #       diy <- PEcAn.utils::days_in_year(year)

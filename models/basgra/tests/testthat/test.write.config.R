context("write.config")

outfolder <- tempfile()
setup(dir.create(outfolder, showWarnings = FALSE))
teardown(unlink(outfolder, recursive = TRUE))

basesettings <- list(
  rundir = outfolder,
  host = list(
    rundir=outfolder,
    outdir=outfolder
  ),
  run = list(
    site = list(
      lat = 58.0, # must match the item in BASGRA_params.csv
      lon = 25.0
    ),
    inputs = list(
      met = list(
        path = 'dummy'
      ),
      harvest = list(
        path = 'dummy'
      ),
      fertilize = list(
        path = 'dummy'
      )
    ),
    start.date = 'start_date',
    end.date = 'end_date'
  ),
  model = list()
  
)


create_job_template <- function(content) {
  # write.config has a handy feature to override the default job.template.
  # We'll use this for testing individual items in it.
  filename <- file.path(outfolder, 'job.template')
  write(content, filename)
  filename
}

test_that('write.config retrieves default parameters from the file', {
  jobtemplate <- create_job_template('@RUN_PARAMS@')
  settings <- basesettings
  settings$model$jobtemplate <- jobtemplate
  trait.values = list(list()) # no traits given
  params.from.file <- read.csv(system.file('BASGRA_params.csv', package='PEcAn.BASGRA'), col.names=c('name', 'value'))
  default <- NULL
  run.id <- 9999
  dir.create(file.path(outfolder, run.id))
  write.config.BASGRA(defaults, trait.values, settings, run.id)
  job.file <- file.path(outfolder, run.id, 'job.sh')
  content <- paste(readLines(job.file), collapse='\n')
  param.vector <- eval(parse(text=content))
  expect_equal(params.from.file$name, names(param.vector))
  # a few of the parameters are redundant and get reset byt write.config based on the other parameters.
  # these parameters need to be set consistently in the default parameter file or otherwise this test fails.
  expect_equal(params.from.file$value, setNames(param.vector, NULL), tolerance=1e-4)
})

test_that('default param path from settings overrides the global default', {
  jobtemplate <- create_job_template('@RUN_PARAMS@')
  settings <- basesettings
  settings$model$jobtemplate <- jobtemplate
  trait.values = list(list()) # no traits given
  param_path <- file.path(outfolder, 'modified.defaults.csv')
  df_params <- read.csv(system.file('BASGRA_params.csv', package='PEcAn.BASGRA'), col.names=c('name', 'value'))
  df_params[df_params$name == 'NMIN0', 'value'] <- -9991
  write.csv(df_params, param_path, row.names=FALSE)
  settings$run$inputs$defaults$path <- param_path
  run.id = 9998
  dir.create(file.path(outfolder, run.id))
  write.config.BASGRA(defaults, trait.values, settings, run.id)
  job.file <- file.path(outfolder, run.id, 'job.sh')
  content <- paste(readLines(job.file), collapse='\n')
  param.vector <- eval(parse(text=content))
  expect_equal(setNames(param.vector['NMIN0'], NULL), -9991)
})

test_that('write.config modifies some trait values', {
  jobtemplate <- create_job_template('@RUN_PARAMS@')
  settings <- basesettings
  settings$model$jobtemplate <- jobtemplate
  trait.values = list(
    list(
      c2n_fineroot = 50.0,
      leaf_width = 6.1
    )
  )
  default <- NULL
  run.id <- 9999
  dir.create(file.path(outfolder, run.id), showWarnings = FALSE)
  write.config.BASGRA(defaults, trait.values, settings, run.id)
  job.file <- file.path(outfolder, run.id, 'job.sh')
  content <- paste(readLines(job.file), collapse='\n')
  param.vector <- eval(parse(text=content))
  expect_equal(param.vector['NCR'], c(NCR = 0.02))
  expect_equal(param.vector['LFWIDV'], c(LFWIDV = 6.1e-3)) # in meters
})

test_that('the force column in defaulfs.csv keep the default parameters even if pecan provides trait values', {
  jobtemplate <- create_job_template('@RUN_PARAMS@')
  settings <- basesettings
  settings$model$jobtemplate <- jobtemplate
  trait.values = list(
    list(
      c2n_fineroot = 50.0,
      leaf_width = 6.1
    )
  )
  param_path <- file.path(outfolder, 'modified.defaults.csv')
  df_params <- read.csv(system.file('BASGRA_params.csv', package='PEcAn.BASGRA'), col.names=c('name', 'value'))
  df_params$force = rep(FALSE, nrow(df_params))
  df_params[df_params$name == 'LFWIDV', 'force'] <- TRUE
  leaf_width_value <- df_params[df_params$name=='LFWIDV', 'value']
  write.csv(df_params, param_path, row.names=FALSE)
  settings$run$inputs$defaults$path <- param_path
  run.id = 9998
  write.config.BASGRA(defaults, trait.values, settings, run.id)
  job.file <- file.path(outfolder, run.id, 'job.sh')
  content <- paste(readLines(job.file), collapse='\n')
  param.vector <- eval(parse(text=content))
  expect_equal(param.vector['LFWIDV'], c(LFWIDV=leaf_width_value)) # deafult value
  expect_equal(param.vector['NCR'], c(NCR=0.02)) # trait value
})

test_that('the force column values are interpreted flexibly', {
  jobtemplate <- create_job_template('@RUN_PARAMS@')
  settings <- basesettings
  settings$model$jobtemplate <- jobtemplate
  param_path <- file.path(outfolder, 'modified.defaults.csv')
  df_params <- read.csv(system.file('BASGRA_params.csv', package='PEcAn.BASGRA'), col.names=c('name', 'value'))
  settings$run$inputs$defaults$path <- param_path
  run.id = 9998
  flagvalue <-  -999999
  trait.values <- list(list(leaf_width = 6.1))
  job.file <- file.path(outfolder, run.id, 'job.sh')
  df_params[,2] <-flagvalue
  
  df_params$force = rep('True', nrow(df_params))
  write.csv(df_params, param_path, row.names=FALSE)
  write.config.BASGRA(defaults, trait.values, settings, run.id)
  content <- paste(readLines(job.file), collapse='\n')
  param.vector <- setNames(eval(parse(text=content)), NULL)
  expect_equal(length(param.vector), nrow(df_params))
  expect_equal(param.vector, rep(flagvalue, length(param.vector)))

  df_params$force = rep(1, nrow(df_params))
  write.csv(df_params, param_path, row.names=FALSE)
  write.config.BASGRA(defaults, trait.values, settings, run.id)
  content <- paste(readLines(job.file), collapse='\n')
  param.vector <- setNames(eval(parse(text=content)), NULL)
  expect_equal(length(param.vector), nrow(df_params))
  expect_true(all(param.vector == flagvalue))

  df_params$force = rep(0, nrow(df_params))
  write.csv(df_params, param_path, row.names=FALSE)
  write.config.BASGRA(defaults, trait.values, settings, run.id)
  content <- paste(readLines(job.file), collapse='\n')
  param.vector <- eval(parse(text=content))
  expect_equal(length(param.vector), nrow(df_params))
  expect_equal(param.vector['LFWIDV'], c(LFWIDV=6.1*1e-3)) # in mm
})

test_that('YASSO pool ICs pass thru (list)', {
  jobtemplate <- create_job_template('@RUN_PARAMS@')
  settings <- basesettings
  settings$model$jobtemplate <- jobtemplate
  default <- NULL
  run.id <- 9999
  dir.create(file.path(outfolder, run.id), showWarnings = FALSE)
  ic_list <-  list(
    CSOM_A = 1,
    CSOM_W = 2,
    CSOM_E = 3,
    CSOM_N = 4,
    CSOM_H = 5,
    NSOM = 6,
    TEMPR30 = 7,
    PRECIP30 = 8
  )
  write.config.BASGRA(defaults, trait.values=list(), settings=settings, run.id=run.id, IC=ic_list)
  job.file <- file.path(outfolder, run.id, 'job.sh')
  content <- paste(readLines(job.file), collapse='\n')
  param.vector <- eval(parse(text=content))
<<<<<<< HEAD
  state <- param.vector[c('CSOM_A', 'CSOM_W', 'CSOM_E', 'CSOM_N', 'CSOM_H', 'NSOM')]
  expect_equal(setNames(state, NULL), seq(6))
=======
  state <- param.vector[c('CSOM_A', 'CSOM_W', 'CSOM_E', 'CSOM_N', 'CSOM_H', 'NSOM', 'TEMPR30', 'PRECIP30')]
  expect_equal(setNames(state, NULL), seq(8))
>>>>>>> 4558f046
})

test_that('YASSO pool ICs pass thru (file)', {
  jobtemplate <- create_job_template('@RUN_PARAMS@')
  settings <- basesettings
  settings$model$jobtemplate <- jobtemplate
  settings$run$inputs$poolinitcond = list(
    path='ic_with_yasso_pools_and_met.nc'
  )
  default <- NULL
  run.id <- 9999
  dir.create(file.path(outfolder, run.id), showWarnings = FALSE)
  write.config.BASGRA(defaults, trait.values=list(), settings=settings, run.id=run.id)
  job.file <- file.path(outfolder, run.id, 'job.sh')
  content <- paste(readLines(job.file), collapse='\n')
  param.vector <- eval(parse(text=content))
<<<<<<< HEAD
  state <- param.vector[c('CSOM_A', 'CSOM_W', 'CSOM_E', 'CSOM_N', 'CSOM_H', 'NSOM')]
  correct_state <- c(849.689004672464, 95.7316652108849, 51.5525079322194, 1092.13089465692, 14298.5439024818, 1536.9834023606)
=======
  state <- param.vector[c('CSOM_A', 'CSOM_W', 'CSOM_E', 'CSOM_N', 'CSOM_H', 'NSOM', 'TEMPR30', 'PRECIP30')]
  correct_state <- c(
    1011.55245115532, 118.194058863007, 62.5131705827862, 1153.2435021838, 14274.4980088834, 1549.22075041662,
    12.0709309808298, 1.28496155077734
  )
>>>>>>> 4558f046
  expect_equal(setNames(state, NULL), correct_state)
})


<|MERGE_RESOLUTION|>--- conflicted
+++ resolved
@@ -186,13 +186,8 @@
   job.file <- file.path(outfolder, run.id, 'job.sh')
   content <- paste(readLines(job.file), collapse='\n')
   param.vector <- eval(parse(text=content))
-<<<<<<< HEAD
-  state <- param.vector[c('CSOM_A', 'CSOM_W', 'CSOM_E', 'CSOM_N', 'CSOM_H', 'NSOM')]
-  expect_equal(setNames(state, NULL), seq(6))
-=======
   state <- param.vector[c('CSOM_A', 'CSOM_W', 'CSOM_E', 'CSOM_N', 'CSOM_H', 'NSOM', 'TEMPR30', 'PRECIP30')]
   expect_equal(setNames(state, NULL), seq(8))
->>>>>>> 4558f046
 })
 
 test_that('YASSO pool ICs pass thru (file)', {
@@ -209,16 +204,11 @@
   job.file <- file.path(outfolder, run.id, 'job.sh')
   content <- paste(readLines(job.file), collapse='\n')
   param.vector <- eval(parse(text=content))
-<<<<<<< HEAD
-  state <- param.vector[c('CSOM_A', 'CSOM_W', 'CSOM_E', 'CSOM_N', 'CSOM_H', 'NSOM')]
-  correct_state <- c(849.689004672464, 95.7316652108849, 51.5525079322194, 1092.13089465692, 14298.5439024818, 1536.9834023606)
-=======
   state <- param.vector[c('CSOM_A', 'CSOM_W', 'CSOM_E', 'CSOM_N', 'CSOM_H', 'NSOM', 'TEMPR30', 'PRECIP30')]
   correct_state <- c(
     1011.55245115532, 118.194058863007, 62.5131705827862, 1153.2435021838, 14274.4980088834, 1549.22075041662,
     12.0709309808298, 1.28496155077734
   )
->>>>>>> 4558f046
   expect_equal(setNames(state, NULL), correct_state)
 })
 

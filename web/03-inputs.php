--- conflicted
+++ resolved
@@ -325,7 +325,9 @@
 <?php if ($offline) { ?>
       <input name="offline" type="hidden" value="offline">
 <?php } ?>
-<<<<<<< HEAD
+<?php if (isset($_REQUEST['conversion'])) { ?>
+      <input name="conversion" type="hidden" value="on">
+<?php } ?>
 <?php foreach($_REQUEST as $key => $value){
 	if(is_array($value)) {
 	  foreach($value as $v) {
@@ -336,14 +338,6 @@
 	}
       }
 ?>
-=======
-<?php if (isset($_REQUEST['conversion'])) { ?>
-      <input name="conversion" type="hidden" value="on">
-<?php } ?>
-      <input type="hidden" name="siteid" value="<?php echo $siteid; ?>" />
-      <input type="hidden" name="modelid" value="<?php echo $modelid; ?>" />
-      <input type="hidden" name="hostname" value="<?php echo $hostname; ?>" />
->>>>>>> 2fdb3920
     </form>
 
     <form id="formnext" method="POST" action="<?php echo ($hostname != $fqdn ? '04-remote.php' : '04-runpecan.php'); ?>">
@@ -353,7 +347,6 @@
 <?php if ($userok) { ?>
         <input name="userok" type="hidden" value="on">
 <?php } ?>
-<<<<<<< HEAD
 <?php foreach($_REQUEST as $key => $value){
 		file_put_contents('php://stderr', print_r('key top ' + $key, TRUE));
         if(is_array($value)) {
@@ -365,12 +358,6 @@
         }
       }
 ?>
-
-=======
-      <input type="hidden" name="siteid" value="<?php echo $siteid; ?>" />
-      <input type="hidden" name="modelid" value="<?php echo $modelid; ?>" />
-      <input type="hidden" name="hostname" value="<?php echo $hostname; ?>" />
->>>>>>> 2fdb3920
       <label id="pftlabel">PFT<sup>*</sup></label>
       <select id="pft" name="pft[]" multiple size=5 onChange="validate();">
 <?php

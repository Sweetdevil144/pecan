--- conflicted
+++ resolved
@@ -203,13 +203,8 @@
     
     ## data tunnel
     if(isset($hostoptions['data_hostname'])){
-<<<<<<< HEAD
-        $data_tunnel_folder = $tunnel_folder . DIRECTORY_SEPARATOR . "data" 
-        if (!mkdir($tunnel_folder)) {
-=======
         $data_tunnel_folder = $tunnel_folder . DIRECTORY_SEPARATOR . "data"; 
         if (!mkdir($data_tunnel_folder)) {
->>>>>>> ecb9cd45
             die("Can't create output folder [${data_tunnel_folder}]");
         }
     }
@@ -403,11 +398,7 @@
 if (isset($hostoptions['qstat'])) {
   fwrite($fh, "    <qstat>" . toXML($hostoptions['qstat']) . "</qstat>" . PHP_EOL);
 }
-<<<<<<< HEAD
-if (isset($hostoptions['rbinary'])) {
-=======
 if (isset($hostoptions['Rbinary'])) {
->>>>>>> ecb9cd45
   fwrite($fh, "    <Rbinary>" . toXML($hostoptions['Rbinary']) . "</Rbinary>" . PHP_EOL);
 }
 if (isset($hostoptions['job.sh'])) {
@@ -417,11 +408,7 @@
   fwrite($fh, "    <tunnel>" . $tunnel_folder . DIRECTORY_SEPARATOR . "tunnel" . "</tunnel>" . PHP_EOL);
   if(isset($hostoptions['data_hostname'])){
     fwrite($fh, "    <data_tunnel>" . $data_tunnel_folder . DIRECTORY_SEPARATOR . "tunnel" . "</data_tunnel>" . PHP_EOL);
-<<<<<<< HEAD
-    fwrite($fh, "    <data_hostname>" . $hostoptions['data_hostname'] . "</data_hostname>" . PHP_EOL);
-=======
     fwrite($fh, "    <data_hostname>" . toXML($hostoptions['data_hostname']) . "</data_hostname>" . PHP_EOL);
->>>>>>> ecb9cd45
   }
 }
 fwrite($fh, "  </host>" . PHP_EOL);

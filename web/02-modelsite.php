<?php
/**
 * Copyright (c) 2012 University of Illinois, NCSA.
 * All rights reserved. This program and the accompanying materials
 * are made available under the terms of the 
 * University of Illinois/NCSA Open Source License
 * which accompanies this distribution, and is available at
 * http://opensource.ncsa.illinois.edu/license.html
 */

// Check login
require("common.php");
open_database();
if ($authentication) {
  if (!check_login()) {
    header( "Location: index.php");
    close_database();
    exit;
  }
  if (get_page_acccess_level() > $min_run_level) {
    header( "Location: history.php");
    close_database();
    exit;
  }
}

# boolean parameters
$offline=isset($_REQUEST['offline']);
$conversion = (isset($_REQUEST['conversion'])) ? "checked" : "";

$hostname = "";
if (isset($_REQUEST['hostname'])) {
  $hostname = $_REQUEST['hostname'];
}
$modelid = "";
if (isset($_REQUEST['modelid'])) {
  $modelid = $_REQUEST['modelid'];
}
$siteid = "";
if (isset($_REQUEST['siteid'])) {
  $siteid = $_REQUEST['siteid'];
}
$sitegroupid = "";
if (isset($_REQUEST['sitegroupid'])) {
  $sitegroupid = $_REQUEST['sitegroupid'];
}

// check if fqdn exists
$query = "SELECT id FROM machines WHERE hostname=?";
$stmt = $pdo->prepare($query);
if (!$stmt->execute(array($fqdn))) {
  die('Invalid query: ' . error_database());
}
while ($row = @$stmt->fetch(PDO::FETCH_ASSOC)) {
  $hostname = $fqdn;
}

// get sitegroups
$query = "SELECT id, name FROM sitegroups WHERE public_access OR user_id=? ORDER BY name";
$stmt = $pdo->prepare($query);
if (!$stmt->execute(array(get_userid()))) {
  die('Invalid query: ' . error_database());
}
$sitegroups = "";
while ($row = @$stmt->fetch(PDO::FETCH_ASSOC)) {
  if ($sitegroupid == $row['id']) {
    $sitegroups .= "<option value='${row['id']}' selected>${row['name']}</option>\n";
  } else {
    $sitegroups .= "<option value='${row['id']}'>${row['name']}</option>\n";    
  }
}


?>
<!DOCTYPE html>
<html>
<head>
<title>PEcAn Site/Model Selection</title>
<link rel="shortcut icon" type="image/x-icon" href="favicon.ico" />
<meta name="viewport" content="width=device-width, initial-scale=1.0, user-scalable=no" />
<meta http-equiv="content-type" content="text/html; charset=UTF-8" />
<link rel="stylesheet" type="text/css" href="sites.css" />
<style>
	body {font-size: 62.5%;}
	label, input {display:block; padding-top: 10px;}
	input.text { margin-bottom:12px; width:95%; padding:10px;}
	fieldset { padding:0; border:0; margin-top:25px; }
	h1 { font-size: 1.2em; margin: .6em 0; }
	.ui-dialog .ui-state-error { padding: .3em; } 
	.validateTips { border: 1px solid transparent; padding: 0.3em; } 
	#container { display: table; }
	#row { display: table-row; }
	#left, #right, #middle { display: table-cell; padding-left: 10px; }
</style>
<script type="text/javascript" src="jquery-1.10.2.js"></script>
<?php if (!$offline) {?>
  <script type="text/javascript" src="//www.google.com/jsapi"></script>
  <script type="text/javascript" src="//code.jquery.com/jquery-1.10.2.js"></script>
  <script type="text/javascript" src="//code.jquery.com/ui/1.11.4/jquery-ui.js"></script>
  <link rel="stylesheet" type="text/css" href="//code.jquery.com/ui/1.11.4/themes/smoothness/jquery-ui.css"/>
<?php }?>
<script type="text/javascript">
  $(window).load(function() {
    var dialog, form,
    sitename = $( "#txtsitename" ),
    elevation =$( "#txtelevation" ),
    map =$( "#txtmap" ),
    mat =$( "#txtmat" ),
    city =$( "#txtcity" ),
    state =$( "#txtstate" ),
    county =$( "#txtcountry" ),
    lat =$( "#txtlat" ),
    lng =$( "#txtlong" ),
    pctclay =$( "#txtpctclay" ),
    pctsand =$( "#txtpctsand" ),
    greehouse =$( "#txtgreenhouse" ),
    notes =$( "#txtnotes" ),
    soilnotes =$( "#txtsoilnotes" ),
    allFields = $( [] ).add( sitename ).add( elevation ),
    tips = $( ".validateTips" ),
    request;

function updateTips( t ) {
  tips
  .text( t )
  .addClass( "ui-state-highlight" );
  setTimeout( function() {
    tips.removeClass( "ui-state-highlight", 1500 );
  }, 500 );
}

function checkLength( o, n, min, max ) {
  if (o.val().length > max || o.val().length < min ) {
    o.addClass( "ui-state-error" );
    updateTipes ( "Length of " + n + " must be between " + min + " and " + max + "." );
    return false; 
  } else { 
    return true;
  }
}

function checkRegexp ( o, regexp, n ) {
  if ( !(regexp.text( o.val() ) ) ) {
    o.addClass( "ui-state-error" );
    updateTips( n );
    return false;
  } else { 
    return true;
  }
}

function addSite() {
  var valid = true;
  allFields.removeClass( "ui-state-error" );
  valid = valid && checkLength ( sitename, "sitename", 3, 30);
  //valid = valid && checkRegexp ( lat, '/^[-]?(([0-8]?[0-9])\.(\d+))|(90(\.0+)?)$/' , "You must enter a valid longitude value.");
  //valid = valid && checkRegexp ( lng, '/^[-]?((((1[0-7][0-9])|([0-9]?[0-9]))\.(\d+))|180(\.0+)?)$/' , "You must enter a valid longitude value.");
  if ( valid ) {
    if (request) {
      request.abort();;
    }
    var serializedData = $('#dialog-form :input').serialize();
    jQuery.post("insert-site.php", serializedData , function(data) {
      var jdata = jQuery(data);
      // fill in site list      
      jdata.find("marker").each(function() {
        var marker = jQuery(this);
        if (marker.attr("lat") == "" || marker.attr("lon") == "") {
          //console.log("Bad marker (siteid=" + marker.attr("siteid") + " site=" + marker.attr("sitename") + " lat=" + marker.attr("lat") + " lon=" + marker.attr("lon") + ")");
        } else {
          showSite(marker, marker.attr("siteid"));
        }
      });
    });
  // Prevent default posting of form
  event.preventDefault();
  dialog.dialog( "close" );
  }
  return valid;
}

dialog = $( "#dialog-form" ).dialog({
  autoOpen: false,
  height: 630,
  width: 750,
  modal: true,
  buttons: {
    "Create a site": addSite,
    Cancel: function() {
      dialog.dialog( "close" );
    }
  },
  close: function () {
    form[0].reset();
    allFields.removeClass( "ui-state-error" );
  }
});

	form = dialog.find( "form" ).on( "submit", function( event ) {
		event.preventDefault();
		addSite();
	});

	$( "#create-site" ).button().on( "click", function() {
		dialog.dialog( "open" );
	});

});

  var markersArray = [];


function validate() {
  $("#next").removeAttr("disabled");       
  $("#error").html("&nbsp;");
  if ($("#hostname").val() == "") {
    $("#next").attr("disabled", "disabled");
    $("#error").html("Select a host to continue");
    $("#hostlabel").html("Host:")
<?php if ($betydb != "") { ?>
  } else {
    $("#hostlabel").html("Host: (Show in <a href=\"<?php echo $betydb; ?>/machines/" + $("#hostname option:selected")[0].getAttribute("data-id") + "\" target=\"BETY\">BETY</a>)");
<?php } ?>
  }
  if ($("#modelid").val() == null || $("#modelid").val() == "") {
    $("#next").attr("disabled", "disabled");
    $("#error").html("Select a model to continue");
    $("#modellabel").html("Model:");
<?php if ($betydb != "") { ?>
  } else {
    $("#modellabel").html("Model: (Show in <a href=\"<?php echo $betydb; ?>/models/" + $("#modelid").val() + "\" target=\"BETY\">BETY</a>)");
<?php } ?>
  }
<?php if ($betydb != "") { ?>
  if ($("#sitegroupid").val() == null || $("#sitegroupid").val() == "") {
    $("#sitegrouplabel").html("Site Group:");
  } else {
    $("#sitegrouplabel").html("Site Group: (Show in <a href=\"<?php echo $betydb; ?>/sitegroups/" + $("#sitegroupid").val() + "\" target=\"BETY\">BETY</a>)");
  }
<?php } ?>
  if ($("#siteid").val() == "") {
    $("#next").attr("disabled", "disabled");
    $("#error").html("Select a site to continue");
    $("#sitelabel").html("Site:");
<?php if ($betydb != "") { ?>
  } else {
    $("#sitelabel").html("Site: (Show in <a href=\"<?php echo $betydb; ?>/sites/" + $("#siteid").val() + "\" target=\"BETY\">BETY</a>)");
<?php } ?>
  }
}

function switchUI(busy) {
  var option = busy ? 'disabled' : false;
  $("#hostname").prop('disabled', option);
  $("#modelid").prop('disabled', option);
  $("#sitegroupid").prop('disabled', option);
  $("#conversion").prop('disabled', option);
  $("#siteid").prop('disabled', option);
}
        
function prevStep() {
  $("#formprev").submit();
}

function nextStep() {
  $("#formnext").submit();
}

function updateData() {
  if ($("#hostname").is(':disabled')) {
    return;
  }
  switchUI(true);
  var curHost = $("#hostname").val();
  var curModel = $("#modelid").val();
  var curSitegroup = $("#sitegroupid").val();
  var curSite = $("#siteid").val();

  // remove everything
  if (markersArray) {
    clearSites();
    markersArray.length = 0;
  }
  $('#hostname').find('option').remove();
  $('#hostname').append('<option value="">Any Host</option>');
  $('#modelid').find('option').remove();
  $('#modelid').append('<option value="">All Models</option>');
  $("#siteid").val("");
  $("#sitename").val("");
  validate();

  // get all sites
  //console.log($('#modelid option:selected'))
  var url = "hostmodelinfo.php?host=" + curHost + "&model=" + curModel + "&sitegroup=" + curSitegroup;
  if ($('#conversion').is(':checked')) {
    url = url + "&conversion=1";
  }
 
  jQuery.get(url, {}, function(data) {
    var jdata = jQuery(data);
    //console.log(data);
    // fill in host list
    jdata.find("host").each(function() {
      var host = jQuery(this);
      var hostname = host.attr("hostname");
      var option = "<option data-id='" + host.attr("id") + "'";
      if(hostname == curHost) {
        option = option + " selected";
      }
      option = option + ">" + hostname + "</option>";
      $('#hostname').append(option);
    });

    // fill in model list
    jdata.find("model").each(function() {
      var model = jQuery(this);
      var name = model.attr("name");
      if (model.attr("revision") != "") {
        name += " (" + model.attr("revision") + ")";
      }
      if(model.attr("id") == curModel) {
        $('#modelid').append('<option value="' + model.attr("id") + '" selected>' + name + '</option>');
      } else {
        $('#modelid').append('<option value="' + model.attr("id") + '">' + name + '</option>');
      }
    });

    // fill in site list      
    jdata.find("marker").each(function() {
      var marker = jQuery(this);
      if (marker.attr("lat") == "" || marker.attr("lon") == "") {
        //console.log("Bad marker (siteid=" + marker.attr("siteid") + " site=" + marker.attr("sitename") + " lat=" + marker.attr("lat") + " lon=" + marker.attr("lon") + ")");
      } else {
        showSite(marker, curSite);
      }
    });
    renderSites(curSite);

    switchUI(false);
  });
}

function siteSelected(siteid, sitename) {
  $("#siteid").val(siteid);
  $("#sitename").val(sitename);
  validate();
}
  
<?php if ($offline) { ?>
$(document).ready(function () {
  updateData();
});

function clearSites() {
  $("#output").html("");
}
  
function showSite(marker, selected) {
  markersArray.push(marker);
}

function renderSites(selected) {
  var sites="<form>";
  for (var i in markersArray) {
    var site = markersArray[i];
    sites = sites + "<div><input type=\"radio\" name=\"site\" value=\"" + site.attr("siteid") + "\"" + " onClick=\"siteSelected(" + site.attr("siteid") + ",'" + site.attr("sitename") + "');\"";
    if (selected == site.attr("siteid")) {
      sites = sites + " checked";
      siteSelected(site.attr("siteid"), site.attr("sitename"));
    }
    sites = sites + ">" + site.attr("sitename") + "</div>";
  }
  sites = sites + "</form>";
  $("#output").html(sites);
}

<<<<<<< HEAD
<?php } else { ?>
google.load("maps", "3");
google.setOnLoadCallback(mapsLoaded);

var map = null;
var infowindow = null;
=======
<?php
} else {
  $other_params = "";
  if (isset($googleMapKey) && $googleMapKey != "") {
    $other_params .= "key=$googleMapKey";
  }
  echo "  google.load('maps', '3', { other_params : '$other_params', callback: 'mapsLoaded'});"
?>
  var map = null;
  var infowindow = null;
>>>>>>> a55cee96

function clearSites() {
  for (var i in markersArray) {
    markersArray[i].setMap(null);
  }
}

<<<<<<< HEAD
function mapsLoaded() {
  var myLatlng = new google.maps.LatLng(40.11642, -88.243382);
  var myOptions = {
    zoom: 5,
    center: myLatlng,
    mapTypeId: google.maps.MapTypeId.ROADMAP
  }
=======
  function mapsLoaded() {
    var myLatlng = new google.maps.LatLng(0, 0);
    var myOptions = {
      zoom: 2,
      center: myLatlng,
      mapTypeId: google.maps.MapTypeId.ROADMAP
    }
>>>>>>> a55cee96

  map = new google.maps.Map(document.getElementById("output"), myOptions);
  infowindow = new google.maps.InfoWindow({content: ""});
  updateData();

  $("#sitename").keyup(function( event ) {
    var search = $("#sitename").val().toLowerCase();
    markersArray.forEach(function(m) {
      m.setVisible(m.sitename.toLowerCase().indexOf(search) > -1);
    });
  });

  map.addListener('dblclick', function(event) {
    addMarker(event.latLng);
    $("#dialog-form").dialog("open");
    $("#txtlat").val(event.latLng.lat());
    $("#txtlong").val(event.latLng.lng());
  });
}


function addMarker(location) {
  var marker = new google.maps.Marker({
    position: location,
    map: map
  });
  markersArray.push(marker);
}

function showSite(marker, selected) {
  var latlng;
  latlng = new google.maps.LatLng(parseFloat(marker.attr("lat")), parseFloat(marker.attr("lon")));
  var gmarker = new google.maps.Marker({position: latlng, map: map});
  markersArray.push(gmarker);

  // create the tooltip and its text
  gmarker.sitename = marker.attr("sitename");
  gmarker.siteid   = marker.attr("siteid");
  gmarker.html  = '<b>' + marker.attr("sitename") + '</b><br />'
  gmarker.html += marker.attr("city") + ', ' + marker.attr("country") + '<br />';

  // add a listener to open the tooltip when a user clicks on one of the markers
  google.maps.event.addListener(gmarker, 'click', function() {
    siteSelected(this.siteid, this.sitename);
    infowindow.setContent(this.html);
    infowindow.open(map, this);
  });

  if (marker.attr("siteid") == selected) {
    siteSelected(gmarker.siteid, gmarker.sitename);
    infowindow.setContent(gmarker.html);
    infowindow.open(map, gmarker);
  }
}

function renderSites(selected) {
}

function goHome() {
  if (navigator.geolocation) {
    navigator.geolocation.getCurrentPosition(function(position) {
      var latlng = new google.maps.LatLng(position.coords.latitude, position.coords.longitude);
      map.panTo(latlng);
      map.setZoom(12);
    }, function() {
      alert("Could not get your location, please make sure you enabled location for safari if you use an iPAD.");
    }, {maximumAge:60000, timeout: 20000});
  } else {  
    alert("I'm sorry, but geolocation services are not supported by your browser.");  
  }  
}
<?php } ?>
</script>
</head>
<body>
<div id="wrap">
  <div id="stylized">
    <form id="formprev" method="POST" action="01-introduction.php">
<?php if ($offline) { ?>
      <input name="offline" type="hidden" value="offline">
<?php } ?>
    </form>

    <form id="formnext" method="POST" action="03-inputs.php">
<?php if ($offline) { ?>
      <input name="offline" type="hidden" value="offline">
<?php } ?>
      <h1>Select host, model, site</h1>
      <p>Based on the host selected certain sites and models will be
      available.</p>
      
      <p>Mouse over menu headers for additional info</p>

      <span title="Server that models will be run on">
      <label id="hostlabel">Host:</label></span>
      <select name="hostname" id="hostname" onChange="updateData();">
        <option selected><?php echo $hostname; ?></option>
      </select>
      <div class="spacer"></div>

      <a href="https://pecan.gitbooks.io/pecan-documentation/content/models/" target="_blank" 
      title="Link opens model descriptions in another window">
      <label id="modellabel">Model:</label></a>
      <select name="modelid" id="modelid" onChange="updateData();">
        <option selected value="<?php echo $modelid; ?>"><?php echo $modelid; ?></option>
      </select>
      <div class="spacer"></div>

      <span title="Filter map by networks of sites">
      <label id="sitegrouplabel">Site Group:</label></span>
      <select name="sitegroupid" id="sitegroupid" onChange="updateData();">
        <option value="">All Sites</option>
        <?php echo $sitegroups; ?>
      </select>
      <div class="spacer"></div>

      <span title="Click to add sites to the map that PEcAn can automatically process model inputs for. Default is to show just sites where a model already has all required inputs installed">
      <label id="conversionlabel">Conversion:</label></span>
      <input type="checkbox" id="conversion" name="conversion" onChange="updateData();" <?php echo $conversion; ?>  /> 
      <div class="spacer"></div>

      <span title="Type here to search for sites by name. Click on map to select site">
      <label id="sitelabel">Site:</label></span>
      <input name="siteid" id="siteid" type="hidden" value="<?php echo $siteid; ?>"/>
      <input name="sitename" id="sitename" type="text" />
<?php if ($betydb != "") { ?>
      <span class="small">Add new site, double click map</span>
      <span class="small"><a href="<?php echo $betydb; ?>/sites/new" target="BETY">Remove Pins</a></span>
<?php } ?>
      <div class="spacer"></div>

      <p></p>
      <label>Workflow</label>
      <span id="error" class="small"></span>
      <input id="prev" type="button" value="Prev" onclick="prevStep();" />
      <input id="next" type="button" value="Next" onclick="nextStep();" />    
      <div class="spacer"></div>




     <!-- <input id="create-site" type="button" value="Add Site"/> -->
	
	<div id="divAddSite">
		<div id="dialog-form" class="ui-widget" title="Create new site">
			<p class="validateTips">All form fields are required.</p>
			<form>
				<fieldset>
					<div id="container">
						<div id="row">
							<div id="left">
								<label for="sitename" id="lblsitename">Site name</label>
								<input id="txtsitename" size="30" type="text" name="sitename"></input>
							</div>
						</div>
						<div id="row">
							<div id="left">
								<label id="lblelevation">Elevation (m)</label>
								<input id="txtelevation" size="30" type="text" name="elevation"></input>
							</div>
							<div id="middle">
								<label id="lblmap">Mean Annual Precipitation (mm/yr)</label>
								<input id="txtmap" size="30" type="text" name="map"></input>
							</div>
							<div id="right">
								<label id="lblmat">Mean Annual Temperature (C)</label>
								<input id="txtmat" size="30" type="text" name="mat"></input>
							</div>
						</div>
						<div id="row">
							<div id="left">
								<label id="lblcity">City</label>
								<input id="txtcity" size="30" type="text" name="city"></input>
							</div>
							<div id="middle">
								<label id="lblstate">State</label>
								<input id="txtstate" size="30" type="text" name="state"></input>
							</div>
							<div id="right">
								<label id="lblcountry">Country</label>
								<input id="txtcountry" size="30" type="text" name="country"></input>
							</div>
						</div>
						<div id="row">
						<!-- Column 1 -->
							<div id="left">
								<label id="lbllat">Lat</label>
								<input id="txtlat" size="30" type="text" name="lat"></input>
							</div>
							<div id="middle">
								<label id="lbllong">Long</label>
								<input id="txtlong" size="30" type="text" name="long"></input>
							</div>
						</div>
						<div id="row">
						<!--	<div id="left">
								<label id="lblpctsoil">% Soil</label>
								<input id="txtpctsoil" size="30" type="text"></input>
							</div> -->
							<div id="left">
								<label id="lblpctclay">% Clay</label>
								<input id="txtpctclay" size="30" type="text" name="pctclay"></input>
							</div>
							<div id="middle">
								<label id="lblpctsand">% Sand</label>
								<input id="txtpctsand" size="30" type="text" name="pctsand"></input>
							</div>
						</div>
						<div id="row">
							<!--<div id="left">
								<label id="lblsom">SOM</label>
								<input id="txtsom" size="30" type="text"></input>
							</div> -->
							<div id="left">
								<label id="lblgreenhouse">Greenhouse</label>
								<input id="txtgreenhouse" size="30" type="text" name="greenhouse"></input>
							</div>
						</div>
						<div id="row">
							<div id="left">
								<label id="lblnotes">Notes</label>
								<textarea id="txtnotes" cols="40" rows="10" type="text" name="notes"></textarea>
							</div>
							<div id="middle">
								<label id="lblsoilnotes">Soil Notes</label>
								<textarea id="txtsoilnotes" cols="40" rows="10" type="text" name="soilnotes"></textarea>
							</div>
						</div>
					</div>					
					<!-- Allow form submission with keyboard without duplicating the dialog button -->
					<input type="submit" tabindex="-1" style="position:absolute; top:-1000px">
				</fieldset>
			</form>
		</div>

	<!--	<button id="create-site">Create new site</button> -->
	</div>
      <div class="spacer"></div>
    </form>
<?php whoami(); ?>  
<p>
  <a href="https://pecan.gitbooks.io/pecan-documentation/content/" target="_blank">Documentation</a>
  <br>
  <a href="https://gitter.im/PecanProject/pecan" target="_blank">Chat Room</a>
  <br>
  <a href="https://github.com/PecanProject/pecan/issues/new" target="_blank">Bug Report</a>
</p>
  </div>
  <div id="output"></div>
  <div id="footer"><?php echo get_footer(); ?></div>
</div>
</body>
</html>

<?php
close_database();
?><|MERGE_RESOLUTION|>--- conflicted
+++ resolved
@@ -81,16 +81,16 @@
 <meta http-equiv="content-type" content="text/html; charset=UTF-8" />
 <link rel="stylesheet" type="text/css" href="sites.css" />
 <style>
-	body {font-size: 62.5%;}
-	label, input {display:block; padding-top: 10px;}
-	input.text { margin-bottom:12px; width:95%; padding:10px;}
-	fieldset { padding:0; border:0; margin-top:25px; }
-	h1 { font-size: 1.2em; margin: .6em 0; }
-	.ui-dialog .ui-state-error { padding: .3em; } 
-	.validateTips { border: 1px solid transparent; padding: 0.3em; } 
-	#container { display: table; }
-	#row { display: table-row; }
-	#left, #right, #middle { display: table-cell; padding-left: 10px; }
+  body {font-size: 62.5%;}
+  label, input {display:block; padding-top: 10px;}
+  input.text { margin-bottom:12px; width:95%; padding:10px;}
+  fieldset { padding:0; border:0; margin-top:25px; }
+  h1 { font-size: 1.2em; margin: .6em 0; }
+  .ui-dialog .ui-state-error { padding: .3em; } 
+  .validateTips { border: 1px solid transparent; padding: 0.3em; } 
+  #container { display: table; }
+  #row { display: table-row; }
+  #left, #right, #middle { display: table-cell; padding-left: 10px; }
 </style>
 <script type="text/javascript" src="jquery-1.10.2.js"></script>
 <?php if (!$offline) {?>
@@ -374,14 +374,6 @@
   $("#output").html(sites);
 }
 
-<<<<<<< HEAD
-<?php } else { ?>
-google.load("maps", "3");
-google.setOnLoadCallback(mapsLoaded);
-
-var map = null;
-var infowindow = null;
-=======
 <?php
 } else {
   $other_params = "";
@@ -392,7 +384,6 @@
 ?>
   var map = null;
   var infowindow = null;
->>>>>>> a55cee96
 
 function clearSites() {
   for (var i in markersArray) {
@@ -400,23 +391,13 @@
   }
 }
 
-<<<<<<< HEAD
 function mapsLoaded() {
-  var myLatlng = new google.maps.LatLng(40.11642, -88.243382);
+  var myLatlng = new google.maps.LatLng(0, 0);
   var myOptions = {
-    zoom: 5,
+    zoom: 2,
     center: myLatlng,
     mapTypeId: google.maps.MapTypeId.ROADMAP
   }
-=======
-  function mapsLoaded() {
-    var myLatlng = new google.maps.LatLng(0, 0);
-    var myOptions = {
-      zoom: 2,
-      center: myLatlng,
-      mapTypeId: google.maps.MapTypeId.ROADMAP
-    }
->>>>>>> a55cee96
 
   map = new google.maps.Map(document.getElementById("output"), myOptions);
   infowindow = new google.maps.InfoWindow({content: ""});
@@ -554,107 +535,90 @@
       <input id="prev" type="button" value="Prev" onclick="prevStep();" />
       <input id="next" type="button" value="Next" onclick="nextStep();" />    
       <div class="spacer"></div>
-
-
-
-
-     <!-- <input id="create-site" type="button" value="Add Site"/> -->
 	
-	<div id="divAddSite">
-		<div id="dialog-form" class="ui-widget" title="Create new site">
-			<p class="validateTips">All form fields are required.</p>
-			<form>
-				<fieldset>
-					<div id="container">
-						<div id="row">
-							<div id="left">
-								<label for="sitename" id="lblsitename">Site name</label>
-								<input id="txtsitename" size="30" type="text" name="sitename"></input>
-							</div>
-						</div>
-						<div id="row">
-							<div id="left">
-								<label id="lblelevation">Elevation (m)</label>
-								<input id="txtelevation" size="30" type="text" name="elevation"></input>
-							</div>
-							<div id="middle">
-								<label id="lblmap">Mean Annual Precipitation (mm/yr)</label>
-								<input id="txtmap" size="30" type="text" name="map"></input>
-							</div>
-							<div id="right">
-								<label id="lblmat">Mean Annual Temperature (C)</label>
-								<input id="txtmat" size="30" type="text" name="mat"></input>
-							</div>
-						</div>
-						<div id="row">
-							<div id="left">
-								<label id="lblcity">City</label>
-								<input id="txtcity" size="30" type="text" name="city"></input>
-							</div>
-							<div id="middle">
-								<label id="lblstate">State</label>
-								<input id="txtstate" size="30" type="text" name="state"></input>
-							</div>
-							<div id="right">
-								<label id="lblcountry">Country</label>
-								<input id="txtcountry" size="30" type="text" name="country"></input>
-							</div>
-						</div>
-						<div id="row">
-						<!-- Column 1 -->
-							<div id="left">
-								<label id="lbllat">Lat</label>
-								<input id="txtlat" size="30" type="text" name="lat"></input>
-							</div>
-							<div id="middle">
-								<label id="lbllong">Long</label>
-								<input id="txtlong" size="30" type="text" name="long"></input>
-							</div>
-						</div>
-						<div id="row">
-						<!--	<div id="left">
-								<label id="lblpctsoil">% Soil</label>
-								<input id="txtpctsoil" size="30" type="text"></input>
-							</div> -->
-							<div id="left">
-								<label id="lblpctclay">% Clay</label>
-								<input id="txtpctclay" size="30" type="text" name="pctclay"></input>
-							</div>
-							<div id="middle">
-								<label id="lblpctsand">% Sand</label>
-								<input id="txtpctsand" size="30" type="text" name="pctsand"></input>
-							</div>
-						</div>
-						<div id="row">
-							<!--<div id="left">
-								<label id="lblsom">SOM</label>
-								<input id="txtsom" size="30" type="text"></input>
-							</div> -->
-							<div id="left">
-								<label id="lblgreenhouse">Greenhouse</label>
-								<input id="txtgreenhouse" size="30" type="text" name="greenhouse"></input>
-							</div>
-						</div>
-						<div id="row">
-							<div id="left">
-								<label id="lblnotes">Notes</label>
-								<textarea id="txtnotes" cols="40" rows="10" type="text" name="notes"></textarea>
-							</div>
-							<div id="middle">
-								<label id="lblsoilnotes">Soil Notes</label>
-								<textarea id="txtsoilnotes" cols="40" rows="10" type="text" name="soilnotes"></textarea>
-							</div>
-						</div>
-					</div>					
-					<!-- Allow form submission with keyboard without duplicating the dialog button -->
-					<input type="submit" tabindex="-1" style="position:absolute; top:-1000px">
-				</fieldset>
-			</form>
-		</div>
-
-	<!--	<button id="create-site">Create new site</button> -->
-	</div>
-      <div class="spacer"></div>
+      <div id="divAddSite">
+        <div id="dialog-form" class="ui-widget" title="Create new site">
+        <p class="validateTips">All form fields are required.</p>
+        <form>
+          <fieldset>
+            <div id="container">
+              <div id="row">
+                <div id="left">
+                  <label for="sitename" id="lblsitename">Site name</label>
+                  <input id="txtsitename" size="30" type="text" name="sitename"></input>
+                </div>
+              </div>
+              <div id="row">
+                <div id="left">
+                  <label id="lblelevation">Elevation (m)</label>
+                  <input id="txtelevation" size="30" type="text" name="elevation"></input>
+                </div>
+                <div id="middle">
+                  <label id="lblmap">Mean Annual Precipitation (mm/yr)</label>
+                  <input id="txtmap" size="30" type="text" name="map"></input>
+                </div>
+                <div id="right">
+                  <label id="lblmat">Mean Annual Temperature (C)</label>
+                  <input id="txtmat" size="30" type="text" name="mat"></input>
+                </div>
+              </div>
+              <div id="row">
+                <div id="left">
+                  <label id="lblcity">City</label>
+                  <input id="txtcity" size="30" type="text" name="city"></input>
+                </div>
+                <div id="middle">
+                  <label id="lblstate">State</label>
+                  <input id="txtstate" size="30" type="text" name="state"></input>
+                </div>
+                <div id="right">
+                  <label id="lblcountry">Country</label>
+                  <input id="txtcountry" size="30" type="text" name="country"></input>
+                </div>
+              </div>
+              <div id="row">
+                <div id="left">
+                  <label id="lbllat">Lat</label>
+                  <input id="txtlat" size="30" type="text" name="lat"></input>
+                </div>
+                <div id="middle">
+                  <label id="lbllong">Long</label>
+                  <input id="txtlong" size="30" type="text" name="long"></input>
+                </div>
+              </div>
+              <div id="row">
+                <div id="left">
+                  <label id="lblpctclay">% Clay</label>
+                  <input id="txtpctclay" size="30" type="text" name="pctclay"></input>
+                </div>
+                <div id="middle">
+                  <label id="lblpctsand">% Sand</label>
+                  <input id="txtpctsand" size="30" type="text" name="pctsand"></input>
+                </div>
+              </div>
+              <div id="row">
+                <div id="left">
+                  <label id="lblgreenhouse">Greenhouse</label>
+                  <input id="txtgreenhouse" size="30" type="text" name="greenhouse"></input>
+                </div>
+              </div>
+              <div id="row">
+                <div id="left">
+                  <label id="lblnotes">Notes</label>
+                  <textarea id="txtnotes" cols="40" rows="10" type="text" name="notes"></textarea>
+                </div>
+                <div id="middle">
+                  <label id="lblsoilnotes">Soil Notes</label>
+                  <textarea id="txtsoilnotes" cols="40" rows="10" type="text" name="soilnotes"></textarea>
+                </div>
+              </div>
+            </div>					
+          <input type="submit" tabindex="-1" style="position:absolute; top:-1000px">
+          </fieldset>
+        </form>
+      </div>
+    </div>
+    <div class="spacer"></div>
     </form>
 <?php whoami(); ?>  
 <p>

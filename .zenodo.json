{
<<<<<<< HEAD
	"creators": [{
			"affiliation": "University of Illinois at Urbana-Champaign",
			"name": "David LeBauer",
			"orcid": "0000-0001-7228-053X"
		},
		{
			"affiliation": "Boston University",
			"name": "Michael Dietze",
			"orcid": "0000-0002-2324-2518"
		},
		{
			"affiliation": "National Center for Supercomputing Applications",
			"name": "Rob Kooper",
			"orcid": "0000-0002-5781-7287"
		},
		{
			"affiliation": "Boston University",
			"name": "Alexey Shiklomanov",
			"orcid": "0000-0003-4022-5979"
		},
		{
			"affiliation": "Boston University",
			"name": "Betsy Cowdery",
			"orcid": "0000-0002-6538-6296"
		},
		{
			"affiliation": "Boston Univeristy",
			"name": "Istem Fer",
			"orcid": "0000-0001-8236-303X"
		},
		{
			"affiliation": "Boston Univeristy",
			"name": "Anthony Gardella",
                        "orcid": "0000-0003-4380-3412"
		},
		{
			"affiliation": "Pacific Northwest National Laboratory / University of Maryland",
			"name": "Ben Bond-Lamberty",
			"orcid": "0000-0001-9525-4633"
		},
		{
			"affiliation": "Brookhaven National Laboratory",
			"name": "Shawn P. Serbin",
			"orcid": "0000-0003-4136-8971"
		},
		{
			"affiliation": "University of Notre Dame",
			"name": "Ann Raiho"
		},
		{
			"affiliation": "Brigham Young University",
			"name": "Anne Thomas"
		},
		{
			"affiliation": "Pennsylvania State University",
			"name": "Chris Black",
			"orcid": "0000-0001-8382-298X"
		},
		{
			"affiliation": "University of Wisconsin-Madison",
			"name": "James Simkins"
		},
		{
			"affiliation": "University of Wisconsin-Madison",
			"name": "Ankur Desai",
			"orcid": "0000-0002-5226-6041"
		},
		{
			"affiliation": "Worchester Academy",
			"name": "Joshua Mantooth"
		},
		{
			"name": "Aman Kumar"
		},
		{
			"affiliation": "Boston University",
			"name": "Liam Burke"
		},
		{
			"affiliation": "Boston University",
			"name": "Afshin Pourmokhtarian"
		},
		{
			"affiliation": "Morton Arboretum",
			"name": "Christy Rollinson"
		},
		{
			"name": "Shubham Agarwal"
		},
		{
			"affiliation": "Purdue University",
			"name": "Brady Hardiman"
		},
		{
			"affiliation": "University of New South Wales",
			"name": "Martin De Kauwe",
			"orcid": "0000-0002-3399-9098"
		},
		{
			"name": "Eugene"
		},
		{
			"affiliation": "Boston University",
			"name": "Tess McCabe"
		},
		{
			"affiliation": "Boston University",
			"name": "Katie Ragosta"
		},
		{
			"name": "Tony Cohen"
		},
		{
			"name": "zhangwenx"
		},
		{
			"affiliation": "Finnish Meteorological Institute",
			"name": "Tony Viskari",
			"oricid": "0000-0002-3357-1374"
		},
		{
			"affiliation": "University of Illinois at Urbana-Champaign",
			"name": "Yan Zhao"
		},
		{
			"affiliation": "University of Illinois at Urbana-Champaign",
			"name": "Jing Xia"
		}
	],
	"references": [
		"LeBauer, David S, Dan Wang, Katherine Richter, Carl Davidson, and Michael C Dietze (2013). Facilitating feedbacks between field measurements and ecosystem models. Ecological Monographs. doi:10.1890/12-0137.1",
		"Wang, Dan, David S LeBauer, and Michael C Dietze (2013). Predicting yields of short-rotation hybrid poplar (Populus spp.) for the contiguous US through model-data synthesis. Ecological Applications doi:10.1890/12-0854.1",
		"Dietze, Michael C, David S LeBauer, and Rob Kooper (2013). On improving the communication between models and data. Plant, Cell, & Environment doi:10.1111/pce.12043",
		"Dietze, Michael C, Shawn P Serbin, Carl Davidson, Ankur R Desai, Xiaohui Feng, Ryan Kelly, Rob Kooper, David LeBauer, Josh Mantooth, Kenton McHenry, Dan Wang (2014) A quantitative assessment of a terrestrial biosphere model's data needs across North American biomes. Journal of Geophysical Research: Biogeosciences 119, no. 3 (2014): 286-300.",
		"Viskari, Toni, Brady Hardiman, Ankur R. Desai, and Michael C. Dietze. (2015) Model-data assimilation of multiple phenological observations to constrain and predict leaf area index. doi:10.1890/14-0497.1",
		"Shiklomanov. A, MC Dietze, T Viskari, PA Townsend, SP Serbin. (2016) Quantifying the influences of spectral resolution on uncertainty in leaf trait estimates through a Bayesian approach to RTM inversion. Remote Sensing of the Environment 183: 226-238",
		"LeBauer, David S, Rob Kooper, Patrick Mulrooney, Scott Rohde, Dan Wang, Stephen P Long, & Michael C Dietze (2018). BETYdb: a yield, trait, and ecosystem service database applied to second generation bioenergy feedstock production. GCB Bioenergy, 10(1), 61-71. doi: 10.1111/gcbb.12420"
	],
	"notes": "The PEcAn project is supported by the National Science Foundation (ABI #1062547, ABI #1458021, DIBBS #1261582, ARC #1023477, EF #1318164, EF #1241894, EF #1241891, EF #1501873, EF #1638577, EF #1702996), NASA Terrestrial Ecosystems #NNX14AH65G, NASA CMS #80NSSC17KO711, NASA NESSF #NNX16AO13H, the Department of Energy (ARPA-E awards #DE-AR0000594, #DE-AR0000598, and #SERDP RC-2636), the Energy Biosciences Institute, and an Amazon AWS in Education Grant.",
	"resource_type": {
		"title": "Software",
		"type": "software"
	},
	"license": {
		"id": "NCSA"
	},
	"access_right": "open"

=======
     "creators": [
        {
            "affiliation": "University of Illinois at Urbana-Champaign", 
            "name": "David LeBauer",
            "orcid": "0000-0001-7228-053X"
        }, 
        {
            "affiliation": "Boston University", 
            "name": "Michael Dietze",
            "orcid": "0000-0002-2324-2518"
        }, 
        {
            "affiliation": "National Center for Supercomputing Applications", 
            "name": "Rob Kooper",
            "orcid": "0000-0002-5781-7287"
        }, 
        {
            "affiliation": "Boston University", 
            "name": "Alexey Shiklomanov",
            "orcid": "0000-0003-4022-5979"
        }, 
        {
            "affiliation": "Boston University", 
            "name": "Betsy Cowdery",
            "orcid": "0000-0002-6538-6296"
        }, 
        {
            "affiliation": "Boston Univeristy", 
            "name": "Istem Fer",
            "orcid": "0000-0001-8236-303X"
        }, 
        {
            "affiliation": "Boston Univeristy", 
            "name": "Anthony Gardella"
        }, 
        {
            "affiliation": "Pacific Northwest National Laboratory / University of Maryland", 
            "name": "Ben Bond-Lamberty",
            "orcid": "0000-0001-9525-4633"
        }, 
        {
            "affiliation": "Brookhaven National Laboratory", 
            "name": "Shawn P. Serbin",
            "orcid": "0000-0003-4136-8971"
        }, 
        {
            "affiliation": "University of Notre Dame", 
            "name": "Ann Raiho"
        }, 
        {
            "affiliation": "Brigham Young University",
            "name": "Anne Thomas"
        }, 
        {
            "affiliation": "Pennsylvania State University", 
            "name": "Chris Black",
            "orcid": "0000-0001-8382-298X"
        }, 
        {
            "affiliation": "University of Wisconsin-Madison", 
            "name": "James Simkins"
        }, 
        {
            "affiliation": "University of Wisconsin-Madison", 
            "name": "Ankur Desai",
            "orcid": "0000-0002-5226-6041"
        }, 
        {
            "affiliation": "Worchester Academy",
            "name": "Joshua Mantooth"
        }, 
        {
            "name": "Aman Kumar"
        }, 
        {
            "affiliation": "Boston University", 
            "name": "Liam Burke"
        }, 
        {
            "affiliation": "Boston University", 
            "name": "Afshin Pourmokhtarian"
        }, 
        {
            "affiliation": "Morton Arboretum", 
            "name": "Christy Rollinson"
        }, 
        {
            "name": "Shubham Agarwal"
        }, 
        {
            "affiliation": "Purdue University",
            "name": "Brady Hardiman"
        }, 
        {
            "affiliation": "University of New South Wales", 
            "name": "Martin De Kauwe",
            "orcid": "0000-0002-3399-9098"
        }, 
        {
            "name": "Eugene"
        }, 
        {
            "affiliation": "Boston University", 
            "name": "Tess McCabe"
        }, 
        {
            "affiliation": "Boston University", 
            "name": "Katie Ragosta"
        }, 
        {
            "name": "Tony Cohen"
        }, 
        {
            "name": "zhangwenx"
        }, 
        {
            "affiliation": "Finnish Meteorological Institute", 
            "name": "Tony Viskari",
            "oricid": "0000-0002-3357-1374"
        }, 
        {
            "name": "Yan Zhao"
        }, 
        {
           "affiliation": "University of Illinois at Urbana-Champaign",
            "name": "Jing Xia"
        }
    ], 
    "access_right": "open"
>>>>>>> 7569c2af
}<|MERGE_RESOLUTION|>--- conflicted
+++ resolved
@@ -1,5 +1,4 @@
 {
-<<<<<<< HEAD
 	"creators": [{
 			"affiliation": "University of Illinois at Urbana-Champaign",
 			"name": "David LeBauer",
@@ -147,136 +146,4 @@
 		"id": "NCSA"
 	},
 	"access_right": "open"
-
-=======
-     "creators": [
-        {
-            "affiliation": "University of Illinois at Urbana-Champaign", 
-            "name": "David LeBauer",
-            "orcid": "0000-0001-7228-053X"
-        }, 
-        {
-            "affiliation": "Boston University", 
-            "name": "Michael Dietze",
-            "orcid": "0000-0002-2324-2518"
-        }, 
-        {
-            "affiliation": "National Center for Supercomputing Applications", 
-            "name": "Rob Kooper",
-            "orcid": "0000-0002-5781-7287"
-        }, 
-        {
-            "affiliation": "Boston University", 
-            "name": "Alexey Shiklomanov",
-            "orcid": "0000-0003-4022-5979"
-        }, 
-        {
-            "affiliation": "Boston University", 
-            "name": "Betsy Cowdery",
-            "orcid": "0000-0002-6538-6296"
-        }, 
-        {
-            "affiliation": "Boston Univeristy", 
-            "name": "Istem Fer",
-            "orcid": "0000-0001-8236-303X"
-        }, 
-        {
-            "affiliation": "Boston Univeristy", 
-            "name": "Anthony Gardella"
-        }, 
-        {
-            "affiliation": "Pacific Northwest National Laboratory / University of Maryland", 
-            "name": "Ben Bond-Lamberty",
-            "orcid": "0000-0001-9525-4633"
-        }, 
-        {
-            "affiliation": "Brookhaven National Laboratory", 
-            "name": "Shawn P. Serbin",
-            "orcid": "0000-0003-4136-8971"
-        }, 
-        {
-            "affiliation": "University of Notre Dame", 
-            "name": "Ann Raiho"
-        }, 
-        {
-            "affiliation": "Brigham Young University",
-            "name": "Anne Thomas"
-        }, 
-        {
-            "affiliation": "Pennsylvania State University", 
-            "name": "Chris Black",
-            "orcid": "0000-0001-8382-298X"
-        }, 
-        {
-            "affiliation": "University of Wisconsin-Madison", 
-            "name": "James Simkins"
-        }, 
-        {
-            "affiliation": "University of Wisconsin-Madison", 
-            "name": "Ankur Desai",
-            "orcid": "0000-0002-5226-6041"
-        }, 
-        {
-            "affiliation": "Worchester Academy",
-            "name": "Joshua Mantooth"
-        }, 
-        {
-            "name": "Aman Kumar"
-        }, 
-        {
-            "affiliation": "Boston University", 
-            "name": "Liam Burke"
-        }, 
-        {
-            "affiliation": "Boston University", 
-            "name": "Afshin Pourmokhtarian"
-        }, 
-        {
-            "affiliation": "Morton Arboretum", 
-            "name": "Christy Rollinson"
-        }, 
-        {
-            "name": "Shubham Agarwal"
-        }, 
-        {
-            "affiliation": "Purdue University",
-            "name": "Brady Hardiman"
-        }, 
-        {
-            "affiliation": "University of New South Wales", 
-            "name": "Martin De Kauwe",
-            "orcid": "0000-0002-3399-9098"
-        }, 
-        {
-            "name": "Eugene"
-        }, 
-        {
-            "affiliation": "Boston University", 
-            "name": "Tess McCabe"
-        }, 
-        {
-            "affiliation": "Boston University", 
-            "name": "Katie Ragosta"
-        }, 
-        {
-            "name": "Tony Cohen"
-        }, 
-        {
-            "name": "zhangwenx"
-        }, 
-        {
-            "affiliation": "Finnish Meteorological Institute", 
-            "name": "Tony Viskari",
-            "oricid": "0000-0002-3357-1374"
-        }, 
-        {
-            "name": "Yan Zhao"
-        }, 
-        {
-           "affiliation": "University of Illinois at Urbana-Champaign",
-            "name": "Jing Xia"
-        }
-    ], 
-    "access_right": "open"
->>>>>>> 7569c2af
 }
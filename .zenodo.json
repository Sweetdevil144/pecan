{
<<<<<<< HEAD
	"creators": [{
			"affiliation": "University of Illinois at Urbana-Champaign",
			"name": "David LeBauer",
			"orcid": "0000-0001-7228-053X"
		},
		{
			"affiliation": "Boston University",
			"name": "Michael Dietze",
			"orcid": "0000-0002-2324-2518"
		},
		{
			"affiliation": "National Center for Supercomputing Applications",
			"name": "Rob Kooper",
			"orcid": "0000-0002-5781-7287"
		},
		{
			"affiliation": "Boston University",
			"name": "Alexey Shiklomanov",
			"orcid": "0000-0003-4022-5979"
		},
		{
			"affiliation": "Boston University",
			"name": "Betsy Cowdery",
			"orcid": "0000-0002-6538-6296"
		},
		{
			"affiliation": "Boston Univeristy",
			"name": "Istem Fer",
			"orcid": "0000-0001-8236-303X"
		},
		{
			"affiliation": "Boston Univeristy",
			"name": "Anthony Gardella"
		},
		{
			"affiliation": "Pacific Northwest National Laboratory / University of Maryland",
			"name": "Ben Bond-Lamberty",
			"orcid": "0000-0001-9525-4633"
		},
		{
			"affiliation": "Brookhaven National Laboratory",
			"name": "Shawn P. Serbin",
			"orcid": "0000-0003-4136-8971"
		},
		{
			"affiliation": "University of Notre Dame",
			"name": "Ann Raiho"
		},
		{
			"affiliation": "Brigham Young University",
			"name": "Anne Thomas"
		},
		{
			"affiliation": "Pennsylvania State University",
			"name": "Chris Black",
			"orcid": "0000-0001-8382-298X"
		},
		{
			"affiliation": "University of Wisconsin-Madison",
			"name": "James Simkins"
		},
		{
			"affiliation": "University of Wisconsin-Madison",
			"name": "Ankur Desai",
			"orcid": "0000-0002-5226-6041"
		},
		{
			"affiliation": "Worchester Academy",
			"name": "Joshua Mantooth"
		},
		{
			"name": "Aman Kumar"
		},
		{
			"affiliation": "Boston University",
			"name": "Liam Burke"
		},
		{
			"affiliation": "Boston University",
			"name": "Afshin Pourmokhtarian"
		},
		{
			"affiliation": "Morton Arboretum",
			"name": "Christy Rollinson"
		},
		{
			"name": "Shubham Agarwal"
		},
		{
			"affiliation": "Purdue University",
			"name": "Brady Hardiman"
		},
		{
			"affiliation": "University of New South Wales",
			"name": "Martin De Kauwe",
			"orcid": "0000-0002-3399-9098"
		},
		{
			"name": "Eugene"
		},
		{
			"affiliation": "Boston University",
			"name": "Tess McCabe"
		},
		{
			"affiliation": "Boston University",
			"name": "Katie Ragosta"
		},
		{
			"name": "Tony Cohen"
		},
		{
			"name": "zhangwenx"
		},
		{
			"affiliation": "Finnish Meteorological Institute",
			"name": "Tony Viskari",
			"oricid": "0000-0002-3357-1374"
		},
		{
			"name": "Yan Zhao"
		},
		{
			"affiliation": "University of Illinois at Urbana-Champaign",
			"name": "Jing Xia"
		}
	],
	"references": [
		"LeBauer, David S, Dan Wang, Katherine Richter, Carl Davidson, and Michael C Dietze (2013). Facilitating feedbacks between field measurements and ecosystem models. Ecological Monographs. doi:10.1890/12-0137.1",
		"Wang, Dan, David S LeBauer, and Michael C Dietze (2013). Predicting yields of short-rotation hybrid poplar (Populus spp.) for the contiguous US through model-data synthesis. Ecological Applications doi:10.1890/12-0854.1",
		"Dietze, Michael C, David S LeBauer, and Rob Kooper (2013). On improving the communication between models and data. Plant, Cell, & Environment doi:10.1111/pce.12043",
		"Dietze, Michael C, Shawn P Serbin, Carl Davidson, Ankur R Desai, Xiaohui Feng, Ryan Kelly, Rob Kooper, David LeBauer, Josh Mantooth, Kenton McHenry, Dan Wang (2014) A quantitative assessment of a terrestrial biosphere model's data needs across North American biomes. Journal of Geophysical Research: Biogeosciences 119, no. 3 (2014): 286-300.",
		"Viskari, Toni, Brady Hardiman, Ankur R. Desai, and Michael C. Dietze. (2015) Model-data assimilation of multiple phenological observations to constrain and predict leaf area index. doi:10.1890/14-0497.1",
		"Shiklomanov. A, MC Dietze, T Viskari, PA Townsend, SP Serbin. (2016) Quantifying the influences of spectral resolution on uncertainty in leaf trait estimates through a Bayesian approach to RTM inversion. Remote Sensing of the Environment 183: 226-238",
		"LeBauer, David S, Rob Kooper, Patrick Mulrooney, Scott Rohde, Dan Wang, Stephen P Long, & Michael C Dietze (2018). BETYdb: a yield, trait, and ecosystem service database applied to second generation bioenergy feedstock production. GCB Bioenergy, 10(1), 61-71. doi: 10.1111/gcbb.12420"
	],
	"notes": "The PEcAn project is supported by the National Science Foundation (ABI #1062547, ABI #1458021, DIBBS #1261582, ARC #1023477, EF #1318164, EF #1241894, EF #1241891), NASA Terrestrial Ecosystems, the Department of Energy (ARPA-E awards #DE-AR0000594 and DE-AR0000598), the Energy Biosciences Institute, and an Amazon AWS in Education Grant.",
	"resource_type": {
		"title": "Software",
		"type": "software"
	},
	"license": {
		"id": "NCSA"
	},
	"access_right": "open"
=======
     "creators": [
        {
            "affiliation": "University of Illinois at Urbana-Champaign", 
            "name": "David LeBauer",
            "orcid": "0000-0001-7228-053X"
        }, 
        {
            "affiliation": "Boston University", 
            "name": "Michael Dietze",
            "orcid": "0000-0002-2324-2518"
        }, 
        {
            "affiliation": "National Center for Supercomputing Applications", 
            "name": "Rob Kooper",
            "orcid": "0000-0002-5781-7287"
        }, 
        {
            "affiliation": "Boston University", 
            "name": "Alexey Shiklomanov",
            "orcid": "0000-0003-4022-5979"
        }, 
        {
            "affiliation": "Boston University", 
            "name": "Betsy Cowdery",
            "orcid": "0000-0002-6538-6296"
        }, 
        {
            "affiliation": "Boston Univeristy", 
            "name": "Istem Fer",
            "orcid": "0000-0001-8236-303X"
        }, 
        {
            "affiliation": "Boston Univeristy", 
            "name": "Anthony Gardella"
        }, 
        {
            "affiliation": "Pacific Northwest National Laboratory / University of Maryland", 
            "name": "Ben Bond-Lamberty",
            "orcid": "0000-0001-9525-4633"
        }, 
        {
            "affiliation": "Brookhaven National Laboratory", 
            "name": "Shawn P. Serbin",
            "orcid": "0000-0003-4136-8971"
        }, 
        {
            "affiliation": "University of Notre Dame", 
            "name": "Ann Raiho"
        }, 
        {
            "affiliation": "Brigham Young University",
            "name": "Anne Thomas"
        }, 
        {
            "affiliation": "Pennsylvania State University", 
            "name": "Chris Black",
            "orcid": "0000-0001-8382-298X"
        }, 
        {
            "affiliation": "University of Wisconsin-Madison", 
            "name": "James Simkins"
        }, 
        {
            "affiliation": "University of Wisconsin-Madison", 
            "name": "Ankur Desai",
            "orcid": "0000-0002-5226-6041"
        }, 
        {
            "affiliation": "Worchester Academy",
            "name": "Joshua Mantooth"
        }, 
        {
            "name": "Aman Kumar"
        }, 
        {
            "affiliation": "Boston University", 
            "name": "Liam Burke"
        }, 
        {
            "affiliation": "Boston University", 
            "name": "Afshin Pourmokhtarian"
        }, 
        {
            "affiliation": "Morton Arboretum", 
            "name": "Christy Rollinson"
        }, 
        {
            "name": "Shubham Agarwal"
        }, 
        {
            "affiliation": "Purdue University",
            "name": "Brady Hardiman"
        }, 
        {
            "affiliation": "University of New South Wales", 
            "name": "Martin De Kauwe",
            "orcid": "0000-0002-3399-9098"
        }, 
        {
            "name": "Eugene"
        }, 
        {
            "affiliation": "Boston University", 
            "name": "Tess McCabe"
        }, 
        {
            "affiliation": "Boston University", 
            "name": "Katie Ragosta"
        }, 
        {
            "name": "Tony Cohen"
        }, 
        {
            "name": "zhangwenx"
        }, 
        {
            "affiliation": "Finnish Meteorological Institute", 
            "name": "Tony Viskari",
            "oricid": "0000-0002-3357-1374"
        }, 
        {
            "name": "Yan Zhao"
        }, 
        {
           "affiliation": "University of Illinois at Urbana-Champaign",
            "name": "Jing Xia"
        }
    ], 
    "access_right": "open"
>>>>>>> 2b9353cc
}<|MERGE_RESOLUTION|>--- conflicted
+++ resolved
@@ -1,5 +1,4 @@
 {
-<<<<<<< HEAD
 	"creators": [{
 			"affiliation": "University of Illinois at Urbana-Champaign",
 			"name": "David LeBauer",
@@ -33,6 +32,7 @@
 		{
 			"affiliation": "Boston Univeristy",
 			"name": "Anthony Gardella"
+      "orcid": "0000-0003-4380-3412"
 		},
 		{
 			"affiliation": "Pacific Northwest National Laboratory / University of Maryland",
@@ -136,7 +136,7 @@
 		"Shiklomanov. A, MC Dietze, T Viskari, PA Townsend, SP Serbin. (2016) Quantifying the influences of spectral resolution on uncertainty in leaf trait estimates through a Bayesian approach to RTM inversion. Remote Sensing of the Environment 183: 226-238",
 		"LeBauer, David S, Rob Kooper, Patrick Mulrooney, Scott Rohde, Dan Wang, Stephen P Long, & Michael C Dietze (2018). BETYdb: a yield, trait, and ecosystem service database applied to second generation bioenergy feedstock production. GCB Bioenergy, 10(1), 61-71. doi: 10.1111/gcbb.12420"
 	],
-	"notes": "The PEcAn project is supported by the National Science Foundation (ABI #1062547, ABI #1458021, DIBBS #1261582, ARC #1023477, EF #1318164, EF #1241894, EF #1241891), NASA Terrestrial Ecosystems, the Department of Energy (ARPA-E awards #DE-AR0000594 and DE-AR0000598), the Energy Biosciences Institute, and an Amazon AWS in Education Grant.",
+	"notes": "The PEcAn project is supported by the National Science Foundation (ABI #1062547, ABI #1458021, DIBBS #1261582, ARC #1023477, EF #1318164, EF #1241894, EF #1241891, EF #1501873, EF #1638577, EF #1702996), NASA Terrestrial Ecosystems #NNX14AH65G, NASA CMS #80NSSC17KO711, NASA NESSF #NNX16AO13H, the Department of Energy (ARPA-E awards #DE-AR0000594, #DE-AR0000598, and #SERDP RC-2636), the Energy Biosciences Institute, and an Amazon AWS in Education Grant.",
 	"resource_type": {
 		"title": "Software",
 		"type": "software"
@@ -145,135 +145,5 @@
 		"id": "NCSA"
 	},
 	"access_right": "open"
-=======
-     "creators": [
-        {
-            "affiliation": "University of Illinois at Urbana-Champaign", 
-            "name": "David LeBauer",
-            "orcid": "0000-0001-7228-053X"
-        }, 
-        {
-            "affiliation": "Boston University", 
-            "name": "Michael Dietze",
-            "orcid": "0000-0002-2324-2518"
-        }, 
-        {
-            "affiliation": "National Center for Supercomputing Applications", 
-            "name": "Rob Kooper",
-            "orcid": "0000-0002-5781-7287"
-        }, 
-        {
-            "affiliation": "Boston University", 
-            "name": "Alexey Shiklomanov",
-            "orcid": "0000-0003-4022-5979"
-        }, 
-        {
-            "affiliation": "Boston University", 
-            "name": "Betsy Cowdery",
-            "orcid": "0000-0002-6538-6296"
-        }, 
-        {
-            "affiliation": "Boston Univeristy", 
-            "name": "Istem Fer",
-            "orcid": "0000-0001-8236-303X"
-        }, 
-        {
-            "affiliation": "Boston Univeristy", 
-            "name": "Anthony Gardella"
-        }, 
-        {
-            "affiliation": "Pacific Northwest National Laboratory / University of Maryland", 
-            "name": "Ben Bond-Lamberty",
-            "orcid": "0000-0001-9525-4633"
-        }, 
-        {
-            "affiliation": "Brookhaven National Laboratory", 
-            "name": "Shawn P. Serbin",
-            "orcid": "0000-0003-4136-8971"
-        }, 
-        {
-            "affiliation": "University of Notre Dame", 
-            "name": "Ann Raiho"
-        }, 
-        {
-            "affiliation": "Brigham Young University",
-            "name": "Anne Thomas"
-        }, 
-        {
-            "affiliation": "Pennsylvania State University", 
-            "name": "Chris Black",
-            "orcid": "0000-0001-8382-298X"
-        }, 
-        {
-            "affiliation": "University of Wisconsin-Madison", 
-            "name": "James Simkins"
-        }, 
-        {
-            "affiliation": "University of Wisconsin-Madison", 
-            "name": "Ankur Desai",
-            "orcid": "0000-0002-5226-6041"
-        }, 
-        {
-            "affiliation": "Worchester Academy",
-            "name": "Joshua Mantooth"
-        }, 
-        {
-            "name": "Aman Kumar"
-        }, 
-        {
-            "affiliation": "Boston University", 
-            "name": "Liam Burke"
-        }, 
-        {
-            "affiliation": "Boston University", 
-            "name": "Afshin Pourmokhtarian"
-        }, 
-        {
-            "affiliation": "Morton Arboretum", 
-            "name": "Christy Rollinson"
-        }, 
-        {
-            "name": "Shubham Agarwal"
-        }, 
-        {
-            "affiliation": "Purdue University",
-            "name": "Brady Hardiman"
-        }, 
-        {
-            "affiliation": "University of New South Wales", 
-            "name": "Martin De Kauwe",
-            "orcid": "0000-0002-3399-9098"
-        }, 
-        {
-            "name": "Eugene"
-        }, 
-        {
-            "affiliation": "Boston University", 
-            "name": "Tess McCabe"
-        }, 
-        {
-            "affiliation": "Boston University", 
-            "name": "Katie Ragosta"
-        }, 
-        {
-            "name": "Tony Cohen"
-        }, 
-        {
-            "name": "zhangwenx"
-        }, 
-        {
-            "affiliation": "Finnish Meteorological Institute", 
-            "name": "Tony Viskari",
-            "oricid": "0000-0002-3357-1374"
-        }, 
-        {
-            "name": "Yan Zhao"
-        }, 
-        {
-           "affiliation": "University of Illinois at Urbana-Champaign",
-            "name": "Jing Xia"
-        }
-    ], 
-    "access_right": "open"
->>>>>>> 2b9353cc
+
 }
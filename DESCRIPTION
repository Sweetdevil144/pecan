--- conflicted
+++ resolved
@@ -2,11 +2,7 @@
 Type: Package
 Title: PEcAn functions used for ecological forecasts and reanalysis
 Version: 1.1
-<<<<<<< HEAD
-Date: 2010-10-05
-=======
 Date: 2011-11-11
->>>>>>> cabc654a
 Author: David LeBauer, Mike Dietze, Xiaohui Feng, Dan Wang, Mike Dietze, Carl
     Davidson, Rob Kooper
 Maintainer: David LeBauer <dlebauer@illinois.edu>

##-------------------------------------------------------------------------------
## Copyright (c) 2012 University of Illinois, NCSA.
## All rights reserved. This program and the accompanying materials
## are made available under the terms of the 
## University of Illinois/NCSA Open Source License
## which accompanies this distribution, and is available at
## http://opensource.ncsa.illinois.edu/license.html
##-------------------------------------------------------------------------------
library(XML)

##--------------------------------------------------------------------------------------------------#
## EXTERNAL FUNCTIONS
##--------------------------------------------------------------------------------------------------#

##' Sanity checks. Checks the settings file to make sure expected fields exist. It will try to use
##' default values for any missing values, or stop the exection if no defaults are possible.
##'
##' Expected fields in settings file are:
##' - pfts with at least one pft defined
##' @title Check Settings
##' @param settings settings file
##' @return will return the updated settings values with defaults set.
##' @export
##' @author Rob Kooper
check.settings <- function(settings) {
  if (!is.null(settings$nocheck)) {
    logger.info("Not doing sanity checks of pecan.xml")
    return(0)
  }

  
  ## allow PEcAn to run without database
  if (is.null(settings$database)) {
    database <- NULL
    logger.warn("No database information specified; not using database.")
    settings$bety$write <- FALSE
  }
  # should runs be written to database
  if (is.null(settings$bety$write)) {
    logger.info("Writing all runs/configurations to database.")
    settings$bety$write <- TRUE
  } else {
    settings$bety$write <- as.logical(settings$bety$write)
    if (settings$bety$write) {
      logger.debug("Writing all runs/configurations to database.")
    } else {
      logger.warn("Will not write runs/configurations to database.")
    }
  }

  ## check database settings
  
  if (is.null(settings$database$driver)) {
    settings$database$driver <- "MySQL"
    logger.info("Using", settings$database$driver, "as database driver.")
  }
  if (!is.null(settings$database$userid) && (settings$database$driver == "MySQL")) {
    logger.info("userid in database section should be username for MySQL")
    settings$database$username <- settings$database$userid
    settings$database$userid <- NULL
  }
  if (!is.null(settings$database$passwd) && (settings$database$driver == "MySQL")) {
    logger.info("passwd in database section should be password for MySQL")
    settings$database$password <- settings$database$passwd
    settings$database$passwd <- NULL
  }
  if (!is.null(settings$database$name) && (settings$database$driver == "MySQL")) {
    logger.info("name in database section should be dbname for MySQL")
    settings$database$dbname <- settings$database$name
    settings$database$name <- NULL
  }
  if(paste0("R", settings$database$driver) %in% rownames(installed.packages())){
    require(PEcAn.DB)
    if (!db.exists(params=settings$database, write=settings$bety$write)) {
      logger.warn("Could not connect to the database.")
      database <- FALSE
    } else {
      logger.info("Successfully connected to database")
      database <- TRUE
    }
  } else {
    database <- FALSE
  }

  # TODO check userid and userpassword
  
  # check database version
  if(database){
    versions <- db.query("SELECT version FROM schema_migrations WHERE version >= '20130425152503';", params=settings$database)[['version']]
    if (length(versions) == 0) {
      logger.severe("Database is out of date, please update the database.")
    }
    if (length(versions) > 1) {
      logger.warn("Database is more recent than PEcAn expects this could result in PEcAn not working as expected.",
                  "If PEcAn fails, either revert database OR update PEcAn and edit expected database version in",
                  "utils/R/read.settings.R (Redmine #1673).")
    } else {
      logger.debug("Database is correct version", versions[1], ".")
    }
  }
  # make sure there are pfts defined
  if (is.null(settings$pfts) || (length(settings$pfts) == 0)) {
    logger.severe("No PFTS specified.")
  }

  # check for a run settings
  if (is.null(settings[['run']])) {
    logger.severe("No Run Settings specified")
    settings$run <- list()
  }
  for(date.limit in c("start.date", "end.date")){
    if (is.null(settings[['run']][[date.limit]])){
      logger.severe("No Start or Run Date set")
      settings[['run']][[date.limit]] <- NA
    }    
  }

  
  # check if there is either ensemble or sensitivy.analysis
  if (is.null(settings$ensemble) && is.null(settings$sensitivity.analysis)) {
    logger.warn("No ensemble or sensitivity analysis specified, runs will fail!")
  }

  # check ensemble
  if (!is.null(settings$ensemble)) {
    if (is.character(settings$ensemble) || is.null(settings$ensemble$variable)) {
      if (is.null(settings$sensitivity.analysis$variable)) {
        logger.severe("No variable specified to compute ensemble for.")
      }
      logger.info("Setting ensemble variable to the same as sensitivity analysis variable [", settings$sensitivity.analysis$variable, "]")
      settings$ensemble$variable <- settings$sensitivity.analysis$variable
    }

    if (is.null(settings$ensemble$size)) {
      logger.info("Setting ensemble size to 1.")
      settings$ensemble$size <- 1
    }

    if(is.null(settings$ensemble$start.year)) {
      if(is.null(settings$sensitivity.analysis$start.year)) {
        settings$ensemble$start.year <- year(settings$run$start.date) 
        logger.info("No start date passed to ensemble - using the run date (", settings$ensemble$start.date, ").")
      } else { 
        settings$ensemble$start.year <- settings$sensitivity.analysis$start.year 
        logger.info("No start date passed to ensemble - using the sensitivity.analysis date (", settings$ensemble$start.date, ").")
      }
    }

    if(is.null(settings$ensemble$end.year)) {
      if(is.null(settings$sensitivity.analysis$end.year)) {
        settings$ensemble$end.year <- year(settings$run$end.date) 
        logger.info("No end date passed to ensemble - using the run date (", settings$ensemble$end.date, ").")
      } else { 
        settings$ensemble$end.year <- settings$sensitivity.analysis$end.year 
        logger.info("No end date passed to ensemble - using the sensitivity.analysis date (", settings$ensemble$end.date, ").")
      }
    }
  }

  # check sensitivity analysis
  if (!is.null(settings$sensitivity.analysis)) {
    if (is.null(settings$sensitivity.analysis$variable)) {
      if (is.null(settings$ensemble$variable)) {
        logger.severe("No variable specified to compute sensitivity.analysis for.")
      }
      logger.info("Setting sensitivity.analysis variable to the same as ensemble variable [", settings$ensemble$variable, "]")
      settings$sensitivity.analysis$variable <- settings$ensemble$variable
    }

    if(is.null(settings$sensitivity.analysis$start.year)) {
      if(is.null(settings$ensemble$start.year)) {
        settings$sensitivity.analysis$start.year <- year(settings$run$start.date) 
        logger.info("No start date passed to sensitivity.analysis - using the run date (", settings$sensitivity.analysis$start.date, ").")
      } else { 
        settings$sensitivity.analysis$start.year <- settings$ensemble$start.year 
        logger.info("No start date passed to sensitivity.analysis - using the ensemble date (", settings$sensitivity.analysis$start.date, ").")
      }
    }

    if(is.null(settings$sensitivity.analysis$end.year)) {
      if(is.null(settings$ensemble$end.year)) {
        settings$sensitivity.analysis$end.year <- year(settings$run$end.date) 
        logger.info("No end date passed to sensitivity.analysis - using the run date (", settings$sensitivity.analysis$end.date, ").")
      } else { 
        settings$sensitivity.analysis$end.year <- settings$ensemble$end.year 
        logger.info("No end date passed to sensitivity.analysis - using the ensemble date (", settings$sensitivity.analysis$end.date, ").")
      }
    }
    
    ## Check that dates are logical
    if(ymd_hms(settings$run$start.date) >= ymd_hms(settings$run$end.date)) {
      logger.severe("run start date after end date")
    }
    ## ensure that ensemble / sensitivity.analysis date ranges within time scale of run
    for(node in c("ensemble", "sensitivity.analysis")){ 
      if(!is.null(settings[[node]])){
        if(!is.null(settings[[node]]$start.year && !is.null(settings[[node]]$end.year))){
<<<<<<< HEAD
          if(as.numeric(settings[[node]]$start.year) > as.numeric(settings[[node]]$end.year)) {
=======
          if(as.numeric(settings[[node]]$start.year > as.numeric(settings[[node]]$end.year))) {
>>>>>>> 9919a2f5
            logger.severe(node, "start year greater than end year; using run start and end")
            settings[[node]]$start.year <- year(settings$run$start.date)
            settings[[node]]$end.year <- year(settings$run$end.date)
          }
          if(as.numeric(settings[[node]]$start.year) < as.numeric(year(settings$run$start.date))) {
            settings[[node]]$start.year <- year(settings$run$start.date)
<<<<<<< HEAD
            logger.severe(paste(node, "start before run start; setting to run start"))
          }
          if(as.numeric(settings[[node]]$end.year) > as.numeric(year(settings$run$end.date))){
            settings[[node]]$end.year <- year(settings$run$end.date)
            logger.severe(paste(node, "end after run end; setting to run start"))
=======
            logger.warn(paste(node, "start before run start; setting to run start"))
          }
          if(as.numeric(settings[[node]]$end.year) < as.numeric(year(settings$run$end.date))){
            settings[[node]]$end.year <- year(settings$run$end.date)
            logger.warn(paste(node, "end after run end; setting to run start"))
>>>>>>> 9919a2f5
          }
        }
      }
    }
  }

  # check to make sure run information is filled out
  if (is.null(settings$run$host$name)) {
    logger.info("Setting localhost for execution host.")
    settings$run$host$name <- "localhost"
  }
  if (settings$run$host$name != "localhost") {
    if (is.null(settings$run$host$rundir)) {
      logger.severe("not rundir specified on remote machine.")
    }
    if (is.null(settings$run$host$outdir)) {
      logger.severe("not outdir specified on remote machine.")
    }
  }

  # check meta-analysis
  if (is.null(settings$meta.analysis) || is.null(settings$meta.analysis$iter)) {
    settings$meta.analysis$iter <- 3000
    logger.info("Setting meta.analysis iterations to ", settings$meta.analysis$iter)
  }
  if (is.null(settings$meta.analysis$random.effects)) {
    settings$meta.analysis$random.effects <- FALSE
    logger.info("Setting meta.analysis random effects to ", settings$meta.analysis$random.effects)
  }

  # check modelid with values
  if(!is.null(settings$model)){
  if (is.null(settings$model$id)) {
    settings$model$id <- -1
  } else if (as.numeric(settings$model$id) >= 0) {

    if(database){
      model <- db.query(paste("SELECT * FROM models WHERE id =", settings$model$id), params=settings$database)      
    }
    if(nrow(model) == 0) {
      logger.error("There is no record of model_id = ", settings$model$id, "in database")
    }
    model$binary <- tail(strsplit(model$model_path, ":")[[1]], 1)

    if (is.null(settings$model$name)) {
      if ((is.null(model$model_type) && model$model_type == "")) {
        logger.severe("No model type specified.")
      }
      settings$model$name <- model$model_type
      logger.info("Setting model type to ", settings$model$name)
    } else if (model$model_type != settings$model$name) {
      logger.warn("Specified model type [", settings$model$name, "] does not match model_type in database [", model$model_type, "]")
    }

    if (is.null(settings$model$binary)) {
      if ((is.null(model$binary) && model$binary == "")) {
        logger.severe("No model binary specified.")
      }
      settings$model$binary <- tail(strsplit(model$binary, ":")[[1]], 1)
      logger.info("Setting model binary to ", settings$model$binary)
    } else if (model$binary != settings$model$binary) {
      logger.warn("Specified binary [", settings$model$binary, "] does not match model_path in database [", model$binary, "]")
    }
  }
  }

  # check siteid with values
  if(!is.null(settings$run$site)){
  if (is.null(settings$run$site$id)) {
    settings$run$site$id <- -1
  } else if (settings$run$site$id >= 0) {
    site <- db.query(paste("SELECT * FROM sites WHERE id =", settings$run$site$id), params=settings$database);

    if (is.null(settings$run$site$name)) {
      if ((is.null(site$sitename) && site$sitename == "")) {
        logger.info("No site name specified.")
        settings$run$site$name <- "NA"
      } else {
        settings$run$site$name <- site$sitename        
        logger.info("Setting site name to ", settings$run$site$name)
      }
    } else if (site$sitename != settings$run$site$name) {
      logger.warn("Specified site name [", settings$run$site$name, "] does not match sitename in database [", site$sitename, "]")
    }

    if (is.null(settings$run$site$lat)) {
      if ((is.null(site$lat) && site$lat == "")) {
        logger.severe("No lat specified for site.")
      } else {
        settings$run$site$lat <- as.numeric(site$lat)
        logger.info("Setting site lat to ", settings$run$site$lat)
      }
    } else if (as.numeric(site$lat) != as.numeric(settings$run$site$lat)) {
      logger.warn("Specified site lat [", settings$run$site$lat, "] does not match lat in database [", site$lat, "]")
    }

    if (is.null(settings$run$site$lon)) {
      if ((is.null(site$lon) && site$lon == "")) {
        logger.severe("No lon specified for site.")
      } else {
        settings$run$site$lon <- as.numeric(site$lon)
        logger.info("Setting site lon to ", settings$run$site$lon)
      }
    } else if (as.numeric(site$lon) != as.numeric(settings$run$site$lon)) {
      logger.warn("Specified site lon [", settings$run$site$lon, "] does not match lon in database [", site$lon, "]")
    }
  }
  }

  # check/create the pecan folder
  if (is.null(settings$outdir)) {
    settings$outdir <- tempdir()
    logger.info("No output folder specified, using", tempdir())
  } else {
    logger.debug("output folder =", settings$outdir)
  }
  if (!file.exists(settings$outdir) && !dir.create(settings$outdir, recursive=TRUE)) {
    logger.severe("Could not create folder", settings$outdir)
  }

  # check/create the run folder
  if (settings$run$host$name == "localhost") {
    if (is.null(settings$run$host$rundir)) {
      settings$run$host$rundir <- file.path(settings$outdir, "run")
    }
    settings$rundir <- settings$run$host$rundir
  } else {
    if (is.null(settings$rundir)) {
      settings$rundir <- file.path(settings$outdir, "run")
    }
  }
  if (!file.exists(settings$rundir) && !dir.create(settings$rundir, recursive=TRUE)) {
    logger.severe("Could not create folder", settings$rundir)
  }

  # check/create the out folder
  if (settings$run$host$name == "localhost") {
    if (is.null(settings$run$host$outdir)) {
      settings$run$host$outdir <- file.path(settings$outdir, "out")
    }
    settings$modeloutdir <- settings$run$host$outdir
  } else {
    if (is.null(settings$modeloutdir)) {
      settings$modeloutdir <- file.path(settings$outdir, "out")
    }
  }
  if (!file.exists(settings$modeloutdir) && !dir.create(settings$modeloutdir, recursive=TRUE)) {
    logger.severe("Could not create folder", settings$modeloutdir)
  }

  # check/create the pft folders
  for (i in 1:sum(names(unlist(settings$pfts)) == "pft.name")) {
    if (is.null(settings$pfts[i]$pft$outdir)) {
      settings$pfts[i]$pft$outdir <- file.path(settings$outdir, "pft", settings$pfts[i]$pft$name)
      logger.info("Storing pft", settings$pfts[i]$pft$name, "in", settings$pfts[i]$pft$outdir)      
    } else {
      logger.debug("Storing pft", settings$pfts[i]$pft$name, "in", settings$pfts[i]$pft$outdir)      
    }
    out.dir <- settings$pfts[i]$pft$outdir
    if (!file.exists(out.dir) && !dir.create(out.dir, recursive=TRUE)) {
      if(identical(dir(out.dir), character(0))){
        logger.warn(out.dir, "exists but is empty")
      } else {
        logger.severe("Could not create folder", out.dir)        
      }
    }
  }

  # add defaults for qsub
  if (settings$run$host$name != "localhost") {
    if (is.null(settings$run$host$qsub)) {
      settings$run$host$qsub <- "qsub -N @NAME@ -o @STDOUT@ -e @STDERR@"
      logger.info("qsub not specified using default value :", settings$run$host$qsub)
    }
    if (is.null(settings$run$host$qsub.jobid)) {
      settings$run$host$qsub.jobid <- "Your job ([0-9]+) .*"
      logger.info("qsub.jobid not specified using default value :", settings$run$host$qsub.jobid)
    }
    if (is.null(settings$run$host$qstat)) {
      settings$run$host$qstat <- "qstat -j @JOBID@ 2>1 >/dev/null || echo DONE"
      logger.info("qstat not specified using default value :", settings$run$host$qstat)
    }
  }

  # check for workflow defaults
  if(database){
    if (settings$bety$write) {
      if ("model" %in% names(settings) && !'workflow' %in% names(settings)) {
        con <- db.open(settings$database)
        if(!is.character(con)){
          now <- format(Sys.time(), "%Y-%m-%d %H:%M:%S")
          db.query(paste("INSERT INTO workflows (site_id, model_id, hostname, start_date, end_date, started_at, created_at, folder) values ('",
                         settings$run$site$id, "','", settings$model$id, "', '", settings$run$host$name, "', '",
                         settings$run$start.date, "', '", settings$run$end.date, "', '", now, "', '", now, "', '", dirname(settings$outdir), "')", sep=''), con)
          settings$workflow$id <- db.query(paste("SELECT id FROM workflows WHERE created_at='", now, "';", sep=''), con)[['id']]
          db.close(con)
        }
      }
    } else {
      settings$workflow$id <- "NA"
    }
  }
  # all done return cleaned up settings
  invisible(settings)
}


##' Loads PEcAn settings file
##' 
##' This will try and find the PEcAn settings file in the following order:
##' 
##' \enumerate{
##' \item {--settings <file>}{passed as command line argument using --settings}
##' \item {inputfile}{passed as argument to function}
##' \item {PECAN_SETTINGS}{environment variable PECAN_SETTINGS pointing to a specific file}
##' \item {./pecan.xml}{pecan.xml in the current folder}
##' }
##' @param inputfile the PEcAn settings file to be used.
##' @param outputfile the name of file to which the settings will be
##'        written inside the outputdir.
##' @return list of all settings as loaded from the XML file(s)
##' @export
##' @import XML
##' @author Shawn Serbin
##' @author Rob Kooper
##' @examples
##' \dontrun{
##' settings <- read.settings()
##' settings <- read.settings(file="willowcreek.xml")
##' test.settings.file <- system.file("tests/test.xml", package = "PEcAn.all")
##' settings <- read.settings(test.settings.file)
##' }
read.settings <- function(inputfile=NULL, outputfile="pecan.xml"){
  if (is.null(outputfile)) {
    outputfile <- "pecan.xml"
  }
  if(inputfile == ""){
    logger.warn("settings files specified as empty string; \n\t\tthis may be caused by an incorrect argument to system.file.")
  }
  loc <- which(commandArgs() == "--settings")
  if (length(loc) != 0) {
    # 1 filename is passed as argument to R
    for(idx in loc) {
      if (!is.null(commandArgs()[idx+1]) && file.exists(commandArgs()[idx+1])) {
        logger.info("Loading --settings=", commandArgs()[idx+1])
        xml <- xmlParse(commandArgs()[idx+1])
        break
      }
    }

  } else if(!is.null(inputfile) && file.exists(inputfile)) {
    # 2 filename passed into function
    logger.info("Loading inpufile=", inputfile)
    xml <- xmlParse(inputfile)

  } else if (file.exists(Sys.getenv("PECAN_SETTINGS"))) {
    # 3 load from PECAN_SETTINGS
    logger.info("Loading PECAN_SETTINGS=", Sys.getenv("PECAN_SETTINGS"))
    xml <- xmlParse(Sys.getenv("PECAN_SETTINGS"))

  } else if (file.exists("pecan.xml")) {
    # 4 load ./pecan.xml
    logger.info("Loading ./pecan.xml")
    xml <- xmlParse("pecan.xml")

  } else {
    # file not found
    stop("Could not find a pecan.xml file")
  }

  ## convert the xml to a list for ease and return
  settings <- check.settings(xmlToList(xml))
  
  ## save the checked/fixed pecan.xml
  pecanfile <- file.path(settings$outdir, outputfile)
  if (file.exists(pecanfile)) {
    logger.warn(paste("File already exists [", pecanfile, "] file will be overwritten"))
  }
  saveXML(listToXml(settings, "pecan"), file=pecanfile)

  ## setup Rlib from settings
  if(!is.null(settings$Rlib)){
    .libPaths(settings$Rlib)
  }

  ## Return settings file as a list
  invisible(settings)
}
##=================================================================================================#

####################################################################################################
### EOF.  End of R script file.  						
####################################################################################################<|MERGE_RESOLUTION|>--- conflicted
+++ resolved
@@ -69,6 +69,8 @@
     settings$database$dbname <- settings$database$name
     settings$database$name <- NULL
   }
+  if(is.null(settings$database$dbfiles)) settings$database$dbfiles <- "$HOME/.pecan/dbfiles"
+  dir.create(settings$database$dbfiles, showWarnings = FALSE, recursive = TRUE, )
   if(paste0("R", settings$database$driver) %in% rownames(installed.packages())){
     require(PEcAn.DB)
     if (!db.exists(params=settings$database, write=settings$bety$write)) {
@@ -194,31 +196,19 @@
     ## ensure that ensemble / sensitivity.analysis date ranges within time scale of run
     for(node in c("ensemble", "sensitivity.analysis")){ 
       if(!is.null(settings[[node]])){
-        if(!is.null(settings[[node]]$start.year && !is.null(settings[[node]]$end.year))){
-<<<<<<< HEAD
+        if(!is.null(settings[[node]]$start.year) && !is.null(settings[[node]]$end.year)){
           if(as.numeric(settings[[node]]$start.year) > as.numeric(settings[[node]]$end.year)) {
-=======
-          if(as.numeric(settings[[node]]$start.year > as.numeric(settings[[node]]$end.year))) {
->>>>>>> 9919a2f5
             logger.severe(node, "start year greater than end year; using run start and end")
             settings[[node]]$start.year <- year(settings$run$start.date)
             settings[[node]]$end.year <- year(settings$run$end.date)
           }
           if(as.numeric(settings[[node]]$start.year) < as.numeric(year(settings$run$start.date))) {
             settings[[node]]$start.year <- year(settings$run$start.date)
-<<<<<<< HEAD
             logger.severe(paste(node, "start before run start; setting to run start"))
           }
           if(as.numeric(settings[[node]]$end.year) > as.numeric(year(settings$run$end.date))){
             settings[[node]]$end.year <- year(settings$run$end.date)
             logger.severe(paste(node, "end after run end; setting to run start"))
-=======
-            logger.warn(paste(node, "start before run start; setting to run start"))
-          }
-          if(as.numeric(settings[[node]]$end.year) < as.numeric(year(settings$run$end.date))){
-            settings[[node]]$end.year <- year(settings$run$end.date)
-            logger.warn(paste(node, "end after run end; setting to run start"))
->>>>>>> 9919a2f5
           }
         }
       }

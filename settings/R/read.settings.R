##-------------------------------------------------------------------------------
## Copyright (c) 2012 University of Illinois, NCSA.
## All rights reserved. This program and the accompanying materials
## are made available under the terms of the 
## University of Illinois/NCSA Open Source License
## which accompanies this distribution, and is available at
## http://opensource.ncsa.illinois.edu/license.html
##-------------------------------------------------------------------------------
library(XML)

##--------------------------------------------------------------------------------------------------#
## EXTERNAL FUNCTIONS
##--------------------------------------------------------------------------------------------------#

##' Sanity checks. Checks the settings file to make sure expected fields exist. It will try to use
##' default values for any missing values, or stop the exection if no defaults are possible.
##'
##' Expected fields in settings file are:
##' - pfts with at least one pft defined
##' @title Check Settings
##' @param settings settings file
##' @return will return the updated settings values with defaults set.
##' @export
##' @author Rob Kooper
check.settings <- function(settings) {
  if (!is.null(settings$nocheck)) {
    logger.info("Not doing sanity checks of pecan.xml")
    return(0)
  }
  

  ## allow PEcAn to run without database
  if (is.null(settings$database)) {
    database <- FALSE
    logger.warn("No database information specified; not using database.")
    settings$bety$write <- FALSE
  } else {    
    ## check database settings
    if (is.null(settings$database$driver)) {
<<<<<<< HEAD
      settings$database$driver <- "PostgreSQL"
      logger.warn("Please specify a database driver; using default 'PostgreSQL'")
=======
      settings$database$driver <- "MySQL"
      logger.warn("Please specify a database driver; using default 'MySQL'")
>>>>>>> 80bdbbc2
    }
        
    # Attempt to load the driver
    if (!require(paste0("R", settings$database$driver), character.only=TRUE)) {
      logger.warn("Could not load the database driver", paste0("R", settings$database$driver))
    }
    
    # MySQL specific checks
    if (settings$database$driver == "MySQL") {
      if (!is.null(settings$database$passwd)) {
        logger.info("passwd in database section should be password for MySQL")
        settings$database$password <- settings$database$passwd
        settings$database$passwd <- NULL
      }
      if (!is.null(settings$database$name)) {
        logger.info("name in database section should be dbname for MySQL")
        settings$database$dbname <- settings$database$name
        settings$database$name <- NULL
      }
    }
    
    # PostgreSQL specific checks
    if (settings$database$driver == "PostgreSQL") {
      if (!is.null(settings$database$passwd)) {
        logger.info("passwd in database section should be password for PostgreSQL")
        settings$database$password <- settings$database$passwd
        settings$database$passwd <- NULL
      }
      if (!is.null(settings$database$name)) {
        logger.info("name in database section should be dbname for PostgreSQL")
        settings$database$dbname <- settings$database$name
        settings$database$name <- NULL
      }
    }

    ## The following hack handles *.illinois.* to *.uiuc.* aliases of ebi-forecast
    if(!is.null(settings$database$host)){
        forcastnames <- c("ebi-forecast.igb.uiuc.edu",
                          "ebi-forecast.igb.illinois.edu") 
        if((settings$database$host %in% forcastnames) &
           (Sys.info()['nodename'] %in% forcastnames)){
            settings$database$host <- "localhost"
        }
    } else if(is.null(settings$database$host)){
        settings$database$host <- "localhost"
    }
    ## finally we can check to see if we can connect to the database
    if(is.null(settings$database$user)){
      if (!is.null(settings$database$userid)) {
        logger.info("'userid' in database section should be 'user'")
        settings$database$user <- settings$database$userid
        settings$database$userid <- NULL
      } else if (!is.null(settings$database$username)) {
        logger.info("'username' in database section should be 'user'")
        settings$database$user <- settings$database$username
        settings$database$username <- NULL
      } else {
        logger.info("no database user specified, using 'bety'")
        settings$database$user <- "bety"
      }
    }
    if(is.null(settings$database$password)) {
        settings$database$password <- "bety"
    }
    if(is.null(settings$database$dbname)) {
        settings$database$dbname <- "bety"
    }
    if(!db.exists(settings$database)){
        logger.severe("Invalid Database Settings : ", unlist(settings$database))
    }
    logger.info("Database settings:", unlist(settings$database))
  }
  
  # should runs be written to database
  if (is.null(settings$bety$write)) {
    logger.info("Writing all runs/configurations to database.")
    settings$bety$write <- TRUE
  } else {
    settings$bety$write <- as.logical(settings$bety$write)
    if (settings$bety$write) {
      logger.debug("Writing all runs/configurations to database.")
    } else {
      logger.warn("Will not write runs/configurations to database.")
    }
  }

  # check if we can connect to the database
  if(!is.null(settings$database)){
    require(PEcAn.DB)
    if (!db.exists(params=settings$database, write=settings$bety$write)) {
      logger.info("Could not connect to the database")
      database <- FALSE
    } else {
      logger.info("Successfully connected to database")
      database <- TRUE
    }    
    
    # TODO check userid and userpassword
    
    # check database version
    if(database){
      versions <- db.query("SELECT version FROM schema_migrations WHERE version >= '20130717162614';", params=settings$database)[['version']]
      if (length(versions) == 0) {
        logger.severe("Database is out of date, please update the database;\n",
                      "\t scripts/update.(psql/mysql).sh scripts will install a new, updated (mysql or psql) database",
                      "\t but any changes to your current database will be lost",
                      "otherwise, use Ruby migrations")
      }
      if (length(versions) > 1) {
        logger.warn("Database is more recent than PEcAn expects this could result in PEcAn not working as expected.",
                    "If PEcAn fails, either revert database OR update PEcAn and edit expected database version in",
                    "utils/R/read.settings.R (Redmine #1673).")
      } else {
        logger.debug("Database is correct version", versions[1], ".")
      }
    }
  }
  
  # make sure there are pfts defined
  if (is.null(settings$pfts) || (length(settings$pfts) == 0)) {
    logger.severe("No PFTS specified.")
  }

  # check for a run settings
  if (is.null(settings[['run']])) {
    logger.severe("No Run Settings specified")
  }

  # check start/end date are specified and correct
  if (is.null(settings$run$start.date)) {
    logger.severe("No start.date specified in run section.")
  }
  if (is.null(settings$run$end.date)) {
    logger.severe("No end.date specified in run section.")
  }
  startdate <- parse_date_time(settings$run$start.date, "ymd_hms", truncated=3)
  enddate <- parse_date_time(settings$run$end.date, "ymd_hms", truncated=3)
  if (startdate >= enddate) {
    logger.severe("Start date should come before the end date.")
  }

  # check if there is either ensemble or sensitivy.analysis
  if (is.null(settings$ensemble) && is.null(settings$sensitivity.analysis)) {
    logger.warn("No ensemble or sensitivity analysis specified, no models will be executed!")
  }

  # check ensemble
  if (!is.null(settings$ensemble)) {
    if (is.null(settings$ensemble$variable)) {
      if (is.null(settings$sensitivity.analysis$variable)) {
        logger.severe("No variable specified to compute ensemble for.")
      }
      logger.info("Setting ensemble variable to the same as sensitivity analysis variable [", settings$sensitivity.analysis$variable, "]")
      settings$ensemble$variable <- settings$sensitivity.analysis$variable
    }

    if (is.null(settings$ensemble$size)) {
      logger.info("Setting ensemble size to 1.")
      settings$ensemble$size <- 1
    }

    if(is.null(settings$ensemble$start.year)) {
      if(is.null(settings$sensitivity.analysis$start.year)) {
        settings$ensemble$start.year <- year(settings$run$start.date) 
        logger.info("No start date passed to ensemble - using the run date (", settings$ensemble$start.date, ").")
      } else { 
        settings$ensemble$start.year <- settings$sensitivity.analysis$start.year 
        logger.info("No start date passed to ensemble - using the sensitivity.analysis date (", settings$ensemble$start.date, ").")
      }
    }

    if(is.null(settings$ensemble$end.year)) {
      if(is.null(settings$sensitivity.analysis$end.year)) {
        settings$ensemble$end.year <- year(settings$run$end.date) 
        logger.info("No end date passed to ensemble - using the run date (", settings$ensemble$end.date, ").")
      } else { 
        settings$ensemble$end.year <- settings$sensitivity.analysis$end.year 
        logger.info("No end date passed to ensemble - using the sensitivity.analysis date (", settings$ensemble$end.date, ").")
      }
    }

    # check start and end dates
    if (year(startdate) > settings$ensemble$start.year) {
      logger.severe("Start year of ensemble should come after the start.date of the run")
    }
    if (year(enddate) < settings$ensemble$end.year) {
      logger.severe("End year of ensemble should come before the end.date of the run")
    }
    if (settings$ensemble$start.year > settings$ensemble$end.year) {
      logger.severe("Start year of ensemble should come before the end year of the ensemble")
    }
  }

  # check sensitivity analysis
  if (!is.null(settings$sensitivity.analysis)) {
    if (is.null(settings$sensitivity.analysis$variable)) {
      if (is.null(settings$ensemble$variable)) {
        logger.severe("No variable specified to compute sensitivity.analysis for.")
      }
      logger.info("Setting sensitivity.analysis variable to the same as ensemble variable [", settings$ensemble$variable, "]")
      settings$sensitivity.analysis$variable <- settings$ensemble$variable
    }

    if(is.null(settings$sensitivity.analysis$start.year)) {
      if(is.null(settings$ensemble$start.year)) {
        settings$sensitivity.analysis$start.year <- year(settings$run$start.date) 
        logger.info("No start date passed to sensitivity.analysis - using the run date (", settings$sensitivity.analysis$start.date, ").")
      } else { 
        settings$sensitivity.analysis$start.year <- settings$ensemble$start.year 
        logger.info("No start date passed to sensitivity.analysis - using the ensemble date (", settings$sensitivity.analysis$start.date, ").")
      }
    }

    if(is.null(settings$sensitivity.analysis$end.year)) {
      if(is.null(settings$ensemble$end.year)) {
        settings$sensitivity.analysis$end.year <- year(settings$run$end.date) 
        logger.info("No end date passed to sensitivity.analysis - using the run date (", settings$sensitivity.analysis$end.date, ").")
      } else { 
        settings$sensitivity.analysis$end.year <- settings$ensemble$end.year 
        logger.info("No end date passed to sensitivity.analysis - using the ensemble date (", settings$sensitivity.analysis$end.date, ").")
      }
    }

    # check start and end dates
    if (year(startdate) > settings$sensitivity.analysis$start.year) {
      logger.severe("Start year of sensitivity.analysis should come after the start.date of the run")
    }
    if (year(enddate) < settings$sensitivity.analysis$end.year) {
      logger.severe("End year of sensitivity.analysis should come before the end.date of the run")
    }
    if (settings$sensitivity.analysis$start.year > settings$sensitivity.analysis$end.year) {
      logger.severe("Start year of sensitivity.analysis should come before the end year of the ensemble")
    }
  }

  # check meta-analysis
  if (is.null(settings$meta.analysis) || is.null(settings$meta.analysis$iter)) {
    settings$meta.analysis$iter <- 3000
    logger.info("Setting meta.analysis iterations to ", settings$meta.analysis$iter)
  }
  if (is.null(settings$meta.analysis$random.effects)) {
    settings$meta.analysis$random.effects <- FALSE
    logger.info("Setting meta.analysis random effects to ", settings$meta.analysis$random.effects)
  }
  if (is.null(settings$meta.analysis$update)) {
    settings$meta.analysis$update <- FALSE
    logger.info("Setting meta.analysis update to only update if no previous meta analysis was found")
  }
  if (settings$meta.analysis$update == 'AUTO') {
    logger.info("meta.analysis update AUTO is not implemented yet, defaulting to FALSE")
    settings$meta.analysis$update <- FALSE
  }
  if ((settings$meta.analysis$update != 'AUTO') && is.na(as.logical(settings$meta.analysis$update))) {
    logger.info("meta.analysis update can only be AUTO/TRUE/FALSE, defaulting to FALSE")
    settings$meta.analysis$update <- FALSE
  }

  # check modelid with values
  if(!is.null(settings$model)){
    if(database){
      if(!is.null(settings$model$id)){
        if(as.numeric(settings$model$id) >= 0){
          model <- db.query(paste("SELECT * FROM models WHERE id =", settings$model$id), params=settings$database)
          if(nrow(model) == 0) {
            logger.error("There is no record of model_id = ", settings$model$id, "in database")
          }
        } else {
          model <- settings$model
        }
      } else if (!is.null(settings$model$name)) {
        model <- db.query(paste0("SELECT * FROM models WHERE (model_name = '", settings$model$name,
                                 "' or model_type = '", toupper(settings$model$name), "')",
                                 " and model_path like '%", 
                                 ifelse(settings$run$host$name == "localhost", Sys.info()[['nodename']], 
                                        settings$run$host$name), "%' ",
                                 ifelse(is.null(settings$model$revision), "", 
                                        paste0(" and revision like '%", settings$model$revision, "%' "))), 
                          params=settings$database)
        if(nrow(model) > 1){
          logger.warn("multiple records for", settings$model$name, "returned; using the most recent")
          model <- model[which.max(ymd_hms(model$updated_at)), ]
        } else if (nrow(model) == 0) {
          logger.warn("Model", settings$model$name, "not in database")
          model <- c(id=-1, name=settings$model$name)
        }
      } else {
        logger.severe("no model settings given")
      }
    }
    
    if (!is.null(settings$model$name)) {
      model$model_type=settings$model$name
    }
    if (!is.null(settings$model$binary)) {
      model$model_path=paste0("hostname:", settings$model$binary)
    }
    if (!is.null(model$model_path)) {
      model$binary <- tail(strsplit(model$model_path, ":")[[1]], 1)        
    }
    
    # copy data from database into missing fields
    if (is.null(settings$model$name)) {
      if ((is.null(model$model_type) || model$model_type == "")) {
        logger.severe("No model type specified.")
      }
      settings$model$name <- model$model_type
      logger.info("Setting model type to ", settings$model$name)
    } else if ((is.null(model$model_type) || model$model_type == "")) {
      logger.warn("No model type sepcified in database for model ", settings$model$name)
    } else if (model$model_type != settings$model$name) {
      logger.warn("Specified model type [", settings$model$name, "] does not match model_type in database [", model$model_type, "]")
    }
    
    if (is.null(settings$model$binary)) {
      if ((is.null(model$binary) || model$binary == "")) {
        logger.severe("No model binary specified.")
      }
      settings$model$binary <- model$binary
      logger.info("Setting model binary to ", settings$model$binary)
    } else if ((is.null(model$binary) || model$binary == "")) {
      logger.warn("No model binary sepcified in database for model ", settings$model$name)
    } else if (model$binary != settings$model$binary) {
      logger.warn("Specified binary [", settings$model$binary, "] does not match model_path in database [", model$binary, "]")
    }
  }
  
  # check siteid with values
  if(!is.null(settings$run$site)){
    if (is.null(settings$run$site$id)) {
      settings$run$site$id <- -1
    } else if (settings$run$site$id >= 0) {
      if (database) {
        site <- db.query(paste("SELECT * FROM sites WHERE id =", settings$run$site$id), params=settings$database);
      } else {
        site <- data.frame(id=settings$run$site$id)
        if (!is.null(settings$run$site$name)) {
          site$sitename=settings$run$site$name
        }
        if (!is.null(settings$run$site$lat)) {
          site$lat=settings$run$site$lat
        }
        if (!is.null(settings$run$site$lon)) {
          site$lon=settings$run$site$lon
        }
      }
      if((!is.null(settings$run$site$met)) && settings$run$site$met == "NULL") settings$run$site$met <- NULL
      if (is.null(settings$run$site$name)) {
        if ((is.null(site$sitename) || site$sitename == "")) {
          logger.info("No site name specified.")
          settings$run$site$name <- "NA"
        } else {
          settings$run$site$name <- site$sitename        
          logger.info("Setting site name to ", settings$run$site$name)
        }
      } else if (site$sitename != settings$run$site$name) {
        logger.warn("Specified site name [", settings$run$site$name, "] does not match sitename in database [", site$sitename, "]")
      }

      if (is.null(settings$run$site$lat)) {
        if ((is.null(site$lat) || site$lat == "")) {
          logger.severe("No lat specified for site.")
        } else {
          settings$run$site$lat <- as.numeric(site$lat)
          logger.info("Setting site lat to ", settings$run$site$lat)
        }
      } else if (as.numeric(site$lat) != as.numeric(settings$run$site$lat)) {
        logger.warn("Specified site lat [", settings$run$site$lat, "] does not match lat in database [", site$lat, "]")
      }

      if (is.null(settings$run$site$lon)) {
        if ((is.null(site$lon) || site$lon == "")) {
          logger.severe("No lon specified for site.")
        } else {
          settings$run$site$lon <- as.numeric(site$lon)
          logger.info("Setting site lon to ", settings$run$site$lon)
        }
      } else if (as.numeric(site$lon) != as.numeric(settings$run$site$lon)) {
        logger.warn("Specified site lon [", settings$run$site$lon, "] does not match lon in database [", site$lon, "]")
      }
    }
  }

  # check to make sure a host is given
  if (is.null(settings$run$host$name)) {
    logger.info("Setting localhost for execution host.")
    settings$run$host$name <- "localhost"
  }
  ## if run$host is localhost, set to "localhost
  if (any(settings$run$host %in% c(Sys.info()['nodename'], gsub("illinois", "uiuc", Sys.info()['nodename'])))){
    settings$run$host <- "localhost"
  }

  # check if we need to use qsub
  if ("qsub" %in% names(settings$run$host)) {
    if (is.null(settings$run$host$qsub)) {
      settings$run$host$qsub <- "qsub -N @NAME@ -o @STDOUT@ -e @STDERR@ -S /bin/bash"
      logger.info("qsub not specified using default value :", settings$run$host$qsub)
    }
    if (is.null(settings$run$host$qsub.jobid)) {
      settings$run$host$qsub.jobid <- "Your job ([0-9]+) .*"
      logger.info("qsub.jobid not specified using default value :", settings$run$host$qsub.jobid)
    }
    if (is.null(settings$run$host$qstat)) {
      settings$run$host$qstat <- "qstat -j @JOBID@ &> /dev/null || echo DONE"
      logger.info("qstat not specified using default value :", settings$run$host$qstat)
    }
  }

  # modellauncher to launch on multiple nodes/cores
  if ("modellauncher" %in% names(settings$run$host)) {
    if (is.null(settings$run$host$modellauncher$binary)) {
      settings$run$host$modellauncher$binary <- "modellauncher"
      logger.info("binary not specified using default value :", settings$run$host$modellauncher$binary)
    }
    if (is.null(settings$run$host$modellauncher$qsub.extra)) {
      logger.severe("qsub.extra not specified, can not launch in parallel environment.")
    }
    if (is.null(settings$run$host$modellauncher$mpirun)) {
      settings$run$host$modellauncher$mpirun <- "mpirun"
      logger.info("mpirun not specified using default value :", settings$run$host$modellauncher$mpirun)
    }
  }

  # Check folder where outputs are written before adding to dbfiles
  if(is.null(settings$run$dbfiles)) {
    settings$run$dbfiles <- normalizePath("~/.pecan/dbfiles", mustWork=FALSE)
  } else {
    settings$run$dbfiles <- normalizePath(settings$run$dbfiles, mustWork=FALSE)
  }
  dir.create(settings$run$dbfiles, showWarnings = FALSE, recursive = TRUE)

  # check/create the pecan folder
  if (is.null(settings$outdir)) {
    settings$outdir <- tempdir()
  }
  if (substr(settings$outdir, 1, 1) != '/') {
    settings$outdir <- file.path(getwd(), settings$outdir)
  }
  logger.debug("output folder =", settings$outdir)
  if (!file.exists(settings$outdir) && !dir.create(settings$outdir, recursive=TRUE)) {
    logger.severe("Could not create folder", settings$outdir)
  }

  # check/create the local run folder
  if (is.null(settings$rundir)) {
    settings$rundir <- file.path(settings$outdir, "run")
  }
  if (!file.exists(settings$rundir) && !dir.create(settings$rundir, recursive=TRUE)) {
    logger.severe("Could not create run folder", settings$rundir)
  }

  # check/create the local model out folder
  if (is.null(settings$modeloutdir)) {
    settings$modeloutdir <- file.path(settings$outdir, "out")
  }
  if (!file.exists(settings$modeloutdir) && !dir.create(settings$modeloutdir, recursive=TRUE)) {
    logger.severe("Could not create model out folder", settings$modeloutdir)
  }
  
  # make sure remote folders are specified if need be
  if (!is.null(settings$run$host$qsub) && (settings$run$host$name != "localhost")) {
    if (is.null(settings$run$host$rundir)) {
      logger.severe("Need to have specified a folder where PEcAn will write run information for job.")
    }
    if (is.null(settings$run$host$outdir)) {
      logger.severe("Need to have specified a folder where PEcAn will write output of job.")
    }
  } else if (settings$run$host$name == "localhost") {
    settings$run$host$rundir <- settings$rundir
    settings$run$host$outdir <- settings$modeloutdir
  }

  # check/create the pft folders
  for (i in 1:length(settings$pfts)) {
    #if name tag specified not within pft, add it within a pft tag and warn the user
  
    #check if name tag within pft
    if (!"name" %in% names(settings$pfts[i]$pft)) {
      logger.severe(cat("No name specified for pft of index: ", i, ", please specify name"))
    }
    if (is.null(settings$pfts[i]$pft$outdir)) {
      settings$pfts[i]$pft$outdir <- file.path(settings$outdir, "pft", settings$pfts[i]$pft$name)
      logger.info("Storing pft", settings$pfts[i]$pft$name, "in", settings$pfts[i]$pft$outdir)      
    } else {
      logger.debug("Storing pft", settings$pfts[i]$pft$name, "in", settings$pfts[i]$pft$outdir)      
    }
    out.dir <- settings$pfts[i]$pft$outdir
    if (!file.exists(out.dir) && !dir.create(out.dir, recursive=TRUE)) {
      if(identical(dir(out.dir), character(0))){
        logger.warn(out.dir, "exists but is empty")
      } else {
        logger.severe("Could not create folder", out.dir)        
      }
    }
  }
  # check for workflow defaults
  if(database){
    
    if (settings$bety$write) {
      if ("model" %in% names(settings) && !'workflow' %in% names(settings)) {
        con <- db.open(settings$database)
        if(!is.character(con)){
          now <- format(Sys.time(), "%Y-%m-%d %H:%M:%S")
          db.query(paste("INSERT INTO workflows (site_id, model_id, hostname, start_date, end_date, started_at, created_at, folder) values ('",
                         settings$run$site$id, "','", settings$model$id, "', '", settings$run$host$name, "', '",
                         settings$run$start.date, "', '", settings$run$end.date, "', '", now, "', '", now, "', '", dirname(settings$outdir), "')", sep=''), con)
          settings$workflow$id <- db.query(paste("SELECT id FROM workflows WHERE created_at='", now, "';", sep=''), con)[['id']]
          #check to see if name of each pft in xml file is actually a name of a pft already in database
          for (i in 1:length(settings$pfts)) {
            nameExists = db.query( paste( "SELECT COUNT(*) FROM pfts WHERE name = '", 
                                   settings$pfts[i]$pft$name, "';", sep=''), con)
        
            if(!nameExists)
              #name not in database, throw error
              logger.severe(cat("Pft name: ", settings$pfts[i]$pft$name, " not found in database"))
          }
        
          db.close(con)
        }
      }
    } else {
      settings$workflow$id <- "NA"
    }
  } else {
    settings$workflow$id <- "NA"
  }

  # all done return cleaned up settings
  invisible(settings)
}


##' Loads PEcAn settings file
##' 
##' This will try and find the PEcAn settings file in the following order:
##' \enumerate{
##' \item {--settings <file>}{passed as command line argument using --settings}
##' \item {inputfile}{passed as argument to function}
##' \item {PECAN_SETTINGS}{environment variable PECAN_SETTINGS pointing to a specific file}
##' \item {./pecan.xml}{pecan.xml in the current folder}
##' }
##' Once the function finds a valid file, it will not look further. 
##' Thus, if \code{inputfile} is supplied, \code{PECAN_SETTINGS} will be ignored. 
##' Even if a \code{file} argument is passed, it will be ignored if a file is passed through
##' a higher priority method.  
##' @param inputfile the PEcAn settings file to be used.
##' @param outputfile the name of file to which the settings will be
##'        written inside the outputdir.
##' @return list of all settings as loaded from the XML file(s)
##' @export
##' @import XML
##' @author Shawn Serbin
##' @author Rob Kooper
##' @examples
##' \dontrun{
##' ## bash shell:
##' R --vanilla -- --settings path/to/mypecan.xml < workflow.R 
##' 
##' ## R:
##' 
##' settings <- read.settings()
##' settings <- read.settings(file="willowcreek.xml")
##' test.settings.file <- system.file("tests/test.xml", package = "PEcAn.all")
##' settings <- read.settings(test.settings.file)
##' }
read.settings <- function(inputfile = NULL, outputfile = "pecan.xml"){
  if (is.null(outputfile)) {
    outputfile <- "pecan.xml"
  }
  if(inputfile == ""){
    logger.warn("settings files specified as empty string; \n\t\tthis may be caused by an incorrect argument to system.file.")
  }
  loc <- which(commandArgs() == "--settings")
  if (length(loc) != 0) {
    # 1 filename is passed as argument to R
    for(idx in loc) {
      if (!is.null(commandArgs()[idx+1]) && file.exists(commandArgs()[idx+1])) {
        logger.info("Loading --settings=", commandArgs()[idx+1])
        xml <- xmlParse(commandArgs()[idx+1])
        break
      }
    }
    if (!is.null(inputfile)){
      logger.info("input file ", inputfile, "not used, ", loc, "as environment variable")
    } 

  } else if(!is.null(inputfile) && file.exists(inputfile)) {
    # 2 filename passed into function
    logger.info("Loading inpufile=", inputfile)
    xml <- xmlParse(inputfile)

  } else if (file.exists(Sys.getenv("PECAN_SETTINGS"))) {
    # 3 load from PECAN_SETTINGS
    logger.info("Loading PECAN_SETTINGS=", Sys.getenv("PECAN_SETTINGS"))
    xml <- xmlParse(Sys.getenv("PECAN_SETTINGS"))

  } else if (file.exists("pecan.xml")) {
    # 4 load ./pecan.xml
    logger.info("Loading ./pecan.xml")
    xml <- xmlParse("pecan.xml")

  } else {
    # file not found
    stop("Could not find a pecan.xml file")
  }

  ## convert the xml to a list for ease and return
  settings <- check.settings(xmlToList(xml))
  
  ## save the checked/fixed pecan.xml
  pecanfile <- file.path(settings$outdir, outputfile)
  if (file.exists(pecanfile)) {
    logger.warn(paste("File already exists [", pecanfile, "] file will be overwritten"))
  }
  saveXML(listToXml(settings, "pecan"), file=pecanfile)

  ## setup Rlib from settings
  if(!is.null(settings$Rlib)){
    .libPaths(settings$Rlib)
  }

  ## Return settings file as a list
  invisible(settings)
}
##=================================================================================================#

####################################################################################################
### EOF.  End of R script file.  						
####################################################################################################<|MERGE_RESOLUTION|>--- conflicted
+++ resolved
@@ -37,13 +37,8 @@
   } else {    
     ## check database settings
     if (is.null(settings$database$driver)) {
-<<<<<<< HEAD
-      settings$database$driver <- "PostgreSQL"
-      logger.warn("Please specify a database driver; using default 'PostgreSQL'")
-=======
       settings$database$driver <- "MySQL"
       logger.warn("Please specify a database driver; using default 'MySQL'")
->>>>>>> 80bdbbc2
     }
         
     # Attempt to load the driver

--- conflicted
+++ resolved
@@ -37,13 +37,8 @@
   } else {    
     ## check database settings
     if (is.null(settings$database$driver)) {
-<<<<<<< HEAD
-      settings$database$driver <- "PostgreSQL"
-      logger.warn("Please specify a database driver; using default 'PostgreSQL'")
-=======
       settings$database$driver <- "MySQL"
       logger.warn("Please specify a database driver; using default 'MySQL'")
->>>>>>> b6bb3426
     }
         
     # Attempt to load the driver

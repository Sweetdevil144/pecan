#' @title Apply functions to PEcAn MultiSettings
#' 
#' @description  Works like lapply(), but for PEcAn Settings and MultiSettings objects
#' 
#' @param settings A \code{\link{MultiSettings}}, \code{\link{Settings}}, or \code{\link[base]{list}}
#' to operate on
#' @param fn The function to apply to \code{settings}
#' @param stop.on.error Whether to halt execution if a single element in \code{settings} results 
#' in error. See Details.
#' @param \code{...} additional arguments to \code{fn}
#' 
#' @details 
#' \code{papply} is mainly used to call a function on each \code{\link{Settings}} object in a 
#' \code{\link{MultiSettings}} object, and returning the results in a list. It has some additional 
#' features, however:
#' 
#' \itemize{
#'   \item If the result of \code{fn} is a \code{Settings} object, then \code{papply} will coerce the 
#' returned list into a new \code{MultiSettings}. 
#'   \item If \code{settings} is a \code{Settings} object, then \code{papply} knows to call \code{fn} on 
#' it directly.
#'   \item If \code{settings} is a generic \code{list}, then \code{papply} coerces it to a
#'   \code{Settings} object and then calls \code{fn} on it directly. This is meant for backwards
#'   compatibility with old-fashioned PEcAn settings lists, but could have unintended consequences
#'   \item By default, \code{papply} will proceed even if \code{fn} throws an error for one or more
#'   of the elements in \code{settings}. Note that if this option is used, the returned results 
#'   list will have entries for \emph{only} those elements that did not result in an error. 
#' }
#'   
#' @return A single \code{fn} return value, or a list of such values (coerced to \code{MultiSettings} 
#' if appropriate; \emph{see Details}) 
#' 
#' @author Ryan Kelly
#' @export
#' 
#' @example examples/examples.papply.R
papply <- function(settings, fn, stop.on.error=FALSE, ...) {
  if(is.MultiSettings(settings)) {
    result <- list()
    errors <- character(0)
    for(i in seq_along(settings)) {
      logger.debug(paste0("papply executing ", deparse(substitute(fn)), 
        " on element ", i, " of ", length(settings), "."))
      
      result.i <- try(fn(settings[[i]], ...), silent = TRUE)
                      
      if(!is(result.i, "try-error")) {
        ind <- length(result) + 1
        if(!is.null(result.i)) {
          result[[ind]] <- result.i
        } else {
          result[ind] <- list(NULL) # Have to use special syntax to actually get a null value in
        }
        if(!is.null(settingNames(settings))) {
          names(result)[ind] <- settingNames(settings)[i]
        }
      } else {
        if(stop.on.error) {
          PEcAn.utils::logger.error(paste0("papply threw an error for element ", i, " of ", length(settings),
            ", and is aborting since stop.on.error=TRUE. Message was: '", 
            as.character(result.i), "'"))
          stop()
        } else {
          warning.message.i <- paste0("papply threw an error for element ", i, " of ", length(settings),
            ", but is continuing since stop.on.error=FALSE", 
            " (there will be no results for this element, however). Message was: '", 
            as.character(result.i), "'")
          PEcAn.utils::logger.warn(warning.message.i)
          errors <- c(errors, paste0("Element ", i, ": '", as.character(result.i), "'"))
        }
      }
    }
    if(all(sapply(result, is.Settings)))
      result <- MultiSettings(result)
<<<<<<< HEAD
=======

>>>>>>> 065eecc7
    if(length(errors) > 0) {
      PEcAn.utils::logger.warn(paste0("papply encountered the following errors, ",
        "but continued since stop.on.error=FALSE. ",
        paste(errors, collapse='; ')))
    }
<<<<<<< HEAD
    return(result)
=======
    return(invisible(result))

>>>>>>> 065eecc7
  } else if(is.Settings(settings)) {
    return(fn(settings, ...))
  } else if(is.list((settings))) {
    # Assume it's settings list that hasn't been coerced to Settings class...
    return (fn(as.Settings(settings), ...))
  } else {
    logger.severe("The function", fn, "requires input of type MultiSettings or Settings")
  }
}
<|MERGE_RESOLUTION|>--- conflicted
+++ resolved
@@ -70,23 +70,19 @@
         }
       }
     }
-    if(all(sapply(result, is.Settings)))
+
+    if(all(sapply(result, is.Settings))) {
       result <- MultiSettings(result)
-<<<<<<< HEAD
-=======
+    }
 
->>>>>>> 065eecc7
     if(length(errors) > 0) {
       PEcAn.utils::logger.warn(paste0("papply encountered the following errors, ",
         "but continued since stop.on.error=FALSE. ",
         paste(errors, collapse='; ')))
     }
-<<<<<<< HEAD
-    return(result)
-=======
+    
     return(invisible(result))
 
->>>>>>> 065eecc7
   } else if(is.Settings(settings)) {
     return(fn(settings, ...))
   } else if(is.list((settings))) {

#' @title Apply functions to PEcAn MultiSettings
#' 
#' @description  Works like lapply(), but for PEcAn Settings and MultiSettings objects
#' 
#' @param settings A \code{\link{MultiSettings}}, \code{\link{Settings}}, or \code{\link[base]{list}}
#' to operate on
#' @param fn The function to apply to \code{settings}
#' @param stop.on.error Whether to halt execution if a single element in \code{settings} results 
#' in error. See Details.
#' @param \code{...} additional arguments to \code{fn}
#' 
#' @details 
#' \code{papply} is mainly used to call a function on each \code{\link{Settings}} object in a 
#' \code{\link{MultiSettings}} object, and returning the results in a list. It has some additional 
#' features, however:
#' 
#' \itemize{
#'   \item If the result of \code{fn} is a \code{Settings} object, then \code{papply} will coerce the 
#' returned list into a new \code{MultiSettings}. 
#'   \item If \code{settings} is a \code{Settings} object, then \code{papply} knows to call \code{fn} on 
#' it directly.
#'   \item If \code{settings} is a generic \code{list}, then \code{papply} coerces it to a
#'   \code{Settings} object and then calls \code{fn} on it directly. This is meant for backwards
#'   compatibility with old-fashioned PEcAn settings lists, but could have unintended consequences
#'   \item By default, \code{papply} will proceed even if \code{fn} throws an error for one or more
#'   of the elements in \code{settings}. Note that if this option is used, the returned results 
#'   list will have entries for \emph{only} those elements that did not result in an error. 
#' }
#'   
#' @return A single \code{fn} return value, or a list of such values (coerced to \code{MultiSettings} 
#' if appropriate; \emph{see Details}) 
#' 
#' @author Ryan Kelly
#' @export
#' 
#' @example examples/examples.papply.R
papply <- function(settings, fn, stop.on.error=FALSE, ...) {
  if(is.MultiSettings(settings)) {
    result <- list()
    errors <- character(0)
    for(i in seq_along(settings)) {
      logger.debug(paste0("papply executing ", deparse(substitute(fn)), 
        " on element ", i, " of ", length(settings), "."))
      
      result.i <- try(fn(settings[[i]], ...), silent = TRUE)
                      
      if(!is(result.i, "try-error")) {
        ind <- length(result) + 1
        if(!is.null(result.i)) {
          result[[ind]] <- result.i
        } else {
          result[ind] <- list(NULL) # Have to use special syntax to actually get a null value in
        }
        if(!is.null(settingNames(settings))) {
          names(result)[ind] <- settingNames(settings)[i]
        }
      } else {
        if(stop.on.error) {
          PEcAn.utils::logger.error(paste0("papply threw an error for element ", i, " of ", length(settings),
            ", and is aborting since stop.on.error=TRUE. Message was: '", 
            as.character(result.i), "'"))
          stop()
        } else {
          warning.message.i <- paste0("papply threw an error for element ", i, " of ", length(settings),
            ", but is continuing since stop.on.error=FALSE", 
            " (there will be no results for this element, however). Message was: '", 
            as.character(result.i), "'")
          PEcAn.utils::logger.warn(warning.message.i)
          errors <- c(errors, paste0("Element ", i, ": '", as.character(result.i), "'"))
        }
      }
    }

    if(all(sapply(result, is.Settings))) {
      result <- MultiSettings(result)
    }

    if(length(errors) > 0) {
      PEcAn.utils::logger.warn(paste0("papply encountered the following errors, ",
        "but continued since stop.on.error=FALSE. ",
        paste(errors, collapse='; ')))
    }
<<<<<<< HEAD
=======
    
>>>>>>> f054e4eb
    return(invisible(result))

  } else if(is.Settings(settings)) {
    return(fn(settings, ...))
  } else if(is.list((settings))) {
    # Assume it's settings list that hasn't been coerced to Settings class...
    return (fn(as.Settings(settings), ...))
  } else {
    logger.severe("The function", fn, "requires input of type MultiSettings or Settings")
  }
}
<|MERGE_RESOLUTION|>--- conflicted
+++ resolved
@@ -80,10 +80,7 @@
         "but continued since stop.on.error=FALSE. ",
         paste(errors, collapse='; ')))
     }
-<<<<<<< HEAD
-=======
-    
->>>>>>> f054e4eb
+
     return(invisible(result))
 
   } else if(is.Settings(settings)) {

#--------------------------------------------------------------------------------------------------#
<<<<<<< HEAD
=======
#' 
#' @name read.settings.R
#' @title Generic function to open and parse PEcAn XML config/settings file 
#'
#'
#==================================================================================================#


#---------------- Load requirements for function. -------------------------------------------------#
# Info: Load required libraries for running this function inside the PEcAn workflow.
#' @import XML
if (!require(XML)) stop("Package XML is not available...")          # R XML library
##' @import logging
##' if (!require(logging)) stop("Package logging is not available...")  # R logging library
#--------------------------------------------------------------------------------------------------#

#--------------------------------------------------------------------------------------------------#
>>>>>>> 73cb2515
# INTERNAL FUNCTIONS DO NOT EXPORT
#--------------------------------------------------------------------------------------------------#
#
##'  merge 2 xml documents
##'
##' combines content from xml1 and xml2. In the case of a conflict (both xml1 and xml2 have the same node), node in xml2 replaces node in xml1 
##' @title xmlMerge
##' @param xml1 first xml list 
##' @param xml2 second xml list
##' @return xml object with 
##' @author Rob Kooper
xmlMerge <- function(xml1, xml2) {
  require(XML)
  if (is.null(xml2)) {
    return(xml1)
  }
  if (is.null(xml1)) {
    return(xml2)
  }
   
  xmlMergeNodes(xmlRoot(xml1), xmlRoot(xml2))
  return(xml1)
}

# merge 2 nodes, this is called recursively
xmlMergeNodes <- function(node1, node2) {
  # first replace all attributes from node2 to node1
  if (!is.null(xmlAttrs(node2))) {
    addAttributes(node=node1, .attrs=xmlAttrs(node2), append=TRUE)   
  }
  
  # add all nodes in node2 that are not in node1
  kidsnames <- names(node2)[!(names(node2) %in% names(node1))]
  if (length(kidsnames) > 0) {
    addChildren(node1, kids=xmlChildren(node2)[kidsnames])
  }
  
  # loop through all nodes in common
  for(name in names(node2)[names(node2) %in% names(node1)]) {
    if ((length(names(xmlChildren(node1[[name]]))) == 1) && (names(xmlChildren(node1[[name]])) == "text")) {
      addAttributes(node=node1[[name]], .attrs=xmlAttrs(node2[[name]]), append=TRUE)
      addAttributes(node=node2[[name]], .attrs=xmlAttrs(node1[[name]]), append=FALSE)
      replaceNodes(node1[[name]], node2[[name]])
    } else {
      xmlMergeNodes(xmlChildren(node1)[[name]], xmlChildren(node2)[[name]])         
    }
  }
}

#--------------------------------------------------------------------------------------------------#
# EXTERNAL FUNCTIONS
#--------------------------------------------------------------------------------------------------#

#' Loads PEcAn settings file
#' 
#' This will load the PEcAn settings file in the following order,
#' merging their values and overriding any values that are specified
#' in a file later in the order
#' 
#' \enumerate{
#' \item {/etc/pecan.xml}{global file for all users}
#' \item {~/.pecan.xml}{settings for all projects for the user}
#' \item {PECAN_SETTINGS}{environment variable PECAN_SETTINGS pointing to a specific file}
#' \item {inputfile}{passed as argument to function}
#' \item {--settings <file>}{passed as command line argument using --settings}
#' }
#' @param inputfile the PEcAn settings file to be merged with the others.
#' @param outputfile the name of file to which the settings will be
#'        written inside the outputdir.
#' @return list of all settings as loaded from the XML file(s)
#' @export
#' @import XML
#' @author Shawn Serbin
#' @author Rob Kooper
#' @examples
#' \dontrun{
#' settings <- read.settings()
#' settings <- read.settings(file="willowcreek.xml")
#' }
read.settings <- function(inputfile=NULL, outputfile="pecan.xml"){
  settings.xml <- NULL
  
  # 1 load /etc/pecan.xml
  if (file.exists("/etc/pecan.xml")) {
    settings.xml <- xmlMerge(settings.xml, xmlParse("/etc/pecan.xml"))
  }
  
  # 2 merge ~/.pecan.xml
  if (file.exists("~/.pecan.xml")) {
    settings.xml <- xmlMerge(settings.xml, xmlParse("~/.pecan.xml"))
  }
  
  # 3 merge pecan.xml
  if (file.exists("pecan.xml")) {
    settings.xml <- xmlMerge(settings.xml, xmlParse("pecan.xml"))
  }
  
  # 4 merge PECAN_SETTINGS
  if (file.exists(Sys.getenv("PECAN_SETTINGS"))) {
    settings.xml <- xmlMerge(settings.xml, xmlParse(Sys.getenv("PECAN_SETTINGS")))
  }
  
  # 5 merge file  
  if (!is.null(inputfile) && file.exists(inputfile)) {
    settings.xml <- xmlMerge(settings.xml, xmlParse(inputfile))
  }
  
  # 6 merge command line arguments
  loc <- which(commandArgs() == "--settings")
  if (length(loc) != 0) {
    for(idx in loc) {
      if (!is.null(commandArgs()[idx+1]) && file.exists(commandArgs()[idx+1])) {
        settings.xml <- xmlMerge(settings.xml, xmlParse(commandArgs()[idx+1]))
      }
    }
  }  
  
  # conver the xml to a list for ease and return
  settings.list <- xmlToList(settings.xml)
  
  # get the outputfolder
  settings.outdir <- settings.list$outdir
  if (is.null(settings.outdir)) {
    print(paste("No output folder specified, using", tempdir()))
    #logwarn(paste("No output folder specified, using", tempdir()), logger='PEcAn.common.read.settings')
    settings.outdir <- tempdir()
  }
  
  # create folder(s)
  if (!file.exists(settings.outdir)) {
    if (!dir.create(settings.outdir, recursive=TRUE)) {
      stop("Could not create outputfolder.")
    }
  }
  
  # save the merged pecan.xml
  if (is.null(outputfile)) {
    outputfile="pecan.xml"
  }
  settings.output <- file.path(settings.outdir, outputfile)
  if (file.exists(settings.output)) {
    print(paste("File already exists [", settings.output, "] file will be overwritten"))
    #logwarn(paste("File already exists [", settings.output, "file will be overwritten"), logger='PEcAn.common.read.settings')
  } 
  saveXML(settings.xml, file=settings.output)
  
  # setup Rlib from settings
  if(!is.null(settings.list$Rlib)){ 
    .libPaths(settings.list$Rlib)
  }
   
  # Return settings file as a list
  invisible(settings.list)
}

#==================================================================================================#

####################################################################################################
### EOF.  End of R script file.  						
####################################################################################################<|MERGE_RESOLUTION|>--- conflicted
+++ resolved
@@ -1,24 +1,4 @@
 #--------------------------------------------------------------------------------------------------#
-<<<<<<< HEAD
-=======
-#' 
-#' @name read.settings.R
-#' @title Generic function to open and parse PEcAn XML config/settings file 
-#'
-#'
-#==================================================================================================#
-
-
-#---------------- Load requirements for function. -------------------------------------------------#
-# Info: Load required libraries for running this function inside the PEcAn workflow.
-#' @import XML
-if (!require(XML)) stop("Package XML is not available...")          # R XML library
-##' @import logging
-##' if (!require(logging)) stop("Package logging is not available...")  # R logging library
-#--------------------------------------------------------------------------------------------------#
-
-#--------------------------------------------------------------------------------------------------#
->>>>>>> 73cb2515
 # INTERNAL FUNCTIONS DO NOT EXPORT
 #--------------------------------------------------------------------------------------------------#
 #
@@ -43,7 +23,14 @@
   return(xml1)
 }
 
-# merge 2 nodes, this is called recursively
+
+##' merge 2 nodes, this is called recursively
+##'
+##' @title xmlMergeNodes
+##' @param node1 
+##' @param node2 
+##' @return merged nodes
+##' @author Rob Kooper
 xmlMergeNodes <- function(node1, node2) {
   # first replace all attributes from node2 to node1
   if (!is.null(xmlAttrs(node2))) {
@@ -72,32 +59,32 @@
 # EXTERNAL FUNCTIONS
 #--------------------------------------------------------------------------------------------------#
 
-#' Loads PEcAn settings file
-#' 
-#' This will load the PEcAn settings file in the following order,
-#' merging their values and overriding any values that are specified
-#' in a file later in the order
-#' 
-#' \enumerate{
-#' \item {/etc/pecan.xml}{global file for all users}
-#' \item {~/.pecan.xml}{settings for all projects for the user}
-#' \item {PECAN_SETTINGS}{environment variable PECAN_SETTINGS pointing to a specific file}
-#' \item {inputfile}{passed as argument to function}
-#' \item {--settings <file>}{passed as command line argument using --settings}
-#' }
-#' @param inputfile the PEcAn settings file to be merged with the others.
-#' @param outputfile the name of file to which the settings will be
-#'        written inside the outputdir.
-#' @return list of all settings as loaded from the XML file(s)
-#' @export
-#' @import XML
-#' @author Shawn Serbin
-#' @author Rob Kooper
-#' @examples
-#' \dontrun{
-#' settings <- read.settings()
-#' settings <- read.settings(file="willowcreek.xml")
-#' }
+##' Loads PEcAn settings file
+##' 
+##' This will load the PEcAn settings file in the following order,
+##' merging their values and overriding any values that are specified
+##' in a file later in the order
+##' 
+##' \enumerate{
+##' \item {/etc/pecan.xml}{global file for all users}
+##' \item {~/.pecan.xml}{settings for all projects for the user}
+##' \item {PECAN_SETTINGS}{environment variable PECAN_SETTINGS pointing to a specific file}
+##' \item {inputfile}{passed as argument to function}
+##' \item {--settings <file>}{passed as command line argument using --settings}
+##' }
+##' @param inputfile the PEcAn settings file to be merged with the others.
+##' @param outputfile the name of file to which the settings will be
+##'        written inside the outputdir.
+##' @return list of all settings as loaded from the XML file(s)
+##' @export
+##' @import XML
+##' @author Shawn Serbin
+##' @author Rob Kooper
+##' @examples
+##' \dontrun{
+##' settings <- read.settings()
+##' settings <- read.settings(file="willowcreek.xml")
+##' }
 read.settings <- function(inputfile=NULL, outputfile="pecan.xml"){
   settings.xml <- NULL
   

--- conflicted
+++ resolved
@@ -1,11 +1,8 @@
 # 6. Add TRY data to BETY
 source("common.R")
 load("try.5.RData")
-<<<<<<< HEAD
 library(udunits2)
-=======
 library(stringr)
->>>>>>> e6564a2a
 
 setkey(try.dat, ObservationID)
 try.entities <- try.dat[, .GRP, by=ObservationID]

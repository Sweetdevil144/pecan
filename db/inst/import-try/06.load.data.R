--- conflicted
+++ resolved
@@ -3,7 +3,6 @@
 load("try.5.RData")
 library(udunits2)
 library(stringr)
-library(udunits2)
 
 setkey(try.dat, ObservationID)
 try.entities <- try.dat[, .GRP, by=ObservationID]
@@ -58,11 +57,7 @@
       site_id = try.sub[j, bety.site.id],
       specie_id = try.sub[j, bety.species.id],
       citation_id = try.sub[j, bety.citation.id],
-<<<<<<< HEAD
       mean = try.sub[j, ud.convert(StdValue, UnitName, units)],
-=======
-      mean = try.sub[j, StdValue],   ## TODO: Unit conversion to bety units
->>>>>>> db064852
       n = try.sub[j, Replicates],
       user_id = user_id,
       entity_id = entity,

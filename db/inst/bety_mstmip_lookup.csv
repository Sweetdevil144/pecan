--- conflicted
+++ resolved
@@ -30,11 +30,8 @@
 LWdown,W/m2,surface_downwelling_longwave_flux_in_air
 Lwnet,W m-2,Lwnet
 NEE,kg C m-2 s-1,NEE
-<<<<<<< HEAD
+NEE,kg C m-2 s-1,FC
 NPP,kg C m-2 s-1,NPP
-=======
-NEE,kg C m-2 s-1,FC
->>>>>>> 95e78d20
 NPP,kg C m-2 s-1,NPP_2_C
 poolname,(-),
 Psurf,Pa,Psurf

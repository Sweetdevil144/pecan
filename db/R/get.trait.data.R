--- conflicted
+++ resolved
@@ -272,11 +272,7 @@
     modeltype <- settings$model$type
     dbfiles <- settings$database$dbfiles
     database <- settings$database$bety
-<<<<<<< HEAD
-    forceupdate <- !is.null(settings$meta.analysis) & settings$meta.analysis$update
-=======
     forceupdate <- !is.null(settings$meta.analysis) && (as.logical(settings$meta.analysis$update) || (settings$meta.analysis$update == 'AUTO'))
->>>>>>> e3df7a8f
     settings$pfts <- get.trait.data(pfts, modeltype, dbfiles, database, forceupdate)
     return(settings)
   } else if(is.Settings(settings)) {
@@ -284,11 +280,7 @@
     modeltype <- settings$model$type
     dbfiles <- settings$database$dbfiles
     database <- settings$database$bety
-<<<<<<< HEAD
-    forceupdate <- !is.null(settings$meta.analysis) &settings$meta.analysis$update
-=======
     forceupdate <- !is.null(settings$meta.analysis) && (as.logical(settings$meta.analysis$update) || (settings$meta.analysis$update == 'AUTO'))
->>>>>>> e3df7a8f
     settings$pfts <- get.trait.data(pfts, modeltype, dbfiles, database, forceupdate)
     return(settings)
   } else {

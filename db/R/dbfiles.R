--- conflicted
+++ resolved
@@ -191,11 +191,7 @@
     inputid <- db.query(paste0(
       "SELECT id FROM inputs WHERE site_id=", siteid, " AND format_id=", formatid, parent), con)[['id']]
   }
-<<<<<<< HEAD
-  
-=======
-    
->>>>>>> 3ebc4d49
+
   if (is.null(inputid)) {
     invisible(data.frame())
   } else {

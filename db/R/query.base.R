#-------------------------------------------------------------------------------
# Copyright (c) 2012 University of Illinois, NCSA.
# All rights reserved. This program and the accompanying materials
# are made available under the terms of the 
# University of Illinois/NCSA Open Source License
# which accompanies this distribution, and is available at
# http://opensource.ncsa.illinois.edu/license.html
#-------------------------------------------------------------------------------

#---------------- Base database query function. ---------------------------------------------------#
##' Generic function to query trait database
##'
##' Given a connection and a query, will return a query as a data frame
##'
##' Deprecated, please use db.query
##'
##' @name query.base
##' @title Query database
##' @param query SQL query string
##' @param con database connection object
##' @param ... optional arguments for connecting to database (e.g. password, user name, database)
##' @return data frame with query results
##' @export
##' @examples
##' \dontrun{
##' query.base('select count(id) from traits;')
##' }
query.base <- function(query, con=NULL, ...){
  .Deprecated("db.query")
  .db.utils$deprecated <- .db.utils$deprecated+1
  if(is.null(con)){
    invisible(db.query(query, params=settings$database$bety))
  } else {
    invisible(db.query(query, con))
  }
}
#==================================================================================================#

#---------------- Base database connection function. ----------------------------------------------#
##' Creates database connection object.
##'
##' Also removes any existing connections. 
##'
##' Deprecated, please use db.open
##'
##' @name query.base.con
##' @title Query database connection
##' @param ... optional arguments for connecting to database (e.g. password, user name, database)
##' @return database connection object
##' @export
##' @examples
##' \dontrun{
##' con <- query.base.con(settings)
##' }
query.base.con <- function(settings,...){
  .Deprecated("db.open")
  .db.utils$deprecated <- .db.utils$deprecated+1
  invisible(db.open(settings$database$bety))
}
#==================================================================================================#

#---------------- Close open database connections. --------------------------------------------#
##' Close database connection
##'
##' Deprecated, please use db.close
##'
##' Closes a database connection
##' @name query.close
##' @title Close existing database connections 
##' @param con database connection object
##' @return nothing, as a side effect closes all open connections
##' @author Rob Kooper
##' @export
query.close <- function(con) {
  .Deprecated("db.close")
  .db.utils$deprecated <- .db.utils$deprecated+1
  invisible(db.close(con))
}
#==================================================================================================#

#---------------- Close all open database connections. --------------------------------------------#
##' Kill existing database connections
##'
##' Deprecated, this should never be called
##'
##' resolves (provides workaround to) bug #769 caused by having too many open connections \code{Error during wrapup: RS-DBI driver: (cannot allocate a new connection -- maximum of 16 connections already opened)}
##' @name killdbcons
##' @title Kill existing database connections 
##' @return nothing, as a side effect closes all open connections
##' @author David LeBauer
killdbcons <- function(){
<<<<<<< HEAD
  for (i in dbListConnections(PostgreSQL())) db.close(i)
=======
  .Deprecated("NeverCallThisFunction")
  .db.utils$deprecated <- .db.utils$deprecated+1
  for (i in dbListConnections(MySQL())) db.close(i)
>>>>>>> 0a6adf24
}
#==================================================================================================#


####################################################################################################
### EOF.  End of R script file.      				
####################################################################################################<|MERGE_RESOLUTION|>--- conflicted
+++ resolved
@@ -89,13 +89,9 @@
 ##' @return nothing, as a side effect closes all open connections
 ##' @author David LeBauer
 killdbcons <- function(){
-<<<<<<< HEAD
-  for (i in dbListConnections(PostgreSQL())) db.close(i)
-=======
   .Deprecated("NeverCallThisFunction")
   .db.utils$deprecated <- .db.utils$deprecated+1
   for (i in dbListConnections(MySQL())) db.close(i)
->>>>>>> 0a6adf24
 }
 #==================================================================================================#
 

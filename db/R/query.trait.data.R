#-------------------------------------------------------------------------------
# Copyright (c) 2012 University of Illinois, NCSA.
# All rights reserved. This program and the accompanying materials
# are made available under the terms of the 
# University of Illinois/NCSA Open Source License
# which accompanies this distribution, and is available at
# http://opensource.ncsa.illinois.edu/license.html
#-------------------------------------------------------------------------------
##--------------------------------------------------------------------------------------------------#
##' Queries data from the trait database and transforms statistics to SE
##'
##' Performs query and then uses \code{transformstats} to convert miscellaneous statistical summaries
##' to SE
##' @name fetch.stats2se
##' @title Fetch data and transform stats to SE
##' @param connection connection to trait database
##' @param query MySQL query to traits table
##' @return dataframe with trait data
##' @seealso used in \code{\link{query.trait.data}}; \code{\link{transformstats}} performs transformation calculations
##' @author <unknown>
fetch.stats2se <- function(connection, query){
  transformed <- transformstats(db.query(query, connection))
  return(transformed)
}
##==================================================================================================#


##--------------------------------------------------------------------------------------------------#
##' 
##' Function to query data from database for specific species and convert stat to SE
##' 
##' @name query.data
##' @title Query data and transform stats to SE by calling \code{\link{fetch.stats2se}};
##' @param trait trait to query from the database
##' @param spstr 
##' @param extra.columns
##' @param con database connection
##' @param ... extra arguments
##' @seealso used in \code{\link{query.trait.data}}; \code{\link{fetch.stats2se}}; \code{\link{transformstats}} performs transformation calculations
##' @author David LeBauer, Carl Davidson
query.data <- function(trait, spstr, extra.columns='sites.lat, sites.lon, ', con=NULL, ...) {
  if (is.null(con)) {
    logger.error("No open database connection passed in.")
    con <- db.open(settings$database)
  }
  query <- paste("select 
              traits.id, traits.citation_id, traits.site_id, traits.treatment_id,
              treatments.name, traits.date, traits.time, traits.cultivar_id, traits.specie_id,
              traits.mean, traits.statname, traits.stat, traits.n, variables.name as vname,
              extract(month from traits.date) as month,",
            extra.columns,
            "treatments.control, sites.greenhouse
              from traits 
              left join treatments on  (traits.treatment_id = treatments.id) 
              left join sites on (traits.site_id = sites.id) 
              left join variables on (traits.variable_id = variables.id) 
            where specie_id in (", spstr,") 
            and variables.name in ('", trait,"');", sep = "")
  return(fetch.stats2se(con, query))
}
##==================================================================================================#


##--------------------------------------------------------------------------------------------------#
##' 
##' Function to query yields data from database for specific species and convert stat to SE
##'
##' @name query.yields
##' @title Query yield data and transform stats to SE by calling \code{\link{fetch.stats2se}};
##' @param trait yield trait to query
##' @param spstr species to query for yield data
##' @param extra.columns
##' @param con database connection
##' @param ... extra arguments
##' @seealso used in \code{\link{query.trait.data}}; \code{\link{fetch.stats2se}}; \code{\link{transformstats}} performs transformation calculations
##' @author <unknown>
query.yields <- function(trait = 'yield', spstr, extra.columns='', con=query.base.con(settings), ...){
  query <- paste("select 
            yields.id, yields.citation_id, yields.site_id, treatments.name, 
            yields.date, yields.time, yields.cultivar_id, yields.specie_id,
            yields.mean, yields.statname, yields.stat, yields.n, 
            variables.name as vname,
            month(yields.date) as month,",
                 extra.columns,
                 "treatments.control, sites.greenhouse
          from yields 
            left join treatments on  (yields.treatment_id = treatments.id) 
            left join sites on (yields.site_id = sites.id) 
            left join variables on (yields.variable_id = variables.id) 
          where specie_id in (", spstr,");", sep = "")
  if(!trait == 'yield'){
    query <- gsub(");", paste(" and variables.name in ('", trait,"');", sep = ""), query)
  }

  return(fetch.stats2se(con, query))
}
##==================================================================================================#


######################## COVARIATE FUNCTIONS #################################

##--------------------------------------------------------------------------------------------------#
##' 
##' @name append.covariate
##' @title Append covariate data as a column within a table
##' \code{append.covariate} appends one or more tables of covariate data 
##' as a single column in a given table of trait data.
##' In the event a trait has several covariates across several given tables, 
##' the first table given will take precedence
##'
##' @param data trait dataframe that will be appended to.
##' @param column.name name of the covariate as it will appear in the appended column
##' @param covariates.data one or more tables of covariate data, ordered by the precedence 
##' they will assume in the event a trait has covariates across multiple tables.
##' All tables must contain an 'id' and 'level' column, at minimum. 
##--------------------------------------------------------------------------------------------------#
append.covariate<-function(data, column.name, ..., covariates.data=list(...)){
  merged <- data.frame()
  for(covariate.data in covariates.data){
<<<<<<< HEAD
    if(length(covariate.data)>=1){
      ## conditional added to prevent crash when trying to transform an empty data frame
=======
    if(length(covariate.data)>1){
      #conditional added to prevent crash when trying to transform an empty data frame
>>>>>>> a817ee85
      transformed <- transform(covariate.data, id = trait_id, level = level)
      selected <- transformed[!transformed$id %in% merged$id, c('id', 'level')]
      merged <- rbind(merged, selected)
    }
  }
  colnames(merged) <- c('id', column.name)
  merged <- merge(merged, data, all = TRUE, by = "id")
  return(merged)
}
##==================================================================================================#


##--------------------------------------------------------------------------------------------------#
##' 
##' @name query.covariates
##' @title Queries covariates from database for a given vector of trait id's
##' 
##' @param trait.ids list of trait ids
##' @param con database connection
##' @param ... extra arguments
##'
##' @author <unknown>
query.covariates<-function(trait.ids, con = query.base.con(settings), ...){
  covariate.query <- paste("select covariates.trait_id, covariates.level,variables.name",
                           "from covariates left join variables on variables.id = covariates.variable_id",
                           "where trait_id in (",vecpaste(trait.ids),")")
  covariates <- db.query(covariate.query, con)
  return(covariates)
}
##==================================================================================================#


##--------------------------------------------------------------------------------------------------#
##' 
##' @name arrhenius.scaling.traits
##' @title Function to apply Arrhenius scaling to 25 degC for temperature-dependent traits
##' @param data the data to scale
##' @param covariates the relevant covariates
##' @param temp.covariates names of covariates used to adjust for temperature; 
##' if length > 1, order matters (first will be used preferentially)
##' @param new.temp the reference temperature for the scaled traits. Curerntly 25 degC
##' @author Carl Davidson, David LeBauer
arrhenius.scaling.traits <- function(data, covariates, temp.covariates, new.temp=25){
  if(length(covariates)>0) {
    .covs <- lapply(temp.covariates, function(temp.covariate){covariates[covariates$name == temp.covariate,]})
#    .covs <- .covs[!duplicated(.covs$trait_id),]
    data <- append.covariate(data, 'temp', 
                             covariates.data = .covs)
    
    data$temp[is.na(data$temp)] <-  new.temp
    
    data$mean <- arrhenius.scaling(data$mean, old.temp = data$temp, new.temp=new.temp)
    data$stat <- arrhenius.scaling(data$stat, old.temp = data$temp, new.temp=new.temp)
                                        #remove temporary covariate column.
    data<-data[,colnames(data)!='temp']
  }
  return(data)
}
##==================================================================================================#


##--------------------------------------------------------------------------------------------------#
##' 
##' @name filter.sunleaf.traits
##' @title Function to filter out upper canopy leaves
##' @param data input data
##' @param covariates covariate data
##'
##' @author <unknown>
filter.sunleaf.traits <- function(data, covariates){
  if(length(covariates)>0) {  
    data <- append.covariate(data, 'canopy_layer', 
                             covariates[covariates$name == 'canopy_layer',])
    data <-  data[data$canopy_layer >= 0.66 | is.na(data$canopy_layer),]
                                        #remove temporary covariate column
    data<-data[,colnames(data)!='canopy_layer']
  }
  return(data)
}
##==================================================================================================#


##--------------------------------------------------------------------------------------------------#
##' 
##' @name rename.jags.columns
##'
##' @title \code{rename.jags.columns} renames the variables within output data frame trait.data
##' 
##' @param data data frame to with variables to rename
##' 
##' @seealso used with \code{\link{jagify}};
##' @export
rename.jags.columns <- function(data) {
  
                                        # Change variable names and calculate obs.prec within data frame
  transformed <-  transform(data,
                            Y        = mean,
                            se       = stat,
                            obs.prec = 1 / (sqrt(n) * stat) ^2,
                            trt      = trt_id,
                            site     = site_id,
                            cite     = citation_id,
                            ghs      = greenhouse)
  
                                        # Subset data frame
  selected <- subset(transformed, select = c('Y', 'n', 'site', 'trt', 'ghs', 'obs.prec', 
                                    'se', 'cite'))
                                        # Return subset data frame
  return(selected)
}
##==================================================================================================#



##--------------------------------------------------------------------------------------------------#
##' Change treatments to sequential integers
##'
##' Assigns all control treatments the same value, then assigns unique treatments
##' within each site. Each site is required to have a control treatment.
##' The algorithm (incorrectly) assumes that each site has a unique set of experimental
##' treatments.
##' @name assign.treatments
##' @title assign.treatments 
##' @param data input data
##' @return dataframe with sequential treatments 
##' @export
##' @author David LeBauer, Carl Davidson
assign.treatments <- function(data){
  data$trt_id[which(data$control == 1)] <- 'control'
  sites <- unique(data$site_id)
  for(ss in sites){
    site.i <- data$site == ss
    #if only one treatment, it's control
    if(length(unique(data$trt[site.i])) == 1) data$trt_id[site.i] <- 'control'
    if(!'control' %in% data$trt_id[site.i]){
      logger.severe('No control treatment set for site_id:',
                   unique(data$site_id[site.i]),
                   'and citation id',
                   unique(data$citation_id[site.i]),
                   '\nplease set control treatment for this site / citation in database\n')
    }
  }
  return(data)
}
drop.columns <- function(data, columns){
  return(data[,which(!colnames(data) %in% columns)])
}
##==================================================================================================#


##--------------------------------------------------------------------------------------------------#
##' sample from normal distribution, given summary stats
##'
##' @name take.samples
##' @title Sample from normal distribution, given summary stats
##' @param trait data.frame with values of mean and sd
##' @param sample.size 
##' @return sample of length sample.size
##' @author David LeBauer, Carl Davidson
##' @export
##' @examples
##' ## return the mean when stat = NA
##' take.samples(summary = data.frame(mean = 10, stat = NA))
##' ## return vector of length \code{sample.size} from N(mean,stat) 
##' take.samples(summary = data.frame(mean = 10, stat = 10), sample.size = 10)
##' 
take.samples <- function(summary, sample.size = 10^6){
  if(is.na(summary$stat)){
    ans <- summary$mean
  } else {
    ans <- rnorm(sample.size, summary$mean, summary$stat)
  }
  return(ans)
}
##==================================================================================================#


##--------------------------------------------------------------------------------------------------#
##'
##' Performs an arithmetic function, FUN, over a series of traits and returns 
##' the result as a derived trait. 
##' Traits must be specified as either lists or single row data frames,
##' and must be either single data points or normally distributed.
##' In the event one or more input traits are normally distributed, 
##' the resulting distribution is approximated by numerical simulation.
##' The output trait is effectively a copy of the first input trait with 
##' modified mean, stat, and n.
##'
##' @name derive.trait
##' @title Performs an arithmetic function, FUN, over a series of traits and returns the result as a derived trait.
##' @param FUN arithmetic function 
##' @param ... traits that will be supplied to FUN as input
##' @param sample.size number of random samples generated by rnorm for normally distributed trait input
##' @return a copy of the first input trait with mean, stat, and n reflecting the derived trait
##' @export
##' @examples
##' input <- list(x = data.frame(mean = 1, stat = 1, n = 1))
##' derive.trait(FUN = identity, input = input, var.name = 'x')
derive.trait <- function(FUN, ..., input=list(...), var.name=NA, sample.size=100000){
  if(any(lapply(input, nrow) > 1)){
    return(NULL)
  }    
  input.samples <- lapply(input, take.samples)
  output.samples <- do.call(FUN, input.samples)
  output<-input[[1]]
  output$mean<-mean(output.samples)
  output$stat<-ifelse(length(output.samples) > 1, sd(output.samples), NA)
  output$n <- min(sapply(input, function(trait){trait$n}))
  output$vname <- ifelse(is.na(var.name), output$vname, var.name)
  return(output)
}
##==================================================================================================#


##--------------------------------------------------------------------------------------------------#
##' Equivalent to derive.trait(), but operates over a series of trait datasets,
##' as opposed to individual trait rows. See \code{\link{derive.trait}}; for more information.
##'
##' @name derive.traits
##' @title Performs an arithmetic function, FUN, over a series of traits and returns the result as a derived trait.
##' @export
##' @param FUN arithmetic function 
##' @param ... trait datasets that will be supplied to FUN as input
##' @param sample.size where traits are normally distributed with a given  
##' @param match.columns in the event more than one trait dataset is supplied, 
##'        this specifies the columns that identify a unique data point 
##' @return a copy of the first input trait with modified mean, stat, and n
derive.traits <- function(FUN, ..., input=list(...), 
                          match.columns=c('citation_id', 'site_id', 'specie_id'), 
                          var.name=NA, sample.size=100000){
  if(length(input) == 1){
    input<-input[[1]]
                                        #KLUDGE: modified to handle empty datasets
    for(i in (0:nrow(input))[-1]){
      input[i,]<-derive.trait(FUN, input[i,], sample.size=sample.size)
    }
    return(input)
  }
  else if(length(match.columns) > 0){
                                        #browser() # !!!not sure why this is here.
    
                                        #function works recursively to reduce the number of match columns
    match.column <- match.columns[[1]]
                                        #find unique values within the column that intersect among all input datasets
    columns <- lapply(input, function(data){data[[match.column]]})
    intersection <- Reduce(intersect, columns)
    
                                        #run derive.traits() on subsets of input that contain those unique values 
    derived.traits<-lapply(intersection, 
                           function(id){
                             filtered.input <- lapply(input, 
                                                      function(data){data[data[[match.column]] == id,]})
                             derive.traits(FUN, input=filtered.input, 
                                           match.columns=match.columns[-1], 
                                           var.name=var.name,
                                           sample.size=sample.size)
                           })
    derived.traits <- derived.traits[!is.null(derived.traits)]
    derived.traits <- do.call(rbind, derived.traits)
    return(derived.traits)
  }
  else{
    return(derive.trait(FUN, input=input, 
                        var.name=var.name, sample.size=sample.size))
  }
}
##==================================================================================================#


##--------------------------------------------------------------------------------------------------#
##' Extract trait data from database
##' @name query.trait.data
##' @title Extract trait data from database
##' Extracts data from database for a given trait and set of species,
##' converts all statistics to summary statistics, and prepares a dataframe for use in meta-analysis.
##' For Vcmax and SLA data, only data collected between  April and July are queried, and only data collected from the top of the canopy (canopy height > 0.66).
##' For Vcmax and root_respiration_rate, data are scaled
##' converted from measurement temperature to \eqn{25^oC} via the arrhenius equation.
##'
##' @param trait is the trait name used in the database, stored in variables.name
##' @param spstr is the species.id integer or string of integers associated with the species
##'  
##' @return dataframe ready for use in meta-analysis
##' @export
##' @examples
##' \dontrun{
##' settings <- read.settings()
##' query.trait.data("Vcmax", "938", con = query.base.con(settings))
##' }
##' @author David LeBauer, Carl Davidson, Shawn Serbin
query.trait.data <- function(trait, spstr, con = query.base.con(settings), ...){
  
  if(is.list(con)){
    print("query.trait.data")
    print("WEB QUERY OF DATABASE NOT IMPLEMENTED")
    return(NULL)
  } 
  
  # print trait info
  print("---------------------------------------------------------")
  print(trait)
  
### Query the data from the database for trait X.
  data <- query.data(trait, spstr, con=con)
  
### Query associated covariates from database for trait X.
  covariates <- query.covariates(data$id, con=con)
  
  if(trait == 'Vcmax') {
#########################   VCMAX   ############################
### Apply Arrhenius scaling to convert Vcmax at measurement temp to that at 25 degC (ref temp).
    data <- arrhenius.scaling.traits(data, covariates, c('leafT', 'airT'))
    
### Keep only top of canopy/sunlit leaf samples based on covariate.
    data <- filter.sunleaf.traits(data, covariates)
    
    ## select only summer data for Panicum virgatum
    ##TODO fix following hack to select only summer data
    if (spstr == "'938'"){
      data <- subset(data, subset = data$month %in% c(0,5,6,7))
    }
    
  } else if (trait == 'SLA') {
#########################    SLA    ############################
    
    ## convert LMA to SLA
    data <- rbind(data, 
                  derive.traits(function(lma){1/lma}, 
                                query.data('LMA', spstr, con=con)))
    
### Keep only top of canopy/sunlit leaf samples based on covariate.
    data <- filter.sunleaf.traits(data, covariates)
    
    ## select only summer data for Panicum virgatum
    ##TODO fix following hack to select only summer data
    if (spstr == "'938'"){
      data <- subset(data, subset = data$month %in% c(0,5,6,7,8,NA))
    }
    
  } else if (trait == 'leaf_turnover_rate'){
#########################    LEAF TURNOVER    ############################
    ## convert LMA to SLA
    data <- rbind(data, 
                  derive.traits(function(leaf.longevity){1/leaf.longevity}, 
                                query.data('Leaf Longevity', spstr, con=con)))
    
  } else if (trait == 'root_respiration_rate') {
#########################  ROOT RESPIRATION   ############################
    ## Apply Arrhenius scaling to convert root respiration at measurement temp 
    ## to that at 25 degC (ref temp).
    data <- arrhenius.scaling.traits(data, covariates, c('rootT', 'airT'))
    
  } else if (trait == 'leaf_respiration_rate_m2') {
#########################  LEAF RESPIRATION   ############################
    ## Apply Arrhenius scaling to convert leaf respiration at measurement temp 
    ## to that at 25 degC (ref temp).
    data <- arrhenius.scaling.traits(data, covariates, c('leafT', 'airT'))
    
  } else if (trait == 'stem_respiration_rate') {
#########################  STEM RESPIRATION   ############################
    ## Apply Arrhenius scaling to convert stem respiration at measurement temp 
    ## to that at 25 degC (ref temp).
    data <- arrhenius.scaling.traits(data, covariates, c('leafT', 'airT'))

  } else if (trait == 'c2n_leaf') {
#########################  LEAF C:N   ############################
    
    data <- rbind(data, 
                  derive.traits(function(leafN){48/leafN}, 
                                query.data('leafN', spstr, con=con)))
    
  } else if (trait == 'fineroot2leaf') {
#########################  FINE ROOT ALLOCATION  ############################
#    q <- 
    data<-rbind(data,
                ## FRC_LC is the ratio of fine root carbon to leaf carbon
                query.data('FRC_LC', spstr, con=con))

  }
  result <- data

  ## if result is empty, stop run

  if(nrow(result)==0) {
    return(NA)
    warning(paste("there is no data for", trait))
  } else {
    
    ## Do we really want to print each trait table?? Seems like a lot of
    ## info to send to console.  Maybe just print summary stats?
    ## print(result)
    print(paste("Median ",trait," : ",round(median(result$mean,na.rm=TRUE),digits=3),sep=""))
    print("---------------------------------------------------------")
 
    # print list of traits queried and number by outdoor/glasshouse
    return(result)
  }
}
##==================================================================================================#


####################################################################################################
### EOF.  End of R script file.            	
####################################################################################################<|MERGE_RESOLUTION|>--- conflicted
+++ resolved
@@ -1,7 +1,7 @@
 #-------------------------------------------------------------------------------
 # Copyright (c) 2012 University of Illinois, NCSA.
 # All rights reserved. This program and the accompanying materials
-# are made available under the terms of the 
+# are made available under the terms of the
 # University of Illinois/NCSA Open Source License
 # which accompanies this distribution, and is available at
 # http://opensource.ncsa.illinois.edu/license.html
@@ -26,13 +26,13 @@
 
 
 ##--------------------------------------------------------------------------------------------------#
-##' 
+##'
 ##' Function to query data from database for specific species and convert stat to SE
-##' 
+##'
 ##' @name query.data
 ##' @title Query data and transform stats to SE by calling \code{\link{fetch.stats2se}};
 ##' @param trait trait to query from the database
-##' @param spstr 
+##' @param spstr
 ##' @param extra.columns
 ##' @param con database connection
 ##' @param ... extra arguments
@@ -43,18 +43,18 @@
     logger.error("No open database connection passed in.")
     con <- db.open(settings$database)
   }
-  query <- paste("select 
+  query <- paste("select
               traits.id, traits.citation_id, traits.site_id, traits.treatment_id,
               treatments.name, traits.date, traits.time, traits.cultivar_id, traits.specie_id,
               traits.mean, traits.statname, traits.stat, traits.n, variables.name as vname,
               extract(month from traits.date) as month,",
             extra.columns,
             "treatments.control, sites.greenhouse
-              from traits 
-              left join treatments on  (traits.treatment_id = treatments.id) 
-              left join sites on (traits.site_id = sites.id) 
-              left join variables on (traits.variable_id = variables.id) 
-            where specie_id in (", spstr,") 
+              from traits
+              left join treatments on  (traits.treatment_id = treatments.id)
+              left join sites on (traits.site_id = sites.id)
+              left join variables on (traits.variable_id = variables.id)
+            where specie_id in (", spstr,")
             and variables.name in ('", trait,"');", sep = "")
   return(fetch.stats2se(con, query))
 }
@@ -62,7 +62,7 @@
 
 
 ##--------------------------------------------------------------------------------------------------#
-##' 
+##'
 ##' Function to query yields data from database for specific species and convert stat to SE
 ##'
 ##' @name query.yields
@@ -75,18 +75,18 @@
 ##' @seealso used in \code{\link{query.trait.data}}; \code{\link{fetch.stats2se}}; \code{\link{transformstats}} performs transformation calculations
 ##' @author <unknown>
 query.yields <- function(trait = 'yield', spstr, extra.columns='', con=query.base.con(settings), ...){
-  query <- paste("select 
-            yields.id, yields.citation_id, yields.site_id, treatments.name, 
+  query <- paste("select
+            yields.id, yields.citation_id, yields.site_id, treatments.name,
             yields.date, yields.time, yields.cultivar_id, yields.specie_id,
-            yields.mean, yields.statname, yields.stat, yields.n, 
+            yields.mean, yields.statname, yields.stat, yields.n,
             variables.name as vname,
             month(yields.date) as month,",
                  extra.columns,
                  "treatments.control, sites.greenhouse
-          from yields 
-            left join treatments on  (yields.treatment_id = treatments.id) 
-            left join sites on (yields.site_id = sites.id) 
-            left join variables on (yields.variable_id = variables.id) 
+          from yields
+            left join treatments on  (yields.treatment_id = treatments.id)
+            left join sites on (yields.site_id = sites.id)
+            left join variables on (yields.variable_id = variables.id)
           where specie_id in (", spstr,");", sep = "")
   if(!trait == 'yield'){
     query <- gsub(");", paste(" and variables.name in ('", trait,"');", sep = ""), query)
@@ -100,30 +100,25 @@
 ######################## COVARIATE FUNCTIONS #################################
 
 ##--------------------------------------------------------------------------------------------------#
-##' 
+##'
 ##' @name append.covariate
 ##' @title Append covariate data as a column within a table
-##' \code{append.covariate} appends one or more tables of covariate data 
+##' \code{append.covariate} appends one or more tables of covariate data
 ##' as a single column in a given table of trait data.
-##' In the event a trait has several covariates across several given tables, 
+##' In the event a trait has several covariates across several given tables,
 ##' the first table given will take precedence
 ##'
 ##' @param data trait dataframe that will be appended to.
 ##' @param column.name name of the covariate as it will appear in the appended column
-##' @param covariates.data one or more tables of covariate data, ordered by the precedence 
+##' @param covariates.data one or more tables of covariate data, ordered by the precedence
 ##' they will assume in the event a trait has covariates across multiple tables.
-##' All tables must contain an 'id' and 'level' column, at minimum. 
+##' All tables must contain an 'id' and 'level' column, at minimum.
 ##--------------------------------------------------------------------------------------------------#
 append.covariate<-function(data, column.name, ..., covariates.data=list(...)){
   merged <- data.frame()
   for(covariate.data in covariates.data){
-<<<<<<< HEAD
-    if(length(covariate.data)>=1){
+    if(length(covariate.data) >= 1){
       ## conditional added to prevent crash when trying to transform an empty data frame
-=======
-    if(length(covariate.data)>1){
-      #conditional added to prevent crash when trying to transform an empty data frame
->>>>>>> a817ee85
       transformed <- transform(covariate.data, id = trait_id, level = level)
       selected <- transformed[!transformed$id %in% merged$id, c('id', 'level')]
       merged <- rbind(merged, selected)
@@ -137,10 +132,10 @@
 
 
 ##--------------------------------------------------------------------------------------------------#
-##' 
+##'
 ##' @name query.covariates
 ##' @title Queries covariates from database for a given vector of trait id's
-##' 
+##'
 ##' @param trait.ids list of trait ids
 ##' @param con database connection
 ##' @param ... extra arguments
@@ -157,12 +152,12 @@
 
 
 ##--------------------------------------------------------------------------------------------------#
-##' 
+##'
 ##' @name arrhenius.scaling.traits
 ##' @title Function to apply Arrhenius scaling to 25 degC for temperature-dependent traits
 ##' @param data the data to scale
 ##' @param covariates the relevant covariates
-##' @param temp.covariates names of covariates used to adjust for temperature; 
+##' @param temp.covariates names of covariates used to adjust for temperature;
 ##' if length > 1, order matters (first will be used preferentially)
 ##' @param new.temp the reference temperature for the scaled traits. Curerntly 25 degC
 ##' @author Carl Davidson, David LeBauer
@@ -170,11 +165,11 @@
   if(length(covariates)>0) {
     .covs <- lapply(temp.covariates, function(temp.covariate){covariates[covariates$name == temp.covariate,]})
 #    .covs <- .covs[!duplicated(.covs$trait_id),]
-    data <- append.covariate(data, 'temp', 
+    data <- append.covariate(data, 'temp',
                              covariates.data = .covs)
-    
+
     data$temp[is.na(data$temp)] <-  new.temp
-    
+
     data$mean <- arrhenius.scaling(data$mean, old.temp = data$temp, new.temp=new.temp)
     data$stat <- arrhenius.scaling(data$stat, old.temp = data$temp, new.temp=new.temp)
                                         #remove temporary covariate column.
@@ -186,7 +181,7 @@
 
 
 ##--------------------------------------------------------------------------------------------------#
-##' 
+##'
 ##' @name filter.sunleaf.traits
 ##' @title Function to filter out upper canopy leaves
 ##' @param data input data
@@ -194,8 +189,8 @@
 ##'
 ##' @author <unknown>
 filter.sunleaf.traits <- function(data, covariates){
-  if(length(covariates)>0) {  
-    data <- append.covariate(data, 'canopy_layer', 
+  if(length(covariates)>0) {
+    data <- append.covariate(data, 'canopy_layer',
                              covariates[covariates$name == 'canopy_layer',])
     data <-  data[data$canopy_layer >= 0.66 | is.na(data$canopy_layer),]
                                         #remove temporary covariate column
@@ -207,17 +202,17 @@
 
 
 ##--------------------------------------------------------------------------------------------------#
-##' 
+##'
 ##' @name rename.jags.columns
 ##'
 ##' @title \code{rename.jags.columns} renames the variables within output data frame trait.data
-##' 
+##'
 ##' @param data data frame to with variables to rename
-##' 
+##'
 ##' @seealso used with \code{\link{jagify}};
 ##' @export
 rename.jags.columns <- function(data) {
-  
+
                                         # Change variable names and calculate obs.prec within data frame
   transformed <-  transform(data,
                             Y        = mean,
@@ -227,9 +222,9 @@
                             site     = site_id,
                             cite     = citation_id,
                             ghs      = greenhouse)
-  
+
                                         # Subset data frame
-  selected <- subset(transformed, select = c('Y', 'n', 'site', 'trt', 'ghs', 'obs.prec', 
+  selected <- subset(transformed, select = c('Y', 'n', 'site', 'trt', 'ghs', 'obs.prec',
                                     'se', 'cite'))
                                         # Return subset data frame
   return(selected)
@@ -246,9 +241,9 @@
 ##' The algorithm (incorrectly) assumes that each site has a unique set of experimental
 ##' treatments.
 ##' @name assign.treatments
-##' @title assign.treatments 
+##' @title assign.treatments
 ##' @param data input data
-##' @return dataframe with sequential treatments 
+##' @return dataframe with sequential treatments
 ##' @export
 ##' @author David LeBauer, Carl Davidson
 assign.treatments <- function(data){
@@ -280,16 +275,16 @@
 ##' @name take.samples
 ##' @title Sample from normal distribution, given summary stats
 ##' @param trait data.frame with values of mean and sd
-##' @param sample.size 
+##' @param sample.size
 ##' @return sample of length sample.size
 ##' @author David LeBauer, Carl Davidson
 ##' @export
 ##' @examples
 ##' ## return the mean when stat = NA
 ##' take.samples(summary = data.frame(mean = 10, stat = NA))
-##' ## return vector of length \code{sample.size} from N(mean,stat) 
+##' ## return vector of length \code{sample.size} from N(mean,stat)
 ##' take.samples(summary = data.frame(mean = 10, stat = 10), sample.size = 10)
-##' 
+##'
 take.samples <- function(summary, sample.size = 10^6){
   if(is.na(summary$stat)){
     ans <- summary$mean
@@ -303,18 +298,18 @@
 
 ##--------------------------------------------------------------------------------------------------#
 ##'
-##' Performs an arithmetic function, FUN, over a series of traits and returns 
-##' the result as a derived trait. 
+##' Performs an arithmetic function, FUN, over a series of traits and returns
+##' the result as a derived trait.
 ##' Traits must be specified as either lists or single row data frames,
 ##' and must be either single data points or normally distributed.
-##' In the event one or more input traits are normally distributed, 
+##' In the event one or more input traits are normally distributed,
 ##' the resulting distribution is approximated by numerical simulation.
-##' The output trait is effectively a copy of the first input trait with 
+##' The output trait is effectively a copy of the first input trait with
 ##' modified mean, stat, and n.
 ##'
 ##' @name derive.trait
 ##' @title Performs an arithmetic function, FUN, over a series of traits and returns the result as a derived trait.
-##' @param FUN arithmetic function 
+##' @param FUN arithmetic function
 ##' @param ... traits that will be supplied to FUN as input
 ##' @param sample.size number of random samples generated by rnorm for normally distributed trait input
 ##' @return a copy of the first input trait with mean, stat, and n reflecting the derived trait
@@ -325,7 +320,7 @@
 derive.trait <- function(FUN, ..., input=list(...), var.name=NA, sample.size=100000){
   if(any(lapply(input, nrow) > 1)){
     return(NULL)
-  }    
+  }
   input.samples <- lapply(input, take.samples)
   output.samples <- do.call(FUN, input.samples)
   output<-input[[1]]
@@ -345,14 +340,14 @@
 ##' @name derive.traits
 ##' @title Performs an arithmetic function, FUN, over a series of traits and returns the result as a derived trait.
 ##' @export
-##' @param FUN arithmetic function 
+##' @param FUN arithmetic function
 ##' @param ... trait datasets that will be supplied to FUN as input
-##' @param sample.size where traits are normally distributed with a given  
-##' @param match.columns in the event more than one trait dataset is supplied, 
-##'        this specifies the columns that identify a unique data point 
+##' @param sample.size where traits are normally distributed with a given
+##' @param match.columns in the event more than one trait dataset is supplied,
+##'        this specifies the columns that identify a unique data point
 ##' @return a copy of the first input trait with modified mean, stat, and n
-derive.traits <- function(FUN, ..., input=list(...), 
-                          match.columns=c('citation_id', 'site_id', 'specie_id'), 
+derive.traits <- function(FUN, ..., input=list(...),
+                          match.columns=c('citation_id', 'site_id', 'specie_id'),
                           var.name=NA, sample.size=100000){
   if(length(input) == 1){
     input<-input[[1]]
@@ -364,20 +359,20 @@
   }
   else if(length(match.columns) > 0){
                                         #browser() # !!!not sure why this is here.
-    
+
                                         #function works recursively to reduce the number of match columns
     match.column <- match.columns[[1]]
                                         #find unique values within the column that intersect among all input datasets
     columns <- lapply(input, function(data){data[[match.column]]})
     intersection <- Reduce(intersect, columns)
-    
-                                        #run derive.traits() on subsets of input that contain those unique values 
-    derived.traits<-lapply(intersection, 
+
+                                        #run derive.traits() on subsets of input that contain those unique values
+    derived.traits<-lapply(intersection,
                            function(id){
-                             filtered.input <- lapply(input, 
+                             filtered.input <- lapply(input,
                                                       function(data){data[data[[match.column]] == id,]})
-                             derive.traits(FUN, input=filtered.input, 
-                                           match.columns=match.columns[-1], 
+                             derive.traits(FUN, input=filtered.input,
+                                           match.columns=match.columns[-1],
                                            var.name=var.name,
                                            sample.size=sample.size)
                            })
@@ -386,7 +381,7 @@
     return(derived.traits)
   }
   else{
-    return(derive.trait(FUN, input=input, 
+    return(derive.trait(FUN, input=input,
                         var.name=var.name, sample.size=sample.size))
   }
 }
@@ -405,7 +400,7 @@
 ##'
 ##' @param trait is the trait name used in the database, stored in variables.name
 ##' @param spstr is the species.id integer or string of integers associated with the species
-##'  
+##'
 ##' @return dataframe ready for use in meta-analysis
 ##' @export
 ##' @examples
@@ -415,89 +410,89 @@
 ##' }
 ##' @author David LeBauer, Carl Davidson, Shawn Serbin
 query.trait.data <- function(trait, spstr, con = query.base.con(settings), ...){
-  
+
   if(is.list(con)){
     print("query.trait.data")
     print("WEB QUERY OF DATABASE NOT IMPLEMENTED")
     return(NULL)
-  } 
-  
+  }
+
   # print trait info
   print("---------------------------------------------------------")
   print(trait)
-  
+
 ### Query the data from the database for trait X.
   data <- query.data(trait, spstr, con=con)
-  
+
 ### Query associated covariates from database for trait X.
   covariates <- query.covariates(data$id, con=con)
-  
+
   if(trait == 'Vcmax') {
 #########################   VCMAX   ############################
 ### Apply Arrhenius scaling to convert Vcmax at measurement temp to that at 25 degC (ref temp).
     data <- arrhenius.scaling.traits(data, covariates, c('leafT', 'airT'))
-    
+
 ### Keep only top of canopy/sunlit leaf samples based on covariate.
     data <- filter.sunleaf.traits(data, covariates)
-    
+
     ## select only summer data for Panicum virgatum
     ##TODO fix following hack to select only summer data
     if (spstr == "'938'"){
       data <- subset(data, subset = data$month %in% c(0,5,6,7))
     }
-    
+
   } else if (trait == 'SLA') {
 #########################    SLA    ############################
-    
+
     ## convert LMA to SLA
-    data <- rbind(data, 
-                  derive.traits(function(lma){1/lma}, 
+    data <- rbind(data,
+                  derive.traits(function(lma){1/lma},
                                 query.data('LMA', spstr, con=con)))
-    
+
 ### Keep only top of canopy/sunlit leaf samples based on covariate.
     data <- filter.sunleaf.traits(data, covariates)
-    
+
     ## select only summer data for Panicum virgatum
     ##TODO fix following hack to select only summer data
     if (spstr == "'938'"){
       data <- subset(data, subset = data$month %in% c(0,5,6,7,8,NA))
     }
-    
+
   } else if (trait == 'leaf_turnover_rate'){
 #########################    LEAF TURNOVER    ############################
     ## convert LMA to SLA
-    data <- rbind(data, 
-                  derive.traits(function(leaf.longevity){1/leaf.longevity}, 
+    data <- rbind(data,
+                  derive.traits(function(leaf.longevity){1/leaf.longevity},
                                 query.data('Leaf Longevity', spstr, con=con)))
-    
+
   } else if (trait == 'root_respiration_rate') {
 #########################  ROOT RESPIRATION   ############################
-    ## Apply Arrhenius scaling to convert root respiration at measurement temp 
+    ## Apply Arrhenius scaling to convert root respiration at measurement temp
     ## to that at 25 degC (ref temp).
     data <- arrhenius.scaling.traits(data, covariates, c('rootT', 'airT'))
-    
+
   } else if (trait == 'leaf_respiration_rate_m2') {
 #########################  LEAF RESPIRATION   ############################
-    ## Apply Arrhenius scaling to convert leaf respiration at measurement temp 
+    ## Apply Arrhenius scaling to convert leaf respiration at measurement temp
     ## to that at 25 degC (ref temp).
     data <- arrhenius.scaling.traits(data, covariates, c('leafT', 'airT'))
-    
+
   } else if (trait == 'stem_respiration_rate') {
 #########################  STEM RESPIRATION   ############################
-    ## Apply Arrhenius scaling to convert stem respiration at measurement temp 
+    ## Apply Arrhenius scaling to convert stem respiration at measurement temp
     ## to that at 25 degC (ref temp).
     data <- arrhenius.scaling.traits(data, covariates, c('leafT', 'airT'))
 
   } else if (trait == 'c2n_leaf') {
 #########################  LEAF C:N   ############################
-    
-    data <- rbind(data, 
-                  derive.traits(function(leafN){48/leafN}, 
+
+    data <- rbind(data,
+                  derive.traits(function(leafN){48/leafN},
                                 query.data('leafN', spstr, con=con)))
-    
+
   } else if (trait == 'fineroot2leaf') {
 #########################  FINE ROOT ALLOCATION  ############################
-#    q <- 
+#    q <-
     data<-rbind(data,
                 ## FRC_LC is the ratio of fine root carbon to leaf carbon
                 query.data('FRC_LC', spstr, con=con))
@@ -511,13 +506,13 @@
     return(NA)
     warning(paste("there is no data for", trait))
   } else {
-    
+
     ## Do we really want to print each trait table?? Seems like a lot of
     ## info to send to console.  Maybe just print summary stats?
     ## print(result)
     print(paste("Median ",trait," : ",round(median(result$mean,na.rm=TRUE),digits=3),sep=""))
     print("---------------------------------------------------------")
- 
+
     # print list of traits queried and number by outdoor/glasshouse
     return(result)
   }
@@ -526,5 +521,5 @@
 
 
 ####################################################################################################
-### EOF.  End of R script file.            	
+### EOF.  End of R script file.
 ####################################################################################################
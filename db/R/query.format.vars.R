##' @name query.format.vars
##' @title Given input_id, return formats table and table of variables and units
##' @param input_id
##' @param con : database connection
##' @export query.format.vars
##' 
##' @author Betsy Cowdery , Ankur Desai, Istem Fer
##' 
query.format.vars <- function(bety,input.id=NA,format.id=NA,var.ids=NA){
  
  if(is.na(input.id) & is.na(format.id)){PEcAn.utils::logger.error("Must specify input id or format id")}
  
  con <- bety$con
  
  # get input info either form input.id or format.id, depending which is provided
  # defaults to format.id if both provided
  # also query site information (id/lat/lon) if an input.id
  
  site.id <- NULL
  site.lat <- NULL
  site.lon <- NULL
  site.time_zone <- NULL
  
  if (is.na(format.id)) {
    f <- PEcAn.DB::db.query(paste("SELECT * from formats as f join inputs as i on f.id = i.format_id where i.id = ", input.id),con)
    site.id <- PEcAn.DB::db.query(paste("SELECT site_id from inputs where id =",input.id),con)
    if (is.data.frame(site.id) && nrow(site.id)>0) {
      site.id <- site.id$site_id
      site.info <- PEcAn.DB::db.query(paste("SELECT id, time_zone, ST_X(ST_CENTROID(geometry)) AS lon, ST_Y(ST_CENTROID(geometry)) AS lat FROM sites WHERE id =",site.id),con)
      site.lat <- site.info$lat
      site.lon <- site.info$lon
      site.time_zone <- site.info$time_zone
    } 
  } else {
    f <- PEcAn.DB::db.query(paste("SELECT * from formats where id = ", format.id),con)
  }
  
  mimetype <- PEcAn.DB::db.query(paste("SELECT * from  mimetypes where id = ",
                             f$mimetype_id),con)[["type_string"]]
  f$mimetype <- tail(unlist(strsplit(mimetype, "/")),1)
  
  # get variable names and units of input data
  fv <- PEcAn.DB::db.query(paste("SELECT variable_id,name,unit,storage_type,column_number from formats_variables where format_id = ", f$id),con)
  
  if(all(!is.na(var.ids))){
    # Need to subset the formats table
    fv <- fv %>% dplyr::filter(variable_id %in% var.ids | storage_type != "") 
    if(dim(fv)[1] == 0){
      PEcAn.utils::logger.error("None of your requested variables are available")
    } 
    
  }
  
  if (nrow(fv)>0) {
    colnames(fv) <- c("variable_id", "input_name", "input_units", "storage_type", "column_number")
    fv$variable_id <- as.numeric(fv$variable_id)
    n <- dim(fv)[1]
    
    # get bety names and units 
    vars <- as.data.frame(matrix(NA, ncol=2, nrow=n))
    colnames(vars) <- c("bety_name", "bety_units")
    
    # fv and vars need to go together from now on, 
    # otherwise when there are more than one of the same variable_id it confuses merge 
    vars_bety <- cbind(fv, vars)
    for(i in 1:n){
      vars_bety[i, (ncol(vars_bety)-1):ncol(vars_bety)] <- as.matrix(PEcAn.DB::db.query(paste("SELECT name, units from variables where id = ",
                                                                                    fv$variable_id[i]),con))
    }
    
    # Fill in input names and units with bety names and units if they are missing
    
    ind1 <- fv$input_name == ""
    vars_bety$input_name[ind1] <- vars_bety$bety_name[ind1]
    ind2 <- fv$input_units == ""
    vars_bety$input_units[ind2] <- vars_bety$bety_units[ind2]
    
    # Fill in CF vars
    # This will ultimately be useful when looking at met variables where CF != Bety
    # met <- read.csv(system.file("/data/met.lookup.csv", package= "PEcAn.data.atmosphere"), header = T, stringsAsFactors=FALSE)
    
    #Fill in MstMIP vars 
    #All PEcAn output is in MstMIP variables 
    
    bety_mstmip <- read.csv(system.file("bety_mstmip_lookup.csv", package= "PEcAn.DB"), header = T, stringsAsFactors=FALSE)
    vars_full <- merge(vars_bety, bety_mstmip, by = "bety_name", all.x = TRUE)
    
    vars_full$pecan_name <- vars_full$mstmip_name
    vars_full$pecan_units <- vars_full$mstmip_units
    ind <- is.na(vars_full$pecan_name)
    vars_full$pecan_name[ind] <- vars_full$bety_name[ind]
    vars_full$pecan_units[ind] <- vars_full$bety_units[ind]
    
    header <- as.numeric(f$header)
    skip <- ifelse(is.na(as.numeric(f$skip)),0,as.numeric(f$skip))
    
    # Right now I'm making the inappropriate assumption that storage type will be 
    # empty unless it's a time variable. 
    # This is because I haven't come up for a good way to test that a character string is a date format
    
    st <- vars_full$storage_type
    time.row <- which(nchar(st)>1 & substr(st, 1,1) == "%")
    if(length(time.row) == 0) time.row <- NULL
    
    # Final format list
    format <- list(file_name = f$name,
                   mimetype = f$mimetype,
                   vars = vars_full,
                   skip = skip, 
                   header = header,
                   na.strings=c("-9999","-6999","9999","NA"), # This shouldn't be hardcoded in, but not specified in format table ?
                   time.row = time.row,
                   site = site.id,
                   lat = site.lat,
                   lon = site.lon,
                   time_zone = site.time_zone
    )
    
    # Check that all bety units are convertible. If not, throw a warning. 
    for(i in 1:length(format$vars$bety_units)){
      
      if( format$vars$storage_type[i] != ""){ #units with storage type are a special case
        
        # This would be a good place to put a test for valid sotrage types. Currently not implemented. 
        
      }else if(udunits2::ud.are.convertible(format$vars$input_units[i], format$vars$pecan_units[i]) == FALSE){ 
        
        if(PEcAn.utils::misc.are.convertible(format$vars$input_units[i], format$vars$pecan_units[i]) == FALSE){
          PEcAn.utils::logger.warn("Units not convertible for",format$vars$input_name[i], "with units of",format$vars$input_units[i], ".  Please make sure the varible has units that can be converted to", format$vars$pecan_units[i])
        }
        
      }
    }
    

  } else {
    format <- list(file_name = f$name,
                   mimetype = f$mimetype,
                   na.strings=c("-9999","-6999","9999"), # This shouldn't be hardcoded in, but not specified in format table ?
                   time.row = NULL,
                   site = site.id,
                   lat = site.lat,
                   lon = site.lon,
                   time_zone = site.time_zone
    )
  }
<<<<<<< HEAD
  if(length(unique(format$vars$pecan_name))!=length(format$vars$pecan_name)){
    unique_cols<-match(unique(format$vars$pecan_name), format$vars$pecan_name)
    PEcAn.utils::logger.warn("There are duplicate columns in format record",format$file_name, "If format is not wide format, check column(s)",format$vars$pecan_name[-unique_cols])
  }
=======

>>>>>>> b1ed31dc
  return(format)
}<|MERGE_RESOLUTION|>--- conflicted
+++ resolved
@@ -144,13 +144,11 @@
                    time_zone = site.time_zone
     )
   }
-<<<<<<< HEAD
   if(length(unique(format$vars$pecan_name))!=length(format$vars$pecan_name)){
     unique_cols<-match(unique(format$vars$pecan_name), format$vars$pecan_name)
     PEcAn.utils::logger.warn("There are duplicate columns in format record",format$file_name, "If format is not wide format, check column(s)",format$vars$pecan_name[-unique_cols])
   }
-=======
 
->>>>>>> b1ed31dc
+
   return(format)
 }
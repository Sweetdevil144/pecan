--- conflicted
+++ resolved
@@ -33,13 +33,8 @@
   f$mimetype <- tail(unlist(strsplit(mimetype, "/")),1)
   
   # get variable names and units of input data
-<<<<<<< HEAD
-  fv <- db.query(paste("SELECT variable_id,name,unit,storage_type from formats_variables where format_id = ", f$id),con)
-  colnames(fv) <- c("variable_id", "input_name", "input_units", "storage_type")
-=======
   fv <- db.query(paste("SELECT variable_id,name,unit,storage_type,column_number from formats_variables where format_id = ", f$id),con)
   colnames(fv) <- c("variable_id", "orig_name", "orig_units", "storage_type", "column_number")
->>>>>>> 3b7b3f96
   fv$variable_id <- as.numeric(fv$variable_id)
   
   n <- dim(fv)[1]

##' @name query.format.vars
##' @title Given input_id, return formats table and table of variables and units
##' @param input_id
##' @param con : database connection
##' @export query.format.vars
##' 
##' @author Betsy Cowdery , Ankur Desai, Istem Fer
##' 
query.format.vars <- function(bety,input.id=NA,format.id=NA,var.ids=NA){
  
  if(is.na(input.id) & is.na(format.id)){PEcAn.utils::logger.error("Must specify input id or format id")}
  
  con <- bety$con
  
  # get input info either form input.id or format.id, depending which is provided
  # defaults to format.id if both provided
  # also query site information (id/lat/lon) if an input.id
  
  site.id <- NULL
  site.lat <- NULL
  site.lon <- NULL
  
  if (is.na(format.id)) {
    f <- db.query(paste("SELECT * from formats as f join inputs as i on f.id = i.format_id where i.id = ", input.id),con)
    site.id <- db.query(paste("SELECT site_id from inputs where id =",input.id),con)
    if (is.data.frame(site.id) && nrow(site.id)>0) {
      site.id <- site.id$site_id
      site.info <- db.query(paste("SELECT id, ST_X(ST_CENTROID(geometry)) AS lon, ST_Y(ST_CENTROID(geometry)) AS lat FROM sites WHERE id =",site.id),con)
      site.lat <- site.info$lat
      site.lon <- site.info$lon
    } 
  } else {
    f <- db.query(paste("SELECT * from formats where id = ", format.id),con)
  }
  
  mimetype <- db.query(paste("SELECT * from  mimetypes where id = ",
                             f$mimetype_id),con)[["type_string"]]
  f$mimetype <- tail(unlist(strsplit(mimetype, "/")),1)
  
  # get variable names and units of input data
  fv <- db.query(paste("SELECT variable_id,name,unit,storage_type,column_number from formats_variables where format_id = ", f$id),con)
  
  if(all(!is.na(var.ids))){
    # Need to subset the formats table
    fv <- fv %>% dplyr::filter(variable_id %in% var.ids | storage_type != "") 
    if(dim(fv)[1] == 0){
      logger.error("None of your requested variables are available")
    } 
    
  }
  
  if (nrow(fv)>0) {
    colnames(fv) <- c("variable_id", "input_name", "input_units", "storage_type", "column_number")
    fv$variable_id <- as.numeric(fv$variable_id)
    n <- dim(fv)[1]
    
    # get bety names and units 
    vars <- as.data.frame(matrix(NA, ncol=2, nrow=n))
    colnames(vars) <- c("bety_name", "bety_units")
    
    # fv and vars need to go together from now on, 
    # otherwise when there are more than one of the same variable_id it confuses merge 
    vars_bety <- cbind(fv, vars)
    for(i in 1:n){
      vars_bety[i, (ncol(vars_bety)-1):ncol(vars_bety)] <- as.matrix(db.query(paste("SELECT name, units from variables where id = ",
                                                                                    fv$variable_id[i]),con))
    }
    
    # Fill in input names and units with bety names and units if they are missing
    
    ind1 <- fv$input_name == ""
    vars_bety$input_name[ind1] <- vars_bety$bety_name[ind1]
    ind2 <- fv$input_units == ""
    vars_bety$input_units[ind2] <- vars_bety$bety_units[ind2]
    
    # Fill in CF vars
    # This will ultimately be useful when looking at met variables where CF != Bety
    # met <- read.csv(system.file("/data/met.lookup.csv", package= "PEcAn.data.atmosphere"), header = T, stringsAsFactors=FALSE)
    
    #Fill in MstMIP vars 
    #All pecan output is in MstMIP variables 
    
    bety_mstmip <- read.csv(system.file("bety_mstmip_lookup.csv", package= "PEcAn.DB"), header = T, stringsAsFactors=FALSE)
    vars_full <- merge(vars_bety, bety_mstmip, by = "bety_name", all.x = TRUE)
    
    vars_full$pecan_name <- vars_full$mstmip_name
    vars_full$pecan_units <- vars_full$mstmip_units
    ind <- is.na(vars_full$pecan_name)
    vars_full$pecan_name[ind] <- vars_full$bety_name[ind]
    vars_full$pecan_units[ind] <- vars_full$bety_units[ind]
    
    header <- as.numeric(f$header)
    skip <- ifelse(is.na(as.numeric(f$skip)),0,as.numeric(f$skip))
    
    # Right now I'm making the inappropriate assumption that storage type will be 
    # empty unless it's a time variable. 
    # This is because I haven't come up for a good way to test that a character string is a date format
    
    st <- vars_full$storage_type
    time.row <- which(nchar(st)>1 & substr(st, 1,1) == "%")
    if(length(time.row) == 0) time.row <- NULL
    
    # Final format list
    format <- list(file_name = f$name,
                   mimetype = f$mimetype,
                   vars = vars_full,
                   skip = skip, 
                   header = header,
<<<<<<< HEAD
                   na.strings=c("-9999","-6999","9999", "NA"), # This shouldn't be hardcoded in, but not specified in format table ?
=======
                   na.strings=c("-9999","-6999","9999","NA"), # This shouldn't be hardcoded in, but not specified in format table ?
>>>>>>> bd09f930
                   time.row = time.row,
                   site = site.id,
                   lat = site.lat,
                   lon = site.lon
    )
    
    # Check that all bety units are convertible. If not, throw a warning. 
    for(i in 1:length(format$vars$bety_units)){
      
      if( format$vars$storage_type[i] != ""){ #units with storage type are a special case
        
        # This would be a good place to put a test for valid sotrage types. Currently not implemented. 
        
      }else if(udunits2::ud.are.convertible(format$vars$input_units[i], format$vars$pecan_units[i]) == FALSE){ 
        
        if(misc.are.convertible(format$vars$input_units[i], format$vars$pecan_units[i]) == FALSE){
          logger.warn("Units not convertible for",format$vars$input_name[i], "with units of",format$vars$input_units[i], ".  Please make sure the varible has units that can be converted to", format$vars$pecan_units[i])
        }
        
      }
    } 
  } else {
    format <- list(file_name = f$name,
                   mimetype = f$mimetype,
                   na.strings=c("-9999","-6999","9999"), # This shouldn't be hardcoded in, but not specified in format table ?
                   time.row = NULL,
                   site = site.id,
                   lat = site.lat,
                   lon = site.lon
    )
  }
  return(format)
}<|MERGE_RESOLUTION|>--- conflicted
+++ resolved
@@ -106,11 +106,7 @@
                    vars = vars_full,
                    skip = skip, 
                    header = header,
-<<<<<<< HEAD
-                   na.strings=c("-9999","-6999","9999", "NA"), # This shouldn't be hardcoded in, but not specified in format table ?
-=======
                    na.strings=c("-9999","-6999","9999","NA"), # This shouldn't be hardcoded in, but not specified in format table ?
->>>>>>> bd09f930
                    time.row = time.row,
                    site = site.id,
                    lat = site.lat,

#!/bin/bash
env PECANSETTINGS=$1 R --vanilla < ./rscripts/settings.R
R --vanilla < ./rscripts/query.bety.R
echo "start meta-analysis"
<<<<<<< HEAD
R --vanilla < ./rscripts/metaanalysis.runscript.R
=======
PECANDIR = grep pecanDir $1
echo $PECANDIR
#echo PFT is $1
#echo MCMC chain length is $2
#echo Ensemble Size is $3 
#env PFT=$1 ITER=$2 ENSN=$3 PECANOUT=$4 R --vanilla < ./rscripts/pecan.MA.runscript.R
env PECANSETTINGS=$1 R --vanilla < ./rscripts/pecan.MA.runscript.R
>>>>>>> e3d0451b
wait
echo "Meta-analysis complete"<|MERGE_RESOLUTION|>--- conflicted
+++ resolved
@@ -1,17 +1,5 @@
 #!/bin/bash
-env PECANSETTINGS=$1 R --vanilla < ./rscripts/settings.R
-R --vanilla < ./rscripts/query.bety.R
 echo "start meta-analysis"
-<<<<<<< HEAD
-R --vanilla < ./rscripts/metaanalysis.runscript.R
-=======
-PECANDIR = grep pecanDir $1
-echo $PECANDIR
-#echo PFT is $1
-#echo MCMC chain length is $2
-#echo Ensemble Size is $3 
-#env PFT=$1 ITER=$2 ENSN=$3 PECANOUT=$4 R --vanilla < ./rscripts/pecan.MA.runscript.R
-env PECANSETTINGS=$1 R --vanilla < ./rscripts/pecan.MA.runscript.R
->>>>>>> e3d0451b
+env PECANSETTINGS=$1 R --vanilla < ./rscripts/meta.analysis.R
 wait
 echo "Meta-analysis complete"
Package: PEcAn.all
Type: Package
Title: PEcAn functions used for ecological forecasts and
    reanalysis
Version: 1.2.6
Date: 2012-08-01
Author: David LeBauer, Mike Dietze, Xiaohui Feng, Dan Wang,
    Mike Dietze, Carl Davidson, Rob Kooper, Shawn Serbin
Maintainer: David LeBauer <dlebauer@illinois.edu>
Description: The Predictive Ecosystem Carbon Analyzer
    (PEcAn) is a scientific workflow management tool that
    is designed to simplify the management of model
    parameterization, execution, and analysis. The goal of
    PECAn is to streamline the interaction between data and
    models, and to improve the efficacy of scientific
    investigation.
Depends:
    PEcAn.common,
    PEcAn.DB,
    PEcAn.ED,
    PEcAn.SIPNET,
<<<<<<< HEAD
    PEcAn.biocro,
=======
>>>>>>> d25f73e1
    PEcAn.MA,
    PEcAn.utils,
    PEcAn.uncertainty,
    PEcAn.data.land,
    PEcAn.assim.batch,
    PEcAn.priors
License: FreeBSD + file LICENSE
Copyright: Authors
LazyLoad: yes
LazyData: FALSE
Collate:
    ''<|MERGE_RESOLUTION|>--- conflicted
+++ resolved
@@ -19,10 +19,6 @@
     PEcAn.DB,
     PEcAn.ED,
     PEcAn.SIPNET,
-<<<<<<< HEAD
-    PEcAn.biocro,
-=======
->>>>>>> d25f73e1
     PEcAn.MA,
     PEcAn.utils,
     PEcAn.uncertainty,

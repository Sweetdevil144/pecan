--- conflicted
+++ resolved
@@ -101,21 +101,6 @@
   #There should be a separate function for this called after query.bety.priors. 
   #-carl
   priors$name[priors$name == 'SLA_m2_per_gC'] <- 'SLA'
-<<<<<<< HEAD
-  rownames(priors) <- priors$name
-  priors <- priors[, which(colnames(priors)!='name')]
-  return(priors)
-}
-
-##' Kill existing database connections
-##'
-##' resolves (provides workaround to) bug #769 caused by having too many open connections \code{Error during wrapup: RS-DBI driver: (cannot allocate a new connection -- maximum of 16 connections already opened)}
-##' @title Kill existing database connections 
-##' @return nothing, as a side effect closes all open connections
-##' @author David LeBauer
-killdbcons <- function(){
-  for (i in dbListConnections(MySQL())) dbDisconnect(i)
-=======
   
   if(nrow(priors) <= 0){
     warning(paste("No priors found for pft(s): ", pft))
@@ -127,5 +112,14 @@
     priors <- priors[, which(colnames(priors)!='name')]
     return(priors)
   }
->>>>>>> 031afabf
+}
+
+##' Kill existing database connections
+##'
+##' resolves (provides workaround to) bug #769 caused by having too many open connections \code{Error during wrapup: RS-DBI driver: (cannot allocate a new connection -- maximum of 16 connections already opened)}
+##' @title Kill existing database connections 
+##' @return nothing, as a side effect closes all open connections
+##' @author David LeBauer
+killdbcons <- function(){
+  for (i in dbListConnections(MySQL())) dbDisconnect(i)
 }
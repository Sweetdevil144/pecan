--- conflicted
+++ resolved
@@ -1,10 +1,6 @@
-<<<<<<< HEAD
-query.bety.traits <- function(spstr, trvec,con = NULL,...){
-  ## check which traits in trvec (those for which priors exist)
-=======
 query.bety.traits <- function(spstr, traits, con = NULL){
   ## check which traits in traits (those for which priors exist)
->>>>>>> 63debb98
+
   ##    have trait data available for species in spstr
 
   if(is.null(con)){

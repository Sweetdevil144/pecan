##' Runs heirarchical meta-analysis of plant trait data 
##'
##' pecan.ma runs a heirarchical Bayes meta-analytical model.
##' This model combines prior information with data from studies on the particular species or group of interest.
##' Data that is incorporated into the meta-analysis include the mean (Y), sample size (n),
##' and precision (obs.prec). 
##' Where a set of data includes more than one level of treatment, comes from more than one site,
##' or comes from both field and greenhouse studies, these variables are included as random (treatment, site)
##' or fixed (greenhouse) effects. 
##' The pecan.ma function writes a model for each specific data set and prior using the write.ma.model()
##' function to modify the ma.model.template.bug generic model. 
##' 
##' 
##' @title 
##' @param trait.data list of dataframes, one per trait for which data is available, generated by call to query.bety.traits()
##' @param priors dataframe of prior distributions generated by call to query.bety.priors()
##' @param j.iter number of mcmc samples
##' @return four chains with 5000 total samples from posterior 
##' @author David
##'
##' @examples
##' priors <- query.bety.priors('ebifarm.c4crop', c('SLA', 'c2n_leaf'))
##' trait.data <- query.bety.traits('938', c('SLA', 'c2n_leaf'))
##' pecan.ma(priors, trait.data, 25000)
##'
##' @todo compare data with priors and posteriors as a sanity check
##'
##'

<<<<<<< HEAD
pecan.ma <- function(trait.data, priors, taupriors, j.iter,settings,outdir){
  
=======

pecan.ma <- function(trait.data, priors, taupriors, j.iter, settings){
>>>>>>> 201aa1ad
  madata <- list()
  ## Meta-analysis for each trait
  mcmc.object <- list() #  initialize output list of mcmc objects for each trait
  mcmc.mat    <- list()
  
  ## Set inputs for jags.model()
  j.chains <- 4

  ## Convert R distributions to JAGS distributions
  jagspriors <- r2bugs.distributions(priors)
  ## log the mcmc chain parameters
  sink(file = paste(outdir,'meta-analysis.log',sep=""), split = TRUE)
  cat(paste( 'Each meta-analysis will be run with: \n',
            j.iter, ' total iterations,\n',
            j.chains, ' chains, \n',
            'a burnin of ', j.iter/2, ' samples,\n',
            ', \nthus the total number of samples will be ', j.chains*(j.iter/2),'\n', sep = '')
      )
  
  for(trait.name in names(trait.data)) {
    prior.name <- ifelse(trait.name != 'Vcmax', trait.name, 'Vm0')
    jagsprior <- jagspriors[prior.name, c('distn', 'parama', 'paramb', 'n')]
    colnames(jagsprior) <- c("distn", "a", "b", "n")
    prior <- priors[prior.name, c('distn', 'parama', 'paramb', 'n')]
    colnames(prior) <- c("distn", "a", "b", "n")

    writeLines(paste('starting meta-analysis for', trait.name))

    data <- trait.data[[trait.name]]
    data <- data[,-which(colnames(data) == "cite")] ## remove citation column
    data <- data[order(data$site,data$trt),]#not sure why, but required for JAGS model

    ##check for excess missing data
    if(sum(!is.na(data$obs.prec))==0){
      writeLines("NO ERROR STATS PROVIDED, DROPPING RANDOM EFFECTS")
      data$site = rep(1,nrow(data))
      data$trt  = rep(0,nrow(data))
    }
    
    #print out some data summaries to check
    writeLines(paste('prior for ', trait.name, ':',
                jagsprior[1], '(',jagsprior[2], ', ', jagsprior[3], ')', sep = ''))
    writeLines(paste('data max:', max(data$Y), '\ndata min:', min(data$Y), '\nmean:', signif(mean(data$Y),3), '\nn:', length(data$Y)))
    writeLines('stem plot of data points')
    writeLines(paste(stem(data$Y)))
    if(any(!is.na(data$obs.prec)) && all(!is.infinite(data$obs.prec))){
      writeLines('stem plot of obs.prec:')
      writeLines(paste(stem(data$obs.prec^2)))
    } else {
      writeLines(paste('no estimates of SD for', trait.name))
    }
    #todo? could add internal check to make sure data contains Y, n, trt, site, trt, obs.prec

    # determine what factors to include in meta-analysis
    model.parms <- list(ghs  = length(unique(data$ghs)),
                        site = length(unique(data$site)),
                        trt  = length(unique(data$trt)))
    # define regression model
    reg.parms   <- list(ghs  = 'beta.ghs[ghs[k]]', #beta.o will be included by default
                        site = 'beta.site[site[k]]',
                        trt  = 'beta.trt[trt[k]]')
    if(sum(model.parms>1)==0) {
      reg.model <- ''
    } else {
      reg.model <- paste('+', reg.parms[model.parms > 1], collapse = " ")
    }
    if (model.parms[['ghs']] >1) data$ghs = data$ghs + 1 #avoid index beta.ghs[0]
    
    ## parameters for jags to follow
    vars <- c( 'beta.o', 'sd.y') 
    
    for (x in c('ghs', 'site', 'trt')) {
      if(model.parms[[x]] == 1) {
        data <- data[, -which(names(data) == x)]
      } else {
        data <- data
        if(x!='ghs') {
          vars <- c(vars, paste('sd.', x, sep = ''))
        }
        m <- min(model.parms[[x]], 5)
        for (i in 1:m) {
          if(i == 1 && x == 'site') {
            vars <- c(vars, 'beta.site[1]')
          }
          if (i > 1) {
            vars <- c(vars, paste('beta.', x, '[', i, ']', sep=''))
          }
        }
      }
    }

    madata[[trait.name]] <- data
    jag.model.file <-  paste(outdir, trait.name, ".model.bug",sep="")  # file to store model
    write.ma.model (modelfile = paste(settings$pecanDir,'rscripts/ma.model.template.bug',sep=""),
                    outfile = jag.model.file,
                    reg.model = reg.model,
                    jagsprior$distn, jagsprior$a, jagsprior$b,
                    n     = length ( data$Y ),
                    trt.n = model.parms[['trt']],
                    site.n= model.parms[['site']],
                    ghs.n = model.parms[['ghs']],
                    ##                    tauA  = taupriors$tauA,
                    tauA  = taupriors$tauB[prior.name],
                    tauB  = taupriors$tauB[prior.name])

    
##    j.inits <- function(chain) list("beta.o" = do.call(paste('q',prior$dist,sep=''),
##                                      list(chain * 1/(j.chains + 1), prior$a, prior$b)),
##                                    .RNG.seed = chain,
##                                    .RNG.name = "base::Mersenne-Twister")
    j.inits <- function(chain) list("beta.o" = mean(data$Y))
    j.model   <- jags.model (file = jag.model.file,
                             data = data,
                             n.adapt = 100, #will burn in below
                             n.chains = j.chains,
                             init =  j.inits)
    jags.out   <- coda.samples ( model = j.model,
                                variable.names = vars,
                                n.iter = j.iter,
                                thin = max(c(2,j.iter/(5000*2))))
    print(summary(jags.out))
    summary.jags.out <- summary(jags.out)

    jags.out.trunc <- window(jags.out, start = j.iter/2)
 
    mcmc.object[[prior.name]] <- jags.out.trunc
  }
  save(madata, file = paste(outdir,'madata.Rdata',sep=""))
  sink()
  return(mcmc.object)
}<|MERGE_RESOLUTION|>--- conflicted
+++ resolved
@@ -27,13 +27,9 @@
 ##'
 ##'
 
-<<<<<<< HEAD
+
 pecan.ma <- function(trait.data, priors, taupriors, j.iter,settings,outdir){
   
-=======
-
-pecan.ma <- function(trait.data, priors, taupriors, j.iter, settings){
->>>>>>> 201aa1ad
   madata <- list()
   ## Meta-analysis for each trait
   mcmc.object <- list() #  initialize output list of mcmc objects for each trait

--- conflicted
+++ resolved
@@ -150,12 +150,7 @@
     ## TODO set flag to choose overdispersed vs fixed chains
     ##    j.inits <- function(chain) list("beta.o" = mean(data$Y))
 
-<<<<<<< HEAD
-#    browser()
-=======
-    
     tryCatch({
->>>>>>> 72632391
     j.model   <- jags.model (file = jag.model.file,
                              data = data,
                              n.adapt = 100, #will burn in below

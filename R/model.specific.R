PREFIX_XML <- '<?xml version="1.0"?>\n<!DOCTYPE config SYSTEM "ed.dtd">\n'

##' Abbreviate run id to ed limits
##'
##' As is the case with ED, input files must be <32 characters long.
##' this function abbreviates run.ids for use in input files
##' @param run.id string indicating nature of the run
abbreviate.run.id.ED <- function(run.id){
  run.id <- gsub('tundra.', '', run.id)
  run.id <- gsub('ebifarm.', '', run.id)
  run.id <- gsub('deciduous', 'decid', run.id)
  run.id <- gsub('evergreen', 'everg', run.id)
  run.id <- gsub('_', '', run.id)
  run.id <- gsub('root', 'rt', run.id)
  run.id <- gsub('water', 'h2o', run.id)
  run.id <- gsub('factor', '', run.id)
  run.id <- gsub('turnover', 'tnvr', run.id)
  run.id <- gsub('mortality', 'mort', run.id)
  run.id <- gsub('conductance', 'cond', run.id)
  run.id <- gsub('respiration', 'resp', run.id)
  run.id <- gsub('stomatalslope', 'stmslope', run.id)
  run.id <- gsub('nonlocaldispersal', 'nldisprs', run.id)
  run.id <- gsub('quantumefficiency', 'quantef', run.id)
  return(run.id)
}


##' convert parameters from BETY default units to ED defaults
##' 
##' Performs model specific unit conversions on a a list of trait values,
##' such as those provided to write.config
##' @title Convert samples for ed
##' @param trait.samples a matrix or dataframe of samples from the trait distribution
##' @return matrix or dataframe with values transformed
convert.samples.ED <- function(trait.samples){
  DEFAULT.LEAF.C <- 0.48
  DEFAULT.MAINTENANCE.RESPIRATION <- 1/2
  ## convert SLA from m2 / kg leaf to m2 / kg C 
    
  if('SLA' %in% names(trait.samples)){
    sla <- trait.samples[['SLA']]
    trait.samples[['SLA']] <- sla / DEFAULT.LEAF.C
  }
  
  ## convert leaf width / 1000
  if('leaf_width' %in% names(trait.samples)){
    lw <- trait.samples[['leaf_width']]
    trait.samples[['leaf_width']] <- lw / 1000.0
  }
  
  if('root_respiration_rate' %in% names(trait.samples)) {
    rrr1 <- trait.samples[['root_respiration_rate']]
    rrr2 <-  rrr1 * DEFAULT.MAINTENANCE.RESPIRATION
    trait.samples[['root_respiration_rate']] <- arrhenius.scaling(rrr2, old.temp = 25, new.temp = 15)
    names(trait.samples)[names(trait.samples)=='root_respiration_rate'] <- 'root_respiration_factor'
  }
  
  if('Vcmax' %in% names(trait.samples)) {
    vcmax <- trait.samples[['Vcmax']]
    trait.samples[['Vcmax']] <- arrhenius.scaling(vcmax, old.temp = 25, new.temp = 15)
    names(trait.samples)[names(trait.samples) == 'Vcmax'] <- 'Vm0'
  }

  if('fineroot2leaf' %in% names(trait.samples)){
    names(trait.samples)[names(trait.samples) == 'fineroot2leaf'] <- 'q'
  }
  return(trait.samples)
}

##' Writes an xml and ED2IN config files for use with the Ecological Demography model.
##'
##' Requires a pft xml object, a list of trait values for a single model run,
##' and the name of the file to create
##' @title Write ED configuration files
##' @param pft 
##' @param trait.samples vector of samples for a given trait
##' @param settings list of settings from pecan settings file
##' @param outdir directory for config files to be written to
##' @param run.id id of run
##' @return configuration file and ED2IN namelist for given run
##' @author David
write.config.ED <- function(pft, trait.samples, settings, outdir, run.id){
  xml <- listToXml(pft$constants, 'pft')
  for (trait in names(trait.samples)) {
    xml <- append.xmlNode(xml, xmlNode(trait, trait.samples[trait]))
  }
  config.header <- xmlNode("config")
  if ('config.header' %in% names(settings)){
    config.header <- listToXml(settings$config.header, 'config')
  } 
  xml <- append.xmlNode(config.header, xml)
  #c stands for config, abbreviated to work within ED's character limit
  xml.file.name <-paste('c.',run.id,sep='')  
  if(nchar(xml.file.name) >= 32) 
    stop(paste('The file name, "',xml.file.name,
            '" is too long and will cause your ED run to crash ',
            'if allowed to continue. '))
  saveXML(xml, file = paste(outdir, xml.file.name, sep=''), 
      indent=TRUE, prefix = PREFIX_XML)
  
  startdate <- as.Date(settings$run$start.date)
  enddate <- as.Date(settings$run$end.date)
  ed2in.text <- scan(file = pft$edin, 
      what="character",sep='@', quote=NULL, quiet=TRUE)
  if(any(grep("OUTDIR/OUTFILE", ed2in.text))){
    print(cat("speed up runs by changing \n",
              "NL%FFILOUT = '/OUTDIR/OUTFILE' to NL%FFILOUT = '/scratch/OUTFILE' \n",
              "in ED2IN template as per feature #421"))
  }
  ed2in.text <- gsub('START_MONTH', format(startdate, "%m"), ed2in.text)
  ed2in.text <- gsub('START_DAY', format(startdate, "%d"), ed2in.text)
  ed2in.text <- gsub('START_YEAR', format(startdate, "%Y"), ed2in.text)
  ed2in.text <- gsub('END_MONTH', format(enddate, "%m"), ed2in.text)
  ed2in.text <- gsub('END_DAY', format(enddate, "%d"), ed2in.text)
  ed2in.text <- gsub('END_YEAR', format(enddate, "%Y"), ed2in.text)
  ed2in.text <- gsub('OUTDIR', settings$run$host$outdir, ed2in.text)
  ed2in.text <- gsub('ENSNAME', run.id, ed2in.text)
  ed2in.text <- gsub('CONFIGFILE', xml.file.name, ed2in.text)
  ed2in.text <- gsub('OUTFILE', paste('out', run.id, sep=''), ed2in.text)
  ed2in.text <- gsub('HISTFILE', paste('hist', run.id, sep=''), ed2in.text)
  ed2in.file.name <- paste('ED2INc.',run.id, sep='')
  writeLines(ed2in.text, con = paste(outdir, ed2in.file.name, sep=''))
  
  print(run.id)
}

write.run.ED <- function(settings){
  run.text <- scan(file = paste(settings$pecanDir,
                     'bash/run-template.ED', sep = ''), 
                   what="character",sep='@', quote=NULL, quiet=TRUE)
  run.text <- gsub('OUTDIR', settings$run$host$outdir, run.text)
  runfile <- paste(settings$outdir, 'run', sep='')
  writeLines(run.text, con = runfile)
  if(settings$run$host$name == 'localhost') {
    system(paste('cp ', runfile, settings$run$host$rundir))
  }else{
    system(paste("rsync -outi ", runfile , ' ', settings$run$host$name, ":",
                 settings$run$host$rundir, sep = ''))
  }
<<<<<<< HEAD
}
=======
}

##' Extract ED output for specific variables from an hdf5 file
##' @title read output - ED
##' @param filename string, name of file with data
##' @param variables  variables to extract from file
##' @return single value of output variable from filename. In the case of AGB, it is summed across all plants
read.output.file.ed <- function(filename, variables = c("AGB_CO", "NPLANT")){
  library(hdf5)
  Carbon2Yield = 20
  data <- hdf5load(filename, load = FALSE)[variables]
  if(all(c("AGB_CO", "NPLANT") %in% variables)) {
    return(sum(data$AGB_CO * data$NPLANT, na.rm =TRUE) * Carbon2Yield)
  } else {
    return(sum(data[[variables]]))
  }
}

##' Reads the output of a single model run
##'
##' This function applies \link{\code{read.output.file.ed}} to a list of files from a single run
##' @title Read ED output
##' @param run.id the id distiguishing the model run
##' @param outdir the directory that the model's output was sent to
##' @param start.year 
##' @param end.year
##' @param output.type type of output file to read, can be "-Y-" for annual output, "-M-" for monthly means, "-D-" for daily means, "-T-" for instantaneous fluxes. Output types are set in the ED2IN namelist as NL%I[DMYT]OUTPUT  
##' @return vector of output variable for all runs within ensemble
read.output.ed <- function(run.id, outdir, start.year=NA, end.year=NA, output.type = 'Y'){
  
  file.names <- dir(outdir, pattern=run.id, full.names=TRUE)
  file.names <- grep(paste('-', output.type, '-', sep = ''), file.names, value = TRUE)
  file.names <- grep('([0-9]{4}).*', file.names, value=TRUE)
  if(length(file.names) > 0) {
    years <- sub('((?!-Y-).)*-Y-([0-9]{4}).*', '\\2', file.names, perl=TRUE)
    if(!is.na(start.year) && nchar(start.year) ==  4){
      file.names <- file.names[years>=as.numeric(start.year)]
    }
    if(!is.na(end.year) && nchar(end.year) == 4){
      file.names <- file.names[years<=as.numeric(end.year)]
    }
    file.names <- file.names[!is.na(file.names)]
    
    result <- mean(sapply(file.names, read.output.file.ed), na.rm = TRUE)
  } else {
    warning(cat(paste('no output files in', outdir, '\nfor', run.id, '\n')))
    result <- NA
  }
  return(result)
}
>>>>>>> 564548bd
<|MERGE_RESOLUTION|>--- conflicted
+++ resolved
@@ -137,9 +137,6 @@
     system(paste("rsync -outi ", runfile , ' ', settings$run$host$name, ":",
                  settings$run$host$rundir, sep = ''))
   }
-<<<<<<< HEAD
-}
-=======
 }
 
 ##' Extract ED output for specific variables from an hdf5 file
@@ -190,4 +187,3 @@
   }
   return(result)
 }
->>>>>>> 564548bd

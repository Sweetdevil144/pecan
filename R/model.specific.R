--- conflicted
+++ resolved
@@ -132,28 +132,8 @@
   
   startdate <- as.Date(settings$run$start.date)
   enddate <- as.Date(settings$run$end.date)
-<<<<<<< HEAD
-  ed2in.text <- scan(file = settings$run$edin, 
-      what="character",sep='@', quote=NULL, quiet=TRUE)
-  if(any(grep("OUTDIR/OUTFILE", ed2in.text))){
-    print(cat("speed up runs by changing \n",
-              "NL%FFILOUT = '/OUTDIR/OUTFILE' to NL%FFILOUT = '/scratch/OUTFILE' \n",
-              "in ED2IN template as per feature #421"))
-  }
-  ed2in.text <- gsub('START_MONTH', format(startdate, "%m"), ed2in.text)
-  ed2in.text <- gsub('START_DAY', format(startdate, "%d"), ed2in.text)
-  ed2in.text <- gsub('START_YEAR', format(startdate, "%Y"), ed2in.text)
-  ed2in.text <- gsub('END_MONTH', format(enddate, "%m"), ed2in.text)
-  ed2in.text <- gsub('END_DAY', format(enddate, "%d"), ed2in.text)
-  ed2in.text <- gsub('END_YEAR', format(enddate, "%Y"), ed2in.text)
-  ed2in.text <- gsub('OUTDIR', settings$run$host$outdir, ed2in.text)
-  ed2in.text <- gsub('ENSNAME', run.id, ed2in.text)
-  ed2in.text <- gsub('CONFIGFILE', xml.file.name, ed2in.text)
-  ed2in.text <- gsub('OUTFILE', paste('out', run.id, sep=''), ed2in.text)
-  ed2in.text <- gsub('HISTFILE', paste('hist', run.id, sep=''), ed2in.text)
-=======
-
-  ed2in.text <- readLines(con=pft$edin, n=-1)
+
+  ed2in.text <- readLines(con=settings$run$edin, n=-1)
 
   ed2in.text <- gsub('@SITE_LAT@', settings$run$site$lat, ed2in.text)
   ed2in.text <- gsub('@SITE_LON@', settings$run$site$lon, ed2in.text)
@@ -177,7 +157,6 @@
   ed2in.text <- gsub('@OUTFILE@', paste('out', run.id, sep=''), ed2in.text)
   ed2in.text <- gsub('@HISTFILE@', paste('hist', run.id, sep=''), ed2in.text)
  
->>>>>>> babb29d8
   ed2in.file.name <- paste('ED2INc.',run.id, sep='')
   writeLines(ed2in.text, con = paste(outdir, ed2in.file.name, sep=''))
   

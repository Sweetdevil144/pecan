##' Spline estimate of univariate relationship between parameter value and model output
##'
##' Creates a spline function using the splinefun function that estimates univariate response of parameter input to model output
##'
##' @title Sensitivity spline function 
##' @param quantiles.input 
##' @param quantiles.output 
##' @return function   
sa.splinefun <- function(quantiles.input, quantiles.output){
  return(splinefun(quantiles.input, quantiles.output, method = "monoH.FC"))
}

##' Calculates the standard deviation of the variance estimate
##'
##' Uses the equation  
##' @title Standard deviation of sample variance
##' @param x sample
##' @return estimate of standard deviation of the sample variance
##' @references \href{Wikipedia}{http://en.wikipedia.org/wiki/Variance#Distribution_of_the_sample_variance}
sd.var <- function(x){
  var(x)^2*(2/(length(x)-1) + kurtosis(x)/length(x))
}

##' Calculates the kurtosis of a vector
##'
##' @title Calculate kurtosis from a vector
##' @param x vector of values
##' @return numeric value of kurtosis
##' @references  NIST/SEMATECH e-Handbook of Statistical Methods, \url{http://www.itl.nist.gov/div898/handbook/eda/section3/eda35b.htm}, 2011-06-20.
kurtosis <- function(x) {
  kappa <- sum((x - mean(x))^4)/((length(x) - 1) * sd(x)^4) - 3
  return(kappa)
}
##' Calculate the sensitivity of a function at the median
##'
##' This function evaluates the sensitivity of a model to a parameter.
##' This is done by evaluating the first derivative of the univariate spline estimate of the model response
##' at the parameter median.
##' @title Calculate Sensitivity
##' @param trait.samples 
##' @param sa.spline 
##' @return numeric estimate of model sensitivity to parameter
get.sensitivity <- function(trait.samples, sa.spline){
  sensitivity <- sa.spline(median(trait.samples, na.rm = TRUE), 1)
}

##' Given a set of numbers (a numeric vector), this returns the set's coefficient of variance.
##'
##' @title Get coefficient of variance 
##' @param set numeric vector of trait values
##' @return coeficient of variance
get.coef.var <- function(set){
  sqrt(var(set)) / mean(set)
}

##' Generic function for the elasticity
##'
##' Given the sensitivity, samples, and outputs for a single trait, return elasticity
##' @title Get Elasticity 
##' @param sensitivity univariate sensitivity of model to a parameter, can be calculated by \link{get.sensitivity}  
##' @param samples samples from trait distribution
##' @param outputs model output from ensemble runs
##' @return elasticity = normalized sensitivity 
get.elasticity <- function(sensitivity, samples, outputs){
  return(sensitivity / (mean(outputs) / mean(samples)))
}
##' Truncates vector at 0
##'
##' @title Zero Truncate 
##' @param y numeric vector
##' @return numeric vector with all values less than 0 set to 0
zero.truncate <- function(y) {
  y[y<0 | is.na(y)] <- 0
  return(y)
}
##' Performs univariate sensitivity analysis and variance decomposition 
##'
##' This function estimates the univariate responses of a model to a parameter for a set of traits, calculates the model sensitivity at the median, and performs a variance decomposition. This function results in a set of sensitivity plots (one per variable) and variance decomposition plot.
##' @title Sensitivity Analysis 
##' @param trait.samples list of vectors, one per trait, representing samples of the trait value, with length equal to the mcmc chain length. Samples are taken from either the prior distribution or meta-analysis results
##' @param sa.samples data.frame with one column per trait and one row for the set of quantiles used in sensitivity analysis. Each cell contains the value of the trait at the given quantile.
##' @param sa.output  list of data.frames, similar to sa.samples, except cells contain the results of a model run with that trait x quantile combination and all other traits held at their median value  
##' @param outdir directory to which plots are written
##' @return 
##' @examples
##' sensitivity.analysis(trait.samples[[pft$name]], sa.samples[[pft$name]], sa.agb[[pft$name]], pft$outdir)
sensitivity.analysis <- function(trait.samples, sa.samples, sa.output, outdir){
  traits <- names(trait.samples)
<<<<<<< HEAD
  sa.output<-sa.output[row.names(sa.output)!='50',]
  sa.samples<-sa.samples[row.names(sa.samples)!='50',]
  print(sa.output)
  print(sa.samples)
  sa.splinefuns <- sapply(traits, function(trait) sa.splinefun(sa.samples[[trait]],
=======
  sa.splines <- sapply(traits, function(trait) sa.splinefun(sa.samples[[trait]],
>>>>>>> d70f1d2a
                                                               sa.output[[trait]]))
  
  spline.estimates <- lapply(traits, function(trait)
                             zero.truncate(sa.splines[[trait]](trait.samples[[trait]])))
  names(spline.estimates) <- traits
  sensitivities <- sapply(traits, function(trait)
                          get.sensitivity(trait.samples[[trait]],
                                          sa.splines[[trait]]))
  elasticities <- sapply(traits, 
                         function(trait)
                         get.elasticity(sensitivities[[trait]],
                                            trait.samples[[trait]],
                                            spline.estimates[[trait]]))
  variances <- sapply(traits, function(trait)
                      var(spline.estimates[[trait]]))
  partial.variances <- variances / sum(variances)
  
  ##TODO: move unit conversions to their own method, called before sensitivity analysis
  ##TODO: possibly subset this function into a univariate sensitivity analysis that is performed once per trait and a variance decomposition that takes output from a set of sensitivity analyses 
  if('Vm_low_temp' %in% traits)
    trait.samples[[which(traits == 'Vm_low_temp')]] <- trait.samples[[which(traits == 'Vm_low_temp')]] + 273.15
  coef.vars <- sapply(trait.samples, get.coef.var)
  outlist <- list(sensitivity.plot.inputs = list(
                    sa.samples    = sa.samples,
                    sa.splines = sa.splines),
                  variance.decomposition.plot.inputs = list(
                    coef.vars         = coef.vars,
                    elasticities      = elasticities,
                    sensitivities     = sensitivities,
                    partial.variances = partial.variances))
  return(outlist)
}
<|MERGE_RESOLUTION|>--- conflicted
+++ resolved
@@ -86,15 +86,7 @@
 ##' sensitivity.analysis(trait.samples[[pft$name]], sa.samples[[pft$name]], sa.agb[[pft$name]], pft$outdir)
 sensitivity.analysis <- function(trait.samples, sa.samples, sa.output, outdir){
   traits <- names(trait.samples)
-<<<<<<< HEAD
-  sa.output<-sa.output[row.names(sa.output)!='50',]
-  sa.samples<-sa.samples[row.names(sa.samples)!='50',]
-  print(sa.output)
-  print(sa.samples)
-  sa.splinefuns <- sapply(traits, function(trait) sa.splinefun(sa.samples[[trait]],
-=======
   sa.splines <- sapply(traits, function(trait) sa.splinefun(sa.samples[[trait]],
->>>>>>> d70f1d2a
                                                                sa.output[[trait]]))
   
   spline.estimates <- lapply(traits, function(trait)

--- conflicted
+++ resolved
@@ -79,9 +79,9 @@
     
     data$mean <- arrhenius.scaling(data$mean, old.temp = data$temp, new.temp=new.temp)
     data$stat <- arrhenius.scaling(data$stat, old.temp = data$temp, new.temp=new.temp)
-  }
-  #remove temporary covariate column
-  data<-data[,colnames(data)!='temp']
+    #remove temporary covariate column
+    data<-data[,colnames(data)!='temp']
+  }
   return(data)
 }
 filter.sunleaf.traits <- function(data, covariates){
@@ -290,32 +290,10 @@
  
   } else if (trait == 'leaf_turnover_rate'){
     #########################    LEAF TURNOVER    ############################
-<<<<<<< HEAD
     ## convert LMA to SLA
     data<-rbind(data, 
         derive.traits(function(leaf.longevity){1/leaf.longevity}, 
             query.data('Leaf Longevity', spstr, con=con)))
-=======
-    query <- paste("select trt.id, trt.citation_id, variables.name as vname, trt.site_id, treat.name, treat.control, sites.greenhouse, trt.mean, trt.statname, trt.stat, trt.n, trt.date, trt.time, trt.cultivar_id, trt.specie_id from traits as trt left join treatments as treat on (trt.treatment_id = treat.id)  left join sites on (sites.id = trt.site_id) left join variables on (variables.id = trt.variable_id) where variables.name in ('leaf_turnover_rate','leaf_longevity') and specie_id in (",spstr,");", sep = "")
-    q    <- dbSendQuery(con, query)
-    data <-  transformstats(fetch ( q, n = -1 ))
-
-    ## convert LL to turnover
-    selLL = which(data$vname == "Leaf Longevity")
-    if(length(selLL)>0){
-      for(i in selLL){
-        if(is.na(data$stat[i])){
-          data$mean[i] = 1/data$mean[i]
-        } else {
-          x = 1/rnorm(100000,data$mean[i],data$stat[i])
-          data$mean[i] = mean(x)
-          data$stat[i] = sd(x)
-        }
-      }
-    }
-
-    result <- data
->>>>>>> 3407c3b2
     
   } else if (trait == 'root_respiration_rate') {
     #########################  ROOT RESPIRATION   ############################
@@ -357,7 +335,8 @@
   result <- data
 
   ## if result is empty, stop run
-  if(!exists('result') || nrow(result)==0) {
+  print(result)
+  if(nrow(result)==0) {
     return(NA)
   }
 

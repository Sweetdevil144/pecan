#' Extract trait data from BETYdb
#' @name query.bety.trait.data
#'
#' query.bety.trait.data extracts data from BETYdb for a given trait and species, converts all statistics to 
#' summary statistics, and prepares a dataframe for use in meta-analyiss.
#' For Vcmax and SLA data, only data collected between  April and July are queried, and only data collected from
#' the top of the canopy (canopy height > 0.8). For Vcmax and root_respiration_factor, data are scaled
#' converted from measurement temperature to \eqn{15^oC} (ED default) via the arrhenius equation.
#'
#' @param trait is the trait name used in BETY, stored in variables.name
#' @param spstr is the species.id integer or string of integers associated with the species
#'
#' @return dataframe ready for use in meta-analysis

##* indicates lines that need to be uncommented after Vcmax query is corrected

fetch.transformed <- function(connection, query){
  query.result <- dbSendQuery(connection, query)
  transformed <- pecan.transformstats(fetch(query.result, n = -1))
  return(transformed)
}
arrhenius.scaling <- function(mean, temp){
  return(mean / exp (3000 * ( 1 / 288.15 - 1 / (273.15 + temp))))
}

rename.jags.columns <- function(data) {
  transformed <-  transform(data,
                      Y        = mean,
                      se       = stat,
                      obs.prec = 1 / (sqrt(n) * stat) ^2,
                      trt      = trt_id,
                      site     = site_id,
                      cite     = citation_id,
                      ghs      = greenhouse)
  selected <- subset (transformed, select = c('Y', 'n', 'site', 'trt', 'ghs', 'obs.prec', 'se', 'cite'))
  return(selected)
}
transform.nas <- function(data){
  #control defaults to 1
  data$control[is.na(data$control)]     <- 1
  
  #site defaults to 0
  #TODO assign different site for each citation - dsl
  data$site_id[is.na(data$site_id)] <- 0

  #greenhouse defaults to false (0)
  data$greenhouse[is.na(data$greenhouse)] <- 1
  
  #number of observations defaults to 2 for statistics, 1 otherwise
  data$n[is.na(data$n)] <- 1
  data$n[!is.na(data$stat)] <- 2

  return(data)
}
assign.controls <- function(data){
  data$trt_id[which(data$control == 1)] <- 'control'
  sites <- unique(data$site_id)
  for(ss in sites){
    site.i <- data$site == ss
    #if only one treatment, it's control
    if(length(unique(data$trt[site.i])) == 1) data$trt_id[site.i] <- 'control'
    if(!'control' %in% data$trt_id[site.i]){
      if(interactive()) browser()
      stop(  paste('No control treatment set for site_id:',
        unique(data$site_id[site.i]),
        'and citation id',
        unique(data$citation_id[site.i]),
        '\nplease set control treatment for this site / citation in database\n'))
    }
  }
  return(data)
}
drop.columns <- function(data, columns){
  return(data[,which(!colnames(data) %in% columns)])
}

query.bety.trait.data <- function(trait, spstr,con=NULL,...){
  
  if(is.null(con)){
    con <- query.bety.con(...)
  }
 
  if(is.list(con)){
    print("query.bety.trait.data")
    print("WEB QUERY OF DATABASE NOTE IMPLEMENTED")
    return(NULL)
  } 
   
  if(trait == 'root_respiration_factor') trait <- 'root_respiration_rate'
  if(trait == 'Vm0') trait <- 'Vcmax'

  if(trait == 'Vcmax') {
    #########################   VCMAX   ############################
    query <- paste("select traits.id, traits.citation_id, traits.site_id, treatments.name, traits.date, traits.dateloc, treatments.control, sites.greenhouse, traits.mean, traits.statname, traits.stat, traits.n from traits left join treatments on  (traits.treatment_id = treatments.id) left join sites on (traits.site_id = sites.id) where specie_id in (", spstr,") and variable_id in ( select id from variables where name = '", trait,"');", sep = "")
    data <- fetch.transformed(con, query)

    ## grab covariate data
    q = dbSendQuery(con,paste("select covariates.trait_id, covariates.level,variables.name from covariates left join variables on variables.id = covariates.variable_id where trait_id in (",vecpaste(data$id),")",sep=""))
    covs = fetch(q,n=-1)
    leafT = rep(25,nrow(data))
    canopy_layer = rep(1.0,nrow(data))
    data = cbind(data,leafT,canopy_layer)
    for(j in which(covs$name %in% c("leafT","canopy_layer"))){
      data[match(covs$trait_id[j],data$id),covs$name[j]] = covs$level[j]
    }
    ## select sunleaf data
    data = data[data$canopy_layer >= 0.66,]
    
    data$mean <- arrhenius.scaling(data$mean, data$leafT)
    data$stat <- arrhenius.scaling(data$stat, data$leafT)
    result <- drop.columns(data, c('leafT', 'canopy_layer','date','dateloc'))
    
  } else if (trait == 'SLA') {

    
    #########################    SLA    ############################
    query <- paste("select trt.id, trt.citation_id, trt.site_id, treat.name, treat.control, sites.greenhouse, trt.mean, trt.statname, trt.stat, trt.n from traits as trt left join treatments as treat on (trt.treatment_id = treat.id)  left join sites on (sites.id = trt.site_id) where trt.variable_id in (select id from variables where name = 'SLA')  and specie_id in (",spstr,");", sep = "")
    data <- fetch.transformed(con, query)

    ## convert LMA to SLA
    selLMA = which(data$vname == "LMA")
    if(length(selLMA)>0){
      for(i in selLMA){
        if(is.na(data$stat[i])){
          data$mean[i] = 1/data$mean[i]
        } else {
          x = 1/rnorm(100000,data$mean[i],data$stat[i])
          data$mean[i] = mean(x)
          data$stat[i] = sd(x)
        }
      }
    }
    
    ## grab covariate data
    q = dbSendQuery(con,paste("select covariates.trait_id, covariates.level,variables.name from covariates left join variables on variables.id = covariates.variable_id where trait_id in (",vecpaste(data$id),")",sep=""))
    covs = fetch(q,n=-1)
    canopy_layer = rep(1.0,nrow(data))
    data = cbind(data,canopy_layer)
    for(j in which(covs$name %in% c("canopy_layer"))){
      data[match(covs$trait_id[j],data$id),covs$name[j]] = covs$level[j]
    }
    ## select sunleaf data
    data = data[data$canopy_layer >= 0.66,]    
    result <- drop.columns(data, 'canopy_layer')

    #convert from kg leaf / m2 to kg C / m2
    result[, c('mean','stat')] <- result[, c('mean','stat')] / 0.48 

  } else if (trait == 'leaf_turnover_rate'){

        
    #########################    LEAF TURNOVER    ############################
    query <- paste("select trt.id, trt.citation_id, variables.name as vname, trt.site_id, treat.name, treat.control, sites.greenhouse, trt.mean, trt.statname, trt.stat, trt.n from traits as trt left join treatments as treat on (trt.treatment_id = treat.id)  left join sites on (sites.id = trt.site_id) left join variables on (variables.id = trt.variable_id) where variables.name in ('leaf_turnover_rate','Leaf Longevity') and specie_id in (",spstr,");", sep = "")
    q    <- dbSendQuery(con, query)
    data <-  pecan.transformstats(fetch ( q, n = -1 ))

    ## convert LL to turnover
    selLL = which(data$vname == "Leaf Longevity")
    if(length(selLL)>0){
      for(i in selLL){
        if(is.na(data$stat[i])){
          data$mean[i] = 1/data$mean[i]
        } else {
          x = 1/rnorm(100000,data$mean[i],data$stat[i])
          data$mean[i] = mean(x)
          data$stat[i] = sd(x)
        }
      }
    }

    result <- data
    
  } else if (trait == 'root_respiration_rate') {

    #########################  ROOT RESPIRATION   ############################
    query <- paste("select trt.id, trt.citation_id, trt.site_id, treat.name, treat.control, sites.greenhouse, trt.mean, trt.statname, trt.stat, trt.n, tdhc1.level as 'temp' from traits as trt left join covariates as tdhc1 on (tdhc1.trait_id = trt.id)  left join treatments as treat on (trt.treatment_id = treat.id) left join variables as tdhc1_var on (tdhc1.variable_id = tdhc1_var.id) left join sites on (sites.id = trt.site_id)  left join species as spec on (trt.specie_id = spec.id) left join plants on (spec.plant_id = plants.id) left join variables as var on (var.id = trt.variable_id) where trt.variable_id in (select id from variables where name = 'root_respiration_rate') and specie_id in (",spstr,") and tdhc1_var.name = 'rootT';", sep = '') 
    data <- fetch.transformed(con, query)
    
    ## Scale to 15C using Arrhenius scaling,
    ## Convert root_respiration_rate to root_respiration_factor (i.e. maintenance respiration)
    ## assuming a 1:1 partitioning of growth:maintenance respiration
    data$mean <- arrhenius.scaling(data$mean, data$temp)/2
    data$stat <- arrhenius.scaling(data$stat, data$temp)/2
    result <- drop.columns(data, 'temp')
    
  } else if (trait == 'c2n_leaf') {

    #########################  LEAF C:N   ############################

    query <- paste("select traits.id, traits.citation_id, variables.name as vname, traits.site_id, treatments.name, treatments.control, sites.greenhouse, traits.mean, traits.statname, traits.stat, traits.n from traits left join treatments on  (traits.treatment_id = treatments.id) left join sites on (traits.site_id = sites.id) left join variables on (traits.variable_id = variables.id) where specie_id in (", spstr,")  and variables.name in ('c2n_leaf', 'leafN');", sep = "")

    data <- fetch.transformed(con, query)
    leafNdata   <- data$name == 'leafN'
    leafNdataSE <- leafNdata & data$statname == 'SE'
    inv.se <- function(mean, stat, n) signif(sd(48/rnorm(100000, mean, stat*sqrt(n)))/sqrt(n),3)
    data$stat[leafNdataSE] <- apply(data[leafNdataSE, c('mean', 'stat', 'n')],1, function(x) inv.se(x[1],x[2],x[3]) )
    data$mean[data$vname == 'leafN'] <- 48/data$mean[data$vname == 'leafN']
    result <- data
  } else if (trait == 'q') {

    #########################  FINE ROOT ALLOCATION  ############################
    ## query Q or FRC_RC
    query <- paste("select traits.citation_id, traits.id, variables.name as vname, traits.site_id, treatments.name, treatments.control, sites.greenhouse, traits.mean, traits.statname, traits.stat, traits.n from traits left join treatments on  (traits.treatment_id = treatments.id) left join sites on (traits.site_id = sites.id) left join variables on (traits.variable_id = variables.id) where specie_id in (", spstr,")  and variables.name in ('q', 'FRC_RC');", sep = "")
    data <- fetch.transformed(con, query)
    ## query fine root biomass and leaf biomass
    query <- paste("select traits.citation_id, traits.id, variables.name as vname, traits.site_id, treatments.name, treatments.control, sites.greenhouse, traits.mean, traits.statname, traits.stat, traits.n, traits.specie_id from traits left join treatments on  (traits.treatment_id = treatments.id) left join sites on (traits.site_id = sites.id) left join variables on (traits.variable_id = variables.id) where specie_id in (", spstr,")  and variables.name in ('fine_root_biomass','leaf_biomass');", sep = "")
    data2 <- fetch.transformed(con, query)

    ## match above and below ground biomass
    ## match on citation_id, site_id, treatment_id, specie_id where different variables.name
    data3 = NULL
    if(nrow(data2) > 0){
#      pair = list(); counter = 0;
      for(cite in unique(data2$citation_id)){
        selC = which(data2$citation_id == cite)
        for(site in unique(data2$site_id[selC])){
          selS = selC[which(data2$site_id[selC] == site)]
          for(spp in unique(data2$specie_id[selS])){
            selSp = selS[which(data2$specie_id[selS] == spp)]
            for(tmt in unique(data2$name[selSp])){
              selT = selSp[which(data2$name[selSp] == tmt)]

              #ok, after all this you have a unique data -- does it constitute a root/leaf pair?
              roots  = selT[which(data2$vname[selT] == "fine_root_biomass")]
              leaves = selT[which(data2$vname[selT] == "leaf_biomass")]

              if(length(roots) == 1 & length(leaves) == 1){
                newrow = data2[roots,]; newrow$vname = 'q'
                if(is.na(data2$stat[leaves])){
                  newrow$mean = newrow$mean/data2$mean[leaves]
                  newrow$stat = newrow$stat/data2$mean[leaves]
                } else {
                  ## approximate by numerical simulation
                  if(is.na(newrow$stat)) newrow$stat = 0
                  x = rnorm(10000,newrow$mean,newrow$stat)/rnorm(10000,data2$mean[leaves],data2$stat[leaves])
                  newrow$mean = mean(x)
                  newrow$stat = sd(x)
                }
                newrow$n    = min(newrow$n,data2$n[leaves])
                if(is.null(data3)){ data3 = newrow} else {data3 = rbind(data3,newrow)}
                
              }
            }
          }
        }        
      }
      if(!is.null(data3)) data3 <- drop.columns(data3, "specie_id")
    }
    result <- rbind(data,data3)
  }  else {
    #########################  GENERIC CASE  ############################
        query <- paste("select traits.id, traits.citation_id, traits.site_id, treatments.name, treatments.control, sites.greenhouse, traits.mean, traits.statname, traits.stat, traits.n from traits left join treatments on  (traits.treatment_id = treatments.id) left join sites on (traits.site_id = sites.id) where specie_id in (", spstr,") and variable_id in ( select id from variables where name = '", trait,"');", sep = "")
    result <- fetch.transformed(con, query)
  }
<<<<<<< HEAD
=======

  if (trait == 'leaf_width') result <- transform(result, mean = mean/1000, stat=stat/1000) 
>>>>>>> c048a9f3

  ## if result is empty, stop run
  if(!exists('result') || nrow(result)==0) stop(paste('no data in database for', trait))

  if (trait == 'leaf_width') result <- transform(result, mean = mean/1000, stat=stat/1000) 

  
  ## rename name column from treatment table to trt_id
  names(result)[names(result)=='name'] <- 'trt_id'
  
  result <- transform.nas(result)
  result <- assign.controls(result)

<<<<<<< HEAD
=======
  ## assume not in greenhouse when is.na(greenhouse)
  result$greenhouse[is.na(result$greenhouse)] <- 0
  
  result$n[is.na(result$n)] <- 1
  result$n[!is.na(result$stat)] <- 2

  sites <- unique(result$site_id)
  for(ss in sites){
    site.i <- result$site == ss
    ##if only one treatment, it's control
    if(length(unique(result$trt[site.i])) == 1) result$trt_id[site.i] <- 'control'
    ##if that didn't solve the problem, then stop
    if(!'control' %in% result$trt_id[site.i]){
      stop(error(site.i, result))
    }
  }
  
>>>>>>> c048a9f3
  ## assign a unique sequential integer to site and trt; for trt, all controls == 0
  data <- subset(transform(result,
                    stat = as.numeric(stat),
                    n    = as.numeric(n),
                    site_id = as.integer(factor(site_id, unique(site_id))),
                    trt_id = as.integer(factor(trt_id, unique(c('control', as.character(trt_id))))),
                    greenhouse = as.integer(factor(greenhouse, unique(greenhouse))),
                    mean = mean,
                    citation_id = citation_id), 
                 select = c('stat', 'n', 'site_id', 'trt_id', 'mean', 'citation_id', 'greenhouse')) 
    

<<<<<<< HEAD
=======
  ##TODO are following assumptions okay? These seem to get commented out in revisions. Why? -dsl
  ##TODO: Looks good to me --MCD
  data$n[is.na(data$n)] <- 1 # if n=NA, n=1
  data$n[!is.na(data$stat)] <- 2 # if there is a statistic, assume n >= 2
>>>>>>> c048a9f3
  if(length(data$stat[data$stat <= 0.0]) > 0) {
    warning(paste('there are implausible values of SE, SE <= 0 in the data and these are set to NA from citation', unique(data$citation_id[which(data$stat >= 0.0)], ' ')))
    data$stat[data$stat <= 0.0] <- NA
  }
<<<<<<< HEAD
  
  renamed <- rename.jags.columns(data)
  return(renamed)
}

=======

  ma.data <- rename.cols.forjags(data)

  return(ma.data)
}

rename.cols.forjags <- function(data) {
  data2 <-  transform(data,
                      Y        = mean,
                      se       = stat,
                      obs.prec = 1 / (sqrt(n) * stat) ^2,
                      trt      = trt_id,
                      site     = site_id,
                      cite     = citation_id,
                      ghs      = greenhouse + 1
                      )
  data3 <- subset (data2 ,  select = c('Y', 'n', 'site', 'trt', 'ghs', 'obs.prec', 'se', 'cite'))
  return(data3)
}
>>>>>>> c048a9f3
<|MERGE_RESOLUTION|>--- conflicted
+++ resolved
@@ -202,6 +202,7 @@
     ## query Q or FRC_RC
     query <- paste("select traits.citation_id, traits.id, variables.name as vname, traits.site_id, treatments.name, treatments.control, sites.greenhouse, traits.mean, traits.statname, traits.stat, traits.n from traits left join treatments on  (traits.treatment_id = treatments.id) left join sites on (traits.site_id = sites.id) left join variables on (traits.variable_id = variables.id) where specie_id in (", spstr,")  and variables.name in ('q', 'FRC_RC');", sep = "")
     data <- fetch.transformed(con, query)
+
     ## query fine root biomass and leaf biomass
     query <- paste("select traits.citation_id, traits.id, variables.name as vname, traits.site_id, treatments.name, treatments.control, sites.greenhouse, traits.mean, traits.statname, traits.stat, traits.n, traits.specie_id from traits left join treatments on  (traits.treatment_id = treatments.id) left join sites on (traits.site_id = sites.id) left join variables on (traits.variable_id = variables.id) where specie_id in (", spstr,")  and variables.name in ('fine_root_biomass','leaf_biomass');", sep = "")
     data2 <- fetch.transformed(con, query)
@@ -252,11 +253,6 @@
         query <- paste("select traits.id, traits.citation_id, traits.site_id, treatments.name, treatments.control, sites.greenhouse, traits.mean, traits.statname, traits.stat, traits.n from traits left join treatments on  (traits.treatment_id = treatments.id) left join sites on (traits.site_id = sites.id) where specie_id in (", spstr,") and variable_id in ( select id from variables where name = '", trait,"');", sep = "")
     result <- fetch.transformed(con, query)
   }
-<<<<<<< HEAD
-=======
-
-  if (trait == 'leaf_width') result <- transform(result, mean = mean/1000, stat=stat/1000) 
->>>>>>> c048a9f3
 
   ## if result is empty, stop run
   if(!exists('result') || nrow(result)==0) stop(paste('no data in database for', trait))
@@ -270,26 +266,6 @@
   result <- transform.nas(result)
   result <- assign.controls(result)
 
-<<<<<<< HEAD
-=======
-  ## assume not in greenhouse when is.na(greenhouse)
-  result$greenhouse[is.na(result$greenhouse)] <- 0
-  
-  result$n[is.na(result$n)] <- 1
-  result$n[!is.na(result$stat)] <- 2
-
-  sites <- unique(result$site_id)
-  for(ss in sites){
-    site.i <- result$site == ss
-    ##if only one treatment, it's control
-    if(length(unique(result$trt[site.i])) == 1) result$trt_id[site.i] <- 'control'
-    ##if that didn't solve the problem, then stop
-    if(!'control' %in% result$trt_id[site.i]){
-      stop(error(site.i, result))
-    }
-  }
-  
->>>>>>> c048a9f3
   ## assign a unique sequential integer to site and trt; for trt, all controls == 0
   data <- subset(transform(result,
                     stat = as.numeric(stat),
@@ -302,41 +278,12 @@
                  select = c('stat', 'n', 'site_id', 'trt_id', 'mean', 'citation_id', 'greenhouse')) 
     
 
-<<<<<<< HEAD
-=======
-  ##TODO are following assumptions okay? These seem to get commented out in revisions. Why? -dsl
-  ##TODO: Looks good to me --MCD
-  data$n[is.na(data$n)] <- 1 # if n=NA, n=1
-  data$n[!is.na(data$stat)] <- 2 # if there is a statistic, assume n >= 2
->>>>>>> c048a9f3
   if(length(data$stat[data$stat <= 0.0]) > 0) {
     warning(paste('there are implausible values of SE, SE <= 0 in the data and these are set to NA from citation', unique(data$citation_id[which(data$stat >= 0.0)], ' ')))
     data$stat[data$stat <= 0.0] <- NA
   }
-<<<<<<< HEAD
   
   renamed <- rename.jags.columns(data)
   return(renamed)
 }
 
-=======
-
-  ma.data <- rename.cols.forjags(data)
-
-  return(ma.data)
-}
-
-rename.cols.forjags <- function(data) {
-  data2 <-  transform(data,
-                      Y        = mean,
-                      se       = stat,
-                      obs.prec = 1 / (sqrt(n) * stat) ^2,
-                      trt      = trt_id,
-                      site     = site_id,
-                      cite     = citation_id,
-                      ghs      = greenhouse + 1
-                      )
-  data3 <- subset (data2 ,  select = c('Y', 'n', 'site', 'trt', 'ghs', 'obs.prec', 'se', 'cite'))
-  return(data3)
-}
->>>>>>> c048a9f3

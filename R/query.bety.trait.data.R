#' Extract trait data from BETYdb
#' @name query.bety.trait.data
#'
#' query.bety.trait.data extracts data from BETYdb for a given trait and species, converts all statistics to 
#' summary statistics, and prepares a dataframe for use in meta-analyiss.
#' For Vcmax and SLA data, only data collected between  April and July are queried, and only data collected from
#' the top of the canopy (canopy height > 0.8). For Vcmax and root_respiration_factor, data are scaled
#' converted from measurement temperature to \eqn{15^oC} (ED default) via the arrhenius equation.
#'
#' @param trait is the trait name used in BETY, stored in variables.name
#' @param spstr is the species.id integer or string of integers associated with the species
#'
#' @return dataframe ready for use in meta-analysis
#' @author David LeBauer \email{dlebauer@illinois.edu}

##* indicates lines that need to be uncommented after Vcmax query is corrected
query.bety.trait.data <- function(trait, spstr,con=NULL,...){
  if(is.null(con)){
    con <- query.bety.con()
  }
  if(is.list(con)){
    print("query.bety.trait.data")
    print("WEB QUERY OF DATABASE NOTE IMPLEMENTED")
    return(NULL)
  }
  
  if(trait == 'root_respiration_factor') trait <- 'root_respiration_rate'
  if(trait == 'Vm0') trait <- 'Vcmax'

<<<<<<< HEAD
  if(!trait %in% c('Vcmax','SLA','root_respiration_rate', 'c2n_leaf','q') ) {

    #########################  GENERIC CASE  ############################
    query <- paste("select traits.citation_id, traits.site_id, treatments.name, treatments.control, sites.greenhouse, traits.mean, traits.statname, traits.stat, traits.n from traits left join treatments on  (traits.treatment_id = treatments.id) left join sites on (traits.site_id = sites.id) where specie_id in (", spstr,") and variable_id in ( select id from variables where name = '", trait,"');", sep = "")
=======

  if(!trait %in% c('Vcmax','SLA','root_respiration_rate', 'c2n_leaf', 'q') ) {

#########################  GENERIC CASE  ############################
        query <- paste("select traits.id, traits.citation_id, traits.site_id, treatments.name, treatments.control, sites.greenhouse, traits.mean, traits.statname, traits.stat, traits.n from traits left join treatments on  (traits.treatment_id = treatments.id) left join sites on (traits.site_id = sites.id) where specie_id in (", spstr,") and variable_id in ( select id from variables where name = '", trait,"');", sep = "")
>>>>>>> 201aa1ad
    query.result <- dbSendQuery(con, query)
    result <- pecan.transformstats(fetch(query.result, n = -1))

  } else if(trait == 'Vcmax') {

    #########################   VCMAX   ############################
    
<<<<<<< HEAD
##    query <- paste("select trt.site_id, treat.name, treat.control, sites.greenhouse, trt.mean, trt.statname, trt.stat, trt.n, tdhc1.level as 'temp', tdhc2.level as 'canopy_layer' from traits as trt left join covariates as tdhc1 on (tdhc1.trait_id = trt.id) left join covariates as tdhc2 on (tdhc2.trait_id = trt.id) left join treatments as treat on (trt.treatment_id = treat.id) left join variables as tdhc1_var on (tdhc1.variable_id = tdhc1_var.id) left join variables as tdhc2_var on ( tdhc2.variable_id = tdhc2_var.id ) left join sites on (sites.id = trt.site_id)  left join species as spec on (trt.specie_id = spec.id) left join plants on (spec.plant_id = plants.id) left join variables as var on (var.id = trt.variable_id) where trt.variable_id in (select id from variables where name = 'Vcmax') and specie_id in (",spstr,") and tdhc1_var.name = 'leafT' and ( ( tdhc2_var.name = 'canopy_layer' and tdhc2.level >= .8 )  or tdhc2.level is null) and (month(trt.date) between 4 and 7 or trt.date is null);", sep = '')    
    query <- paste("select traits.citation_id, traits.id, traits.site_id, treatments.name, traits.date, traits.dateloc, treatments.control, sites.greenhouse, traits.mean, traits.statname, traits.stat, traits.n from traits left join treatments on  (traits.treatment_id = treatments.id) left join sites on (traits.site_id = sites.id) where specie_id in (", spstr,") and variable_id in ( select id from variables where name = '", trait,"');", sep = "")
=======
    query <- paste("select traits.id, traits.citation_id, traits.site_id, treatments.name, traits.date, traits.dateloc, treatments.control, sites.greenhouse, traits.mean, traits.statname, traits.stat, traits.n from traits left join treatments on  (traits.treatment_id = treatments.id) left join sites on (traits.site_id = sites.id) where specie_id in (", spstr,") and variable_id in ( select id from variables where name = '", trait,"');", sep = "")
>>>>>>> 201aa1ad
    q    <- dbSendQuery(con, query)
    data <- fetch ( q, n = -1 )
    data <- pecan.transformstats(data)

    ## grab covariate data
    q = dbSendQuery(con,paste("select covariates.trait_id, covariates.level,variables.name from covariates left join variables on variables.id = covariates.variable_id where trait_id in (",vecpaste(data$id),")",sep=""))
    covs = fetch(q,n=-1)
    leafT = rep(25,nrow(data))
    canopy_layer = rep(1.0,nrow(data))
    data = cbind(data,leafT,canopy_layer)
    for(j in which(covs$name %in% c("leafT","canopy_layer"))){
      data[match(covs$trait_id[j],data$id),covs$name[j]] = covs$level[j]
    }
    ## select sunleaf data
    data = data[data$canopy_layer >= 0.66,]
    
    data$mean <- data$mean / exp (3000 * ( 1 / 288.15 - 1 / (273.15 + data$leafT)))
    data$stat <- data$stat / exp (3000 * ( 1 / 288.15 - 1 / (273.15 + data$leafT)))
    result <- data[,-which(colnames(data) %in% c('leafT', 'canopy_layer','date','dateloc'))] #drop covariates

  } else if (trait == 'SLA') {
    
    #########################    SLA    ############################
<<<<<<< HEAD
    query <- paste("select trt.citation_id, trt.site_id, treat.name, treat.control, sites.greenhouse, trt.mean, trt.statname, trt.stat, trt.n from traits as trt left join treatments as treat on (trt.treatment_id = treat.id)  left join left join sites on (sites.id = trt.site_id) where trt.variable_id in (select id from variables where name = 'SLA')  and specie_id in (",spstr,")", sep = "")
=======
    query <- paste("select trt.id, trt.citation_id, trt.site_id, treat.name, treat.control, sites.greenhouse, trt.mean, trt.statname, trt.stat, trt.n from traits as trt left join treatments as treat on (trt.treatment_id = treat.id)  left join left join sites on (sites.id = trt.site_id) where trt.variable_id in (select id from variables where name = 'SLA')  and specie_id in (",spstr,")", sep = "")
>>>>>>> 201aa1ad
    q    <- dbSendQuery(con, query)
    data <-  pecan.transformstats(fetch ( q, n = -1 ))

    ## grab covariate data
    q = dbSendQuery(con,paste("select covariates.trait_id, covariates.level,variables.name from covariates left join variables on variables.id = covariates.variable_id where trait_id in (",vecpaste(data$id),")",sep=""))
    covs = fetch(q,n=-1)
    canopy_layer = rep(1.0,nrow(data))
    data = cbind(data,canopy_layer)
    for(j in which(covs$name %in% c("canopy_layer"))){
      data[match(covs$trait_id[j],data$id),covs$name[j]] = covs$level[j]
    }
    ## select sunleaf data
    data = data[data$canopy_layer >= 0.66,]    
    result <- data[,-which(colnames(data)=='canopy_layer')]

    #convert from kg leaf / m2 to kg C / m2
    result[, c('mean','stat')] <- result[, c('mean','stat')] / 0.48 

  } else if (trait == 'root_respiration_rate') {

    #########################  ROOT RESPIRATION   ############################
<<<<<<< HEAD
    query <- paste("select trt.citation_id, trt.site_id, treat.name, treat.control, sites.greenhouse, trt.mean, trt.statname, trt.stat, trt.n, tdhc1.level as 'temp' from traits as trt left join covariates as tdhc1 on (tdhc1.trait_id = trt.id)  left join treatments as treat on (trt.treatment_id = treat.id) left join variables as tdhc1_var on (tdhc1.variable_id = tdhc1_var.id) left join sites on (sites.id = trt.site_id)  left join species as spec on (trt.specie_id = spec.id) left join plants on (spec.plant_id = plants.id) left join variables as var on (var.id = trt.variable_id) where trt.variable_id in (select id from variables where name = 'root_respiration_rate') and specie_id in (",spstr,") and tdhc1_var.name = 'rootT';", sep = '') 
=======

    query <- paste("select trt.id, trt.citation_id, trt.site_id, treat.name, treat.control, sites.greenhouse, trt.mean, trt.statname, trt.stat, trt.n, tdhc1.level as 'temp' from traits as trt left join covariates as tdhc1 on (tdhc1.trait_id = trt.id)  left join treatments as treat on (trt.treatment_id = treat.id) left join variables as tdhc1_var on (tdhc1.variable_id = tdhc1_var.id) left join sites on (sites.id = trt.site_id)  left join species as spec on (trt.specie_id = spec.id) left join plants on (spec.plant_id = plants.id) left join variables as var on (var.id = trt.variable_id) where trt.variable_id in (select id from variables where name = 'root_respiration_rate') and specie_id in (",spstr,") and tdhc1_var.name = 'rootT';", sep = '') 
>>>>>>> 201aa1ad
    q    <- dbSendQuery(con, query)
    data <- pecan.transformstats(fetch ( q, n = -1 ))
    
    ## Scale to 15C using Arrhenius scaling
    data$mean <- data$mean / exp (3000 * ( 1 / 288.15 - 1 / (273.15 + data$temp)))
    data$stat <- data$stat / exp (3000 * ( 1 / 288.15 - 1 / (273.15 + data$temp)))
    ## Convert root_respiration_rate to root_respiration_factor (i.e. maintenance respiration)
    ## assuming a 1:1 partitioning of growth:maintenance respiration
    data$mean <- data$mean/2
    data$stat <- data$stat/2
    result <- data[,-which(colnames(data) %in% c('temp'))] #drop covariates
    
  } else if (trait == 'c2n_leaf') {

    #########################  LEAF C:N   ############################
<<<<<<< HEAD
    query <- paste("select traits.citation_id, traits.id, variables.name, traits.site_id, treatments.name, treatments.control, sites.greenhouse, traits.mean, traits.statname, traits.stat, traits.n from traits left join treatments on  (traits.treatment_id = treatments.id) left join sites on (traits.site_id = sites.id) left join variables on (traits.variable_id = variables.id) where specie_id in (", spstr,")  and variables.name in ('c2n_leaf', 'leafN');", sep = "")
=======

    query <- paste("select traits.id, traits.citation_id, variables.name, traits.site_id, treatments.name, treatments.control, sites.greenhouse, traits.mean, traits.statname, traits.stat, traits.n from traits left join treatments on  (traits.treatment_id = treatments.id) left join sites on (traits.site_id = sites.id) left join variables on (traits.variable_id = variables.id) where specie_id in (", spstr,")  and variables.name in ('c2n_leaf', 'leafN');", sep = "")
>>>>>>> 201aa1ad
    query.result <- dbSendQuery(con, query)
    data <- pecan.transformstats(fetch(query.result, n = -1))
    leafNdata   <- data$name == 'leafN'
    leafNdataSE <- leafNdata & data$statname == 'SE'
    inv.se <- function(mean, stat, n) signif(sd(48/rnorm(100000, mean, stat*sqrt(n)))/sqrt(n),3)
    data$stat[leafNdataSE] <- apply(data[leafNdataSE, c('mean', 'stat', 'n')],1, function(x) inv.se(x[1],x[2],x[3]) )
    data$mean[data$name == 'leafN'] <- 48/data$mean[data$name == 'leafN']
    result <- data
  } else if (trait == 'q') {

    #########################  FINE ROOT ALLOCATION  ############################
    ## query Q or FRC_RC
    query <- paste("select traits.citation_id, traits.id, variables.name, traits.site_id, treatments.name, treatments.control, sites.greenhouse, traits.mean, traits.statname, traits.stat, traits.n from traits left join treatments on  (traits.treatment_id = treatments.id) left join sites on (traits.site_id = sites.id) left join variables on (traits.variable_id = variables.id) where specie_id in (", spstr,")  and variables.name in ('q', 'FRC_RC');", sep = "")
    query.result <- dbSendQuery(con, query)
    data <- pecan.transformstats(fetch(query.result, n = -1))

    ## query fine root biomass and leaf biomass
    query <- paste("select traits.citation_id, traits.id, variables.name, traits.site_id, treatments.name, treatments.control, sites.greenhouse, traits.mean, traits.statname, traits.stat, traits.n, traits.specie_idfrom traits left join treatments on  (traits.treatment_id = treatments.id) left join sites on (traits.site_id = sites.id) left join variables on (traits.variable_id = variables.id) where specie_id in (", spstr,")  and variables.name in ('fine_root_biomass','leaf_biomass');", sep = "")
    query.result <- dbSendQuery(con, query)
    data2 <- pecan.transformstats(fetch(query.result, n = -1))

    ## match above and below ground biomass
    ## match on citation_id, site_id, treatment_id, specie_id where different variables.name

    
    result <- data
  }

  if (trait == 'leaf_width') result <- transform(result, mean = mean/1000, stat=stat/1000) 
  
  ## rename name column from treatment table to trt_id
  names(result)[names(result)=='name'] <- 'trt_id'

  ## labeling control treatments based on treatments.control flag
  result$trt_id[which(result$control == 1)] <- 'control'

  ## Force a control treatment at each site
  for(sitei in unique(result$site_id)) {
    i <- result$site_id == sitei 
    if(is.na(sitei)){
      i = which(is.na(result$site_id))
    }
    if(!1 %in% result$control[i]){
      warning(cat('\nWARNING: no control treatment set for site_id', sitei,
                  '\nif there is only one treatment,',
                  '\nthat treatment is set to control',
                  '\nif there is more than one treatment,',
                  '\nPECAn sets the treatment with mean closest',
                  '\nto the mean of other controls as the control',
                  '\nthis assumption may be FALSE',
                  '\nplease review data from this site\n'),
              eval = print(query.bety(paste("select url, author, year, title
                                       from citations
                                       where id in (select citation_id from
                                       traits
                                       where site_id =",sitei,");"),con=con)))
      control.mean <- ifelse(1 %in% result$control,
                             mean(result$mean[result$control == 1]),
                             mean(result$mean))
      result$control[i & which.min((control.mean - result$mean[i])^2)] <- 1
    }
  }

    
  ## assign all unknown sites to 0
  result$site_id[is.na(result$site_id)] <- 0
  ## by default, assume obs. are from difft treatments
  .u <- c(letters,LETTERS,-seq(52:sum(is.na(result$control))))
  result$trt_id[is.na(result$control)] <- .u[1:sum(is.na(result$control))]

  ## remove control flag
  result <- result[,-which(names(result) == 'control')]
  ## assume not in greenhouse when is.na(greenhouse)
  result$greenhouse[is.na(result$greenhouse)] <- 0
  
  ## assign a unique sequential integer to site and trt; for trt, all controls == 0
  data <- transform(result,
                    stat = as.numeric(stat),
                    n    = as.numeric(n),
                    site = as.integer(factor(site_id, unique(site_id))),
                    trt = as.integer(factor(trt_id, unique(c('control', as.character(trt_id))))),
                    Y = mean,
                    cite = citation_id
                    )
  sites = unique(data$site)
  for(ss in sites){
    #if only one treatment, it's control
    if(length(unique(data$trt[data$site == ss])) == 1) data$trt[data$site == ss] <- 0
    #make sure at least one control per site
<<<<<<< HEAD
    
=======
    #this is redundant with what should be done above under the comment "Force a control treatment at each site"
>>>>>>> 201aa1ad
  }
  data$n[is.na(data$n)] <- 1
  data$n[!is.na(data$stat)] <- 2
  data$ghs <- data$greenhouse #jags won't recognize 0 as an index
        
  names(data)[names(data)=='stat'] <- 'se'
  data$stdev <- sqrt(data$n) * data$se
  data$obs.prec <- 1 / data$stdev^2
<<<<<<< HEAD
  ma.data <- data[, c('mean', 'n', 'site', 'trt', 'greenhouse', 'obs.prec','cite')]
  names(ma.data) <- c('Y', 'n', 'site', 'trt', 'ghs', 'obs.prec','cite')
=======
  ma.data <- data[, c('mean', 'n', 'site', 'trt', 'greenhouse', 'obs.prec', 'se', 'id', 'citation_id')]
  names(ma.data) <- c('Y', 'n', 'site', 'trt', 'ghs', 'obs.prec', 'se', 'trait_id', 'citation_id')
>>>>>>> 201aa1ad
  return(ma.data)
}<|MERGE_RESOLUTION|>--- conflicted
+++ resolved
@@ -27,31 +27,19 @@
   if(trait == 'root_respiration_factor') trait <- 'root_respiration_rate'
   if(trait == 'Vm0') trait <- 'Vcmax'
 
-<<<<<<< HEAD
-  if(!trait %in% c('Vcmax','SLA','root_respiration_rate', 'c2n_leaf','q') ) {
+  if(!trait %in% c('Vcmax','SLA','root_respiration_rate', 'c2n_leaf', 'q') ) {
 
     #########################  GENERIC CASE  ############################
-    query <- paste("select traits.citation_id, traits.site_id, treatments.name, treatments.control, sites.greenhouse, traits.mean, traits.statname, traits.stat, traits.n from traits left join treatments on  (traits.treatment_id = treatments.id) left join sites on (traits.site_id = sites.id) where specie_id in (", spstr,") and variable_id in ( select id from variables where name = '", trait,"');", sep = "")
-=======
-
-  if(!trait %in% c('Vcmax','SLA','root_respiration_rate', 'c2n_leaf', 'q') ) {
-
-#########################  GENERIC CASE  ############################
         query <- paste("select traits.id, traits.citation_id, traits.site_id, treatments.name, treatments.control, sites.greenhouse, traits.mean, traits.statname, traits.stat, traits.n from traits left join treatments on  (traits.treatment_id = treatments.id) left join sites on (traits.site_id = sites.id) where specie_id in (", spstr,") and variable_id in ( select id from variables where name = '", trait,"');", sep = "")
->>>>>>> 201aa1ad
+        
     query.result <- dbSendQuery(con, query)
     result <- pecan.transformstats(fetch(query.result, n = -1))
 
   } else if(trait == 'Vcmax') {
 
     #########################   VCMAX   ############################
-    
-<<<<<<< HEAD
-##    query <- paste("select trt.site_id, treat.name, treat.control, sites.greenhouse, trt.mean, trt.statname, trt.stat, trt.n, tdhc1.level as 'temp', tdhc2.level as 'canopy_layer' from traits as trt left join covariates as tdhc1 on (tdhc1.trait_id = trt.id) left join covariates as tdhc2 on (tdhc2.trait_id = trt.id) left join treatments as treat on (trt.treatment_id = treat.id) left join variables as tdhc1_var on (tdhc1.variable_id = tdhc1_var.id) left join variables as tdhc2_var on ( tdhc2.variable_id = tdhc2_var.id ) left join sites on (sites.id = trt.site_id)  left join species as spec on (trt.specie_id = spec.id) left join plants on (spec.plant_id = plants.id) left join variables as var on (var.id = trt.variable_id) where trt.variable_id in (select id from variables where name = 'Vcmax') and specie_id in (",spstr,") and tdhc1_var.name = 'leafT' and ( ( tdhc2_var.name = 'canopy_layer' and tdhc2.level >= .8 )  or tdhc2.level is null) and (month(trt.date) between 4 and 7 or trt.date is null);", sep = '')    
-    query <- paste("select traits.citation_id, traits.id, traits.site_id, treatments.name, traits.date, traits.dateloc, treatments.control, sites.greenhouse, traits.mean, traits.statname, traits.stat, traits.n from traits left join treatments on  (traits.treatment_id = treatments.id) left join sites on (traits.site_id = sites.id) where specie_id in (", spstr,") and variable_id in ( select id from variables where name = '", trait,"');", sep = "")
-=======
     query <- paste("select traits.id, traits.citation_id, traits.site_id, treatments.name, traits.date, traits.dateloc, treatments.control, sites.greenhouse, traits.mean, traits.statname, traits.stat, traits.n from traits left join treatments on  (traits.treatment_id = treatments.id) left join sites on (traits.site_id = sites.id) where specie_id in (", spstr,") and variable_id in ( select id from variables where name = '", trait,"');", sep = "")
->>>>>>> 201aa1ad
+
     q    <- dbSendQuery(con, query)
     data <- fetch ( q, n = -1 )
     data <- pecan.transformstats(data)
@@ -75,11 +63,7 @@
   } else if (trait == 'SLA') {
     
     #########################    SLA    ############################
-<<<<<<< HEAD
-    query <- paste("select trt.citation_id, trt.site_id, treat.name, treat.control, sites.greenhouse, trt.mean, trt.statname, trt.stat, trt.n from traits as trt left join treatments as treat on (trt.treatment_id = treat.id)  left join left join sites on (sites.id = trt.site_id) where trt.variable_id in (select id from variables where name = 'SLA')  and specie_id in (",spstr,")", sep = "")
-=======
     query <- paste("select trt.id, trt.citation_id, trt.site_id, treat.name, treat.control, sites.greenhouse, trt.mean, trt.statname, trt.stat, trt.n from traits as trt left join treatments as treat on (trt.treatment_id = treat.id)  left join left join sites on (sites.id = trt.site_id) where trt.variable_id in (select id from variables where name = 'SLA')  and specie_id in (",spstr,")", sep = "")
->>>>>>> 201aa1ad
     q    <- dbSendQuery(con, query)
     data <-  pecan.transformstats(fetch ( q, n = -1 ))
 
@@ -101,12 +85,7 @@
   } else if (trait == 'root_respiration_rate') {
 
     #########################  ROOT RESPIRATION   ############################
-<<<<<<< HEAD
-    query <- paste("select trt.citation_id, trt.site_id, treat.name, treat.control, sites.greenhouse, trt.mean, trt.statname, trt.stat, trt.n, tdhc1.level as 'temp' from traits as trt left join covariates as tdhc1 on (tdhc1.trait_id = trt.id)  left join treatments as treat on (trt.treatment_id = treat.id) left join variables as tdhc1_var on (tdhc1.variable_id = tdhc1_var.id) left join sites on (sites.id = trt.site_id)  left join species as spec on (trt.specie_id = spec.id) left join plants on (spec.plant_id = plants.id) left join variables as var on (var.id = trt.variable_id) where trt.variable_id in (select id from variables where name = 'root_respiration_rate') and specie_id in (",spstr,") and tdhc1_var.name = 'rootT';", sep = '') 
-=======
-
     query <- paste("select trt.id, trt.citation_id, trt.site_id, treat.name, treat.control, sites.greenhouse, trt.mean, trt.statname, trt.stat, trt.n, tdhc1.level as 'temp' from traits as trt left join covariates as tdhc1 on (tdhc1.trait_id = trt.id)  left join treatments as treat on (trt.treatment_id = treat.id) left join variables as tdhc1_var on (tdhc1.variable_id = tdhc1_var.id) left join sites on (sites.id = trt.site_id)  left join species as spec on (trt.specie_id = spec.id) left join plants on (spec.plant_id = plants.id) left join variables as var on (var.id = trt.variable_id) where trt.variable_id in (select id from variables where name = 'root_respiration_rate') and specie_id in (",spstr,") and tdhc1_var.name = 'rootT';", sep = '') 
->>>>>>> 201aa1ad
     q    <- dbSendQuery(con, query)
     data <- pecan.transformstats(fetch ( q, n = -1 ))
     
@@ -122,12 +101,9 @@
   } else if (trait == 'c2n_leaf') {
 
     #########################  LEAF C:N   ############################
-<<<<<<< HEAD
-    query <- paste("select traits.citation_id, traits.id, variables.name, traits.site_id, treatments.name, treatments.control, sites.greenhouse, traits.mean, traits.statname, traits.stat, traits.n from traits left join treatments on  (traits.treatment_id = treatments.id) left join sites on (traits.site_id = sites.id) left join variables on (traits.variable_id = variables.id) where specie_id in (", spstr,")  and variables.name in ('c2n_leaf', 'leafN');", sep = "")
-=======
 
     query <- paste("select traits.id, traits.citation_id, variables.name, traits.site_id, treatments.name, treatments.control, sites.greenhouse, traits.mean, traits.statname, traits.stat, traits.n from traits left join treatments on  (traits.treatment_id = treatments.id) left join sites on (traits.site_id = sites.id) left join variables on (traits.variable_id = variables.id) where specie_id in (", spstr,")  and variables.name in ('c2n_leaf', 'leafN');", sep = "")
->>>>>>> 201aa1ad
+
     query.result <- dbSendQuery(con, query)
     data <- pecan.transformstats(fetch(query.result, n = -1))
     leafNdata   <- data$name == 'leafN'
@@ -217,11 +193,9 @@
     #if only one treatment, it's control
     if(length(unique(data$trt[data$site == ss])) == 1) data$trt[data$site == ss] <- 0
     #make sure at least one control per site
-<<<<<<< HEAD
-    
-=======
+
     #this is redundant with what should be done above under the comment "Force a control treatment at each site"
->>>>>>> 201aa1ad
+
   }
   data$n[is.na(data$n)] <- 1
   data$n[!is.na(data$stat)] <- 2
@@ -230,12 +204,7 @@
   names(data)[names(data)=='stat'] <- 'se'
   data$stdev <- sqrt(data$n) * data$se
   data$obs.prec <- 1 / data$stdev^2
-<<<<<<< HEAD
-  ma.data <- data[, c('mean', 'n', 'site', 'trt', 'greenhouse', 'obs.prec','cite')]
-  names(ma.data) <- c('Y', 'n', 'site', 'trt', 'ghs', 'obs.prec','cite')
-=======
   ma.data <- data[, c('mean', 'n', 'site', 'trt', 'greenhouse', 'obs.prec', 'se', 'id', 'citation_id')]
   names(ma.data) <- c('Y', 'n', 'site', 'trt', 'ghs', 'obs.prec', 'se', 'trait_id', 'citation_id')
->>>>>>> 201aa1ad
   return(ma.data)
 }
#' Extract trait data from BETYdb
#' @name query.bety.trait.data
#'
#' query.bety.trait.data extracts data from BETYdb for a given trait and species, converts all statistics to 
#' summary statistics, and prepares a dataframe for use in meta-analyiss.
#' For Vcmax and SLA data, only data collected between  April and July are queried, and only data collected from
#' the top of the canopy (canopy height > 0.8). For Vcmax and root_respiration_factor, data are scaled
#' converted from measurement temperature to \eqn{15^oC} (ED default) via the arrhenius equation.
#'
#' @param trait is the trait name used in BETY, stored in variables.name
#' @param spstr is the species.id integer or string of integers associated with the species
#'
#' @return dataframe ready for use in meta-analysis
#' @author David LeBauer \email{dlebauer@illinois.edu}

##* indicates lines that need to be uncommented after Vcmax query is corrected

query.bety.trait.data <- function(trait, spstr,con=NULL,...){
  
  if(is.null(con)){
    con <- query.bety.con(...)
  }
 
  if(is.list(con)){
    print("query.bety.trait.data")
    print("WEB QUERY OF DATABASE NOTE IMPLEMENTED")
    return(NULL)
  } 
  
  if(trait == 'root_respiration_factor') trait <- 'root_respiration_rate'
  if(trait == 'Vm0') trait <- 'Vcmax'

<<<<<<< HEAD
  if(!trait %in% c('Vcmax','SLA','root_respiration_rate', 'c2n_leaf') ) {
        query <- paste("select traits.citation_id, traits.site_id, treatments.name, treatments.control, sites.greenhouse, traits.mean, traits.statname, traits.stat, traits.n from traits left join treatments on  (traits.treatment_id = treatments.id) left join sites on (traits.site_id = sites.id) where specie_id in (", spstr,") and variable_id in ( select id from variables where name = '", trait,"');", sep = "")
=======
  if(!trait %in% c('Vcmax','SLA','root_respiration_rate', 'c2n_leaf', 'q') ) {

    #########################  GENERIC CASE  ############################
        query <- paste("select traits.id, traits.citation_id, traits.site_id, treatments.name, treatments.control, sites.greenhouse, traits.mean, traits.statname, traits.stat, traits.n from traits left join treatments on  (traits.treatment_id = treatments.id) left join sites on (traits.site_id = sites.id) where specie_id in (", spstr,") and variable_id in ( select id from variables where name = '", trait,"');", sep = "")
        
>>>>>>> 51b4f9f0
    query.result <- dbSendQuery(con, query)
    result <- pecan.transformstats(fetch(query.result, n = -1))

  } else if(trait == 'Vcmax') {
<<<<<<< HEAD
##    query <- paste("select trt.site_id, treat.name, treat.control, sites.greenhouse, trt.mean, trt.statname, trt.stat, trt.n, tdhc1.level as 'temp', tdhc2.level as 'canopy_layer' from traits as trt left join covariates as tdhc1 on (tdhc1.trait_id = trt.id) left join covariates as tdhc2 on (tdhc2.trait_id = trt.id) left join treatments as treat on (trt.treatment_id = treat.id) left join variables as tdhc1_var on (tdhc1.variable_id = tdhc1_var.id) left join variables as tdhc2_var on ( tdhc2.variable_id = tdhc2_var.id ) left join sites on (sites.id = trt.site_id)  left join species as spec on (trt.specie_id = spec.id) left join plants on (spec.plant_id = plants.id) left join variables as var on (var.id = trt.variable_id) where trt.variable_id in (select id from variables where name = 'Vcmax') and specie_id in (",spstr,") and tdhc1_var.name = 'leafT' and ( ( tdhc2_var.name = 'canopy_layer' and tdhc2.level >= .8 )  or tdhc2.level is null) and (month(trt.date) between 4 and 7 or trt.date is null);", sep = '')    
    query <- paste("select traits.citation_id, traits.id, traits.site_id, treatments.name, traits.date, traits.dateloc, treatments.control, sites.greenhouse, traits.mean, traits.statname, traits.stat, traits.n from traits left join treatments on  (traits.treatment_id = treatments.id) left join sites on (traits.site_id = sites.id) where specie_id in (", spstr,") and variable_id in ( select id from variables where name = '", trait,"');", sep = "")
=======

    #########################   VCMAX   ############################
    query <- paste("select traits.id, traits.citation_id, traits.site_id, treatments.name, traits.date, traits.dateloc, treatments.control, sites.greenhouse, traits.mean, traits.statname, traits.stat, traits.n from traits left join treatments on  (traits.treatment_id = treatments.id) left join sites on (traits.site_id = sites.id) where specie_id in (", spstr,") and variable_id in ( select id from variables where name = '", trait,"');", sep = "")

>>>>>>> 51b4f9f0
    q    <- dbSendQuery(con, query)
    data <- fetch ( q, n = -1 )
    data <- pecan.transformstats(data)

    ## grab covariate data
    q = dbSendQuery(con,paste("select covariates.trait_id, covariates.level,variables.name from covariates left join variables on variables.id = covariates.variable_id where trait_id in (",vecpaste(data$id),")",sep=""))
    covs = fetch(q,n=-1)
    leafT = rep(25,nrow(data))
    canopy_layer = rep(1.0,nrow(data))
    data = cbind(data,leafT,canopy_layer)
    for(j in which(covs$name %in% c("leafT","canopy_layer"))){
      data[match(covs$trait_id[j],data$id),covs$name[j]] = covs$level[j]
    }
    ## select sunleaf data
    data = data[data$canopy_layer >= 0.66,]
    
    data$mean <- data$mean / exp (3000 * ( 1 / 288.15 - 1 / (273.15 + data$leafT)))
    data$stat <- data$stat / exp (3000 * ( 1 / 288.15 - 1 / (273.15 + data$leafT)))
    result <- data[,-which(colnames(data) %in% c('leafT', 'canopy_layer','date','dateloc'))] #drop covariates

  } else if (trait == 'SLA') {
<<<<<<< HEAD
    query <- paste("select trt.citation_id, trt.site_id, treat.name, treat.control, sites.greenhouse, trt.mean, trt.statname, trt.stat, trt.n, tdhc1.level as 'canopy_layer' from traits as trt  left join covariates as tdhc1 on (tdhc1.trait_id = trt.id)  left join treatments as treat on (trt.treatment_id = treat.id)  left join variables as tdhc1_var on (tdhc1.variable_id = tdhc1_var.id)  left join sites on (sites.id = trt.site_id) left join species as spec on (trt.specie_id = spec.id)  left join plants on (spec.plant_id = plants.id)  left join variables as var on (var.id = trt.variable_id)  where trt.variable_id in (select id from variables where name = 'SLA')  and specie_id in (",spstr,")  and ( ( tdhc1_var.name = 'canopy_layer' and tdhc1.level >= .8 )   or tdhc1.level is null) and (month(trt.date) between 4 and 7 or trt.date is null);", sep = "")
=======
    
    #########################    SLA    ############################
    query <- paste("select trt.id, trt.citation_id, trt.site_id, treat.name, treat.control, sites.greenhouse, trt.mean, trt.statname, trt.stat, trt.n from traits as trt left join treatments as treat on (trt.treatment_id = treat.id)  left join sites on (sites.id = trt.site_id) where trt.variable_id in (select id from variables where name = 'SLA')  and specie_id in (",spstr,");", sep = "")
>>>>>>> 51b4f9f0
    q    <- dbSendQuery(con, query)
    data <-  pecan.transformstats(fetch ( q, n = -1 ))

    ## grab covariate data
    q = dbSendQuery(con,paste("select covariates.trait_id, covariates.level,variables.name from covariates left join variables on variables.id = covariates.variable_id where trait_id in (",vecpaste(data$id),")",sep=""))
    covs = fetch(q,n=-1)
    canopy_layer = rep(1.0,nrow(data))
    data = cbind(data,canopy_layer)
    for(j in which(covs$name %in% c("canopy_layer"))){
      data[match(covs$trait_id[j],data$id),covs$name[j]] = covs$level[j]
    }
    ## select sunleaf data
    data = data[data$canopy_layer >= 0.66,]    
    result <- data[,-which(colnames(data)=='canopy_layer')]

    #convert from kg leaf / m2 to kg C / m2
    result[, c('mean','stat')] <- result[, c('mean','stat')] / 0.48 

  } else if (trait == 'root_respiration_rate') {
<<<<<<< HEAD
    query <- paste("select trt.citation_id, trt.site_id, treat.name, treat.control, sites.greenhouse, trt.mean, trt.statname, trt.stat, trt.n, tdhc1.level as 'temp' from traits as trt left join covariates as tdhc1 on (tdhc1.trait_id = trt.id)  left join treatments as treat on (trt.treatment_id = treat.id) left join variables as tdhc1_var on (tdhc1.variable_id = tdhc1_var.id) left join sites on (sites.id = trt.site_id)  left join species as spec on (trt.specie_id = spec.id) left join plants on (spec.plant_id = plants.id) left join variables as var on (var.id = trt.variable_id) where trt.variable_id in (select id from variables where name = 'root_respiration_rate') and specie_id in (",spstr,") and tdhc1_var.name = 'rootT';", sep = '') 
=======

    #########################  ROOT RESPIRATION   ############################
    query <- paste("select trt.id, trt.citation_id, trt.site_id, treat.name, treat.control, sites.greenhouse, trt.mean, trt.statname, trt.stat, trt.n, tdhc1.level as 'temp' from traits as trt left join covariates as tdhc1 on (tdhc1.trait_id = trt.id)  left join treatments as treat on (trt.treatment_id = treat.id) left join variables as tdhc1_var on (tdhc1.variable_id = tdhc1_var.id) left join sites on (sites.id = trt.site_id)  left join species as spec on (trt.specie_id = spec.id) left join plants on (spec.plant_id = plants.id) left join variables as var on (var.id = trt.variable_id) where trt.variable_id in (select id from variables where name = 'root_respiration_rate') and specie_id in (",spstr,") and tdhc1_var.name = 'rootT';", sep = '') 
>>>>>>> 51b4f9f0
    q    <- dbSendQuery(con, query)
    data <- pecan.transformstats(fetch ( q, n = -1 ))
    
    ## Scale to 15C using Arrhenius scaling
    data$mean <- data$mean / exp (3000 * ( 1 / 288.15 - 1 / (273.15 + data$temp)))
    data$stat <- data$stat / exp (3000 * ( 1 / 288.15 - 1 / (273.15 + data$temp)))
    ## Convert root_respiration_rate to root_respiration_factor (i.e. maintenance respiration)
    ## assuming a 1:1 partitioning of growth:maintenance respiration
    data$mean <- data$mean/2
    data$stat <- data$stat/2
    result <- data[,-which(colnames(data) %in% c('temp'))] #drop covariates
    
  } else if (trait == 'c2n_leaf') {
<<<<<<< HEAD
    query <- paste("select traits.citation_id, traits.id, variables.name, traits.site_id, treatments.name, treatments.control, sites.greenhouse, traits.mean, traits.statname, traits.stat, traits.n from traits left join treatments on  (traits.treatment_id = treatments.id) left join sites on (traits.site_id = sites.id) left join variables on (traits.variable_id = variables.id) where specie_id in (", spstr,")  and variables.name in ('c2n_leaf', 'leafN');", sep = "")
=======

    #########################  LEAF C:N   ############################

    query <- paste("select traits.id, traits.citation_id, variables.name as vname, traits.site_id, treatments.name, treatments.control, sites.greenhouse, traits.mean, traits.statname, traits.stat, traits.n from traits left join treatments on  (traits.treatment_id = treatments.id) left join sites on (traits.site_id = sites.id) left join variables on (traits.variable_id = variables.id) where specie_id in (", spstr,")  and variables.name in ('c2n_leaf', 'leafN');", sep = "")

>>>>>>> 51b4f9f0
    query.result <- dbSendQuery(con, query)
    data <- pecan.transformstats(fetch(query.result, n = -1))
    leafNdata   <- data$name == 'leafN'
    leafNdataSE <- leafNdata & data$statname == 'SE'
    inv.se <- function(mean, stat, n) signif(sd(48/rnorm(100000, mean, stat*sqrt(n)))/sqrt(n),3)
    data$stat[leafNdataSE] <- apply(data[leafNdataSE, c('mean', 'stat', 'n')],1, function(x) inv.se(x[1],x[2],x[3]) )
    data$mean[data$vname == 'leafN'] <- 48/data$mean[data$name == 'leafN']
    result <- data
  } else if (trait == 'q') {

    #########################  FINE ROOT ALLOCATION  ############################
    ## query Q or FRC_RC
    query <- paste("select traits.citation_id, traits.id, variables.name as vname, traits.site_id, treatments.name, treatments.control, sites.greenhouse, traits.mean, traits.statname, traits.stat, traits.n from traits left join treatments on  (traits.treatment_id = treatments.id) left join sites on (traits.site_id = sites.id) left join variables on (traits.variable_id = variables.id) where specie_id in (", spstr,")  and variables.name in ('q', 'FRC_RC');", sep = "")
    query.result <- dbSendQuery(con, query)
    data <- pecan.transformstats(fetch(query.result, n = -1))

    ## query fine root biomass and leaf biomass
    query <- paste("select traits.citation_id, traits.id, variables.name as vname, traits.site_id, treatments.name, treatments.control, sites.greenhouse, traits.mean, traits.statname, traits.stat, traits.n, traits.specie_id from traits left join treatments on  (traits.treatment_id = treatments.id) left join sites on (traits.site_id = sites.id) left join variables on (traits.variable_id = variables.id) where specie_id in (", spstr,")  and variables.name in ('fine_root_biomass','leaf_biomass');", sep = "")
    query.result <- dbSendQuery(con, query)
    data2 <- pecan.transformstats(fetch(query.result, n = -1))

    ## match above and below ground biomass
    ## match on citation_id, site_id, treatment_id, specie_id where different variables.name
    data3 = NULL
    if(nrow(data2) > 0){
#      pair = list(); counter = 0;
      for(cite in unique(data2$citation_id)){
        selC = which(data2$citation_id == cite)
        for(site in unique(data2$site_id[selC])){
          selS = selC[which(data2$site_id[selC] == site)]
          for(spp in unique(data2$specie_id[selS])){
            selSp = selS[which(data2$specie_id[selS] == spp)]
            for(tmt in unique(data2$name[selSp])){
              selT = selSp[which(data2$name[selSp] == tmt)]

              #ok, after all this you have a unique data -- does it constitute a root/leaf pair?
              roots  = selT[which(data2$vname[selT] == "fine_root_biomass")]
              leaves = selT[which(data2$vname[selT] == "leaf_biomass")]

              if(length(roots) == 1 & length(leaves) == 1){
                newrow = data2[roots,]; newrow$vname = 'q'
                if(is.na(data2$stat[leaves])){
                  newrow$mean = newrow$mean/data2$mean[leaves]
                  newrow$stat = newrow$stat/data2$mean[leaves]
                } else {
                  ## approximate by numerical simulation
                  if(is.na(newrow$stat)) newrow$stat = 0
                  x = rnorm(10000,newrow$mean,newrow$stat)/rnorm(10000,data2$mean[leaves],data2$stat[leaves])
                  newrow$mean = mean(x)
                  newrow$stat = sd(x)
                }
                newrow$n    = min(newrow$n,data2$n[leaves])
                if(is.null(data3)){ data3 = newrow} else {data3 = rbind(data3,newrow)}
                
              }
            }
          }
        }        
      }
      if(!is.null(data3)) data3 <-  data3[,-which(colnames(data3)=="specie_id")]
    }
    
    result <- rbind(data,data3)
  }

  if (trait == 'leaf_width') result <- transform(result, mean = mean/1000, stat=stat/1000) 
  
  ## rename name column from treatment table to trt_id
  names(result)[names(result)=='name'] <- 'trt_id'
  
  ## labeling control treatments based on treatments.control flag
  result$control[is.na(result$control)]     <- 1
  result$trt_id[which(result$control == 1)] <- 'control'

## Force a control treatment at each site
  for(sitei in unique(result$site_id)) {
    i <- result$site_id == sitei 
    if(is.na(sitei)){
      i = which(is.na(result$site_id))
    }
    if(!1 %in% result$control[i]){
      warning(cat('\nWARNING: no control treatment set for site_id', sitei,
                  '\nif there is only one treatment,',
                  '\nthat treatment is set to control',
                  '\nif there is more than one treatment,',
                  '\nPECAn sets the treatment with mean closest',
                  '\nto the mean of other controls as the control',
                  '\nthis assumption may be FALSE',
                  '\nplease review data from this site\n'),
              eval = print(query.bety(paste("select url, author, year, title
                                       from citations
                                       where id in (select citation_id from
                                       traits
                                       where site_id =",sitei,");"),con=con)))
      control.mean <- ifelse(1 %in% result$control,
                             mean(result$mean[result$control == 1]),
                             mean(result$mean))
      result$control[i & which.min((control.mean - result$mean[i])^2)] <- 1
    }
  }
  
  ## assign all unknown sites to 0
  result$site_id[is.na(result$site_id)] <- 0

  ## assume not in greenhouse when is.na(greenhouse)
  result$greenhouse[is.na(result$greenhouse)] <- 0
  
  result$n[is.na(result$n)] <- 1
  result$n[!is.na(result$stat)] <- 2

  ## assign a unique sequential integer to site and trt; for trt, all controls == 0
  data <- transform(result,
                    stat = as.numeric(stat),
                    n    = as.numeric(n),
                    site = as.integer(factor(site_id, unique(site_id))),
                    trt = as.integer(factor(trt_id, unique(c('control', as.character(trt_id))))),
                    Y = mean,
                    cite = citation_id
                    )
<<<<<<< HEAD
  sites = unique(data$site)
  for(ss in sites){
    #if only one treatment, it's control
    if(length(unique(data$trt[data$site == ss])) == 1) data$trt[data$site == ss] <- 0
    #make sure at least one control per site
    #this is redundant with what should be done above under the comment "Force a control treatment at each site"
  }
  data$n[is.na(data$n)] <- 1
  data$ghs <- data$greenhouse #jags won't recognize 0 as an index
=======
>>>>>>> 51b4f9f0
  
  sites = unique(data$site)
  for(ss in sites){
    #if only one treatment, it's control
    if(length(unique(data$trt[data$site == ss])) == 1) data$trt[data$site == ss] <- 0
#    #make sure at least one control per site
#
#    #this is redundant with what should be done above under the comment "Force a control treatment at each site"
#
  }
#  data$n[is.na(data$n)] <- 1
#  data$n[!is.na(data$stat)] <- 2
  data$ghs <- data$greenhouse #jags won't recognize 0 as an index
        
  names(data)[names(data)=='stat'] <- 'se'
  data$se[data$se <= 0.0] <- NA
  data$stdev <- sqrt(data$n) * data$se
  data$obs.prec <- 1 / data$stdev^2
<<<<<<< HEAD
  ma.data <- data[, c('mean', 'n', 'site', 'trt', 'greenhouse', 'obs.prec','cite')]
  names(ma.data) <- c('Y', 'n', 'site', 'trt', 'ghs', 'obs.prec','cite')
=======
  ma.data <- data[, c('mean', 'n', 'site', 'trt', 'greenhouse', 'obs.prec', 'se', 'id', 'citation_id')]
  names(ma.data) <- c('Y', 'n', 'site', 'trt', 'ghs', 'obs.prec', 'se', 'trait_id', 'citation_id')
>>>>>>> 51b4f9f0
  return(ma.data)
}<|MERGE_RESOLUTION|>--- conflicted
+++ resolved
@@ -30,29 +30,21 @@
   if(trait == 'root_respiration_factor') trait <- 'root_respiration_rate'
   if(trait == 'Vm0') trait <- 'Vcmax'
 
-<<<<<<< HEAD
-  if(!trait %in% c('Vcmax','SLA','root_respiration_rate', 'c2n_leaf') ) {
-        query <- paste("select traits.citation_id, traits.site_id, treatments.name, treatments.control, sites.greenhouse, traits.mean, traits.statname, traits.stat, traits.n from traits left join treatments on  (traits.treatment_id = treatments.id) left join sites on (traits.site_id = sites.id) where specie_id in (", spstr,") and variable_id in ( select id from variables where name = '", trait,"');", sep = "")
-=======
+
   if(!trait %in% c('Vcmax','SLA','root_respiration_rate', 'c2n_leaf', 'q') ) {
 
     #########################  GENERIC CASE  ############################
         query <- paste("select traits.id, traits.citation_id, traits.site_id, treatments.name, treatments.control, sites.greenhouse, traits.mean, traits.statname, traits.stat, traits.n from traits left join treatments on  (traits.treatment_id = treatments.id) left join sites on (traits.site_id = sites.id) where specie_id in (", spstr,") and variable_id in ( select id from variables where name = '", trait,"');", sep = "")
         
->>>>>>> 51b4f9f0
     query.result <- dbSendQuery(con, query)
     result <- pecan.transformstats(fetch(query.result, n = -1))
 
   } else if(trait == 'Vcmax') {
-<<<<<<< HEAD
-##    query <- paste("select trt.site_id, treat.name, treat.control, sites.greenhouse, trt.mean, trt.statname, trt.stat, trt.n, tdhc1.level as 'temp', tdhc2.level as 'canopy_layer' from traits as trt left join covariates as tdhc1 on (tdhc1.trait_id = trt.id) left join covariates as tdhc2 on (tdhc2.trait_id = trt.id) left join treatments as treat on (trt.treatment_id = treat.id) left join variables as tdhc1_var on (tdhc1.variable_id = tdhc1_var.id) left join variables as tdhc2_var on ( tdhc2.variable_id = tdhc2_var.id ) left join sites on (sites.id = trt.site_id)  left join species as spec on (trt.specie_id = spec.id) left join plants on (spec.plant_id = plants.id) left join variables as var on (var.id = trt.variable_id) where trt.variable_id in (select id from variables where name = 'Vcmax') and specie_id in (",spstr,") and tdhc1_var.name = 'leafT' and ( ( tdhc2_var.name = 'canopy_layer' and tdhc2.level >= .8 )  or tdhc2.level is null) and (month(trt.date) between 4 and 7 or trt.date is null);", sep = '')    
-    query <- paste("select traits.citation_id, traits.id, traits.site_id, treatments.name, traits.date, traits.dateloc, treatments.control, sites.greenhouse, traits.mean, traits.statname, traits.stat, traits.n from traits left join treatments on  (traits.treatment_id = treatments.id) left join sites on (traits.site_id = sites.id) where specie_id in (", spstr,") and variable_id in ( select id from variables where name = '", trait,"');", sep = "")
-=======
+
 
     #########################   VCMAX   ############################
     query <- paste("select traits.id, traits.citation_id, traits.site_id, treatments.name, traits.date, traits.dateloc, treatments.control, sites.greenhouse, traits.mean, traits.statname, traits.stat, traits.n from traits left join treatments on  (traits.treatment_id = treatments.id) left join sites on (traits.site_id = sites.id) where specie_id in (", spstr,") and variable_id in ( select id from variables where name = '", trait,"');", sep = "")
 
->>>>>>> 51b4f9f0
     q    <- dbSendQuery(con, query)
     data <- fetch ( q, n = -1 )
     data <- pecan.transformstats(data)
@@ -74,13 +66,10 @@
     result <- data[,-which(colnames(data) %in% c('leafT', 'canopy_layer','date','dateloc'))] #drop covariates
 
   } else if (trait == 'SLA') {
-<<<<<<< HEAD
-    query <- paste("select trt.citation_id, trt.site_id, treat.name, treat.control, sites.greenhouse, trt.mean, trt.statname, trt.stat, trt.n, tdhc1.level as 'canopy_layer' from traits as trt  left join covariates as tdhc1 on (tdhc1.trait_id = trt.id)  left join treatments as treat on (trt.treatment_id = treat.id)  left join variables as tdhc1_var on (tdhc1.variable_id = tdhc1_var.id)  left join sites on (sites.id = trt.site_id) left join species as spec on (trt.specie_id = spec.id)  left join plants on (spec.plant_id = plants.id)  left join variables as var on (var.id = trt.variable_id)  where trt.variable_id in (select id from variables where name = 'SLA')  and specie_id in (",spstr,")  and ( ( tdhc1_var.name = 'canopy_layer' and tdhc1.level >= .8 )   or tdhc1.level is null) and (month(trt.date) between 4 and 7 or trt.date is null);", sep = "")
-=======
+
     
     #########################    SLA    ############################
     query <- paste("select trt.id, trt.citation_id, trt.site_id, treat.name, treat.control, sites.greenhouse, trt.mean, trt.statname, trt.stat, trt.n from traits as trt left join treatments as treat on (trt.treatment_id = treat.id)  left join sites on (sites.id = trt.site_id) where trt.variable_id in (select id from variables where name = 'SLA')  and specie_id in (",spstr,");", sep = "")
->>>>>>> 51b4f9f0
     q    <- dbSendQuery(con, query)
     data <-  pecan.transformstats(fetch ( q, n = -1 ))
 
@@ -100,13 +89,9 @@
     result[, c('mean','stat')] <- result[, c('mean','stat')] / 0.48 
 
   } else if (trait == 'root_respiration_rate') {
-<<<<<<< HEAD
-    query <- paste("select trt.citation_id, trt.site_id, treat.name, treat.control, sites.greenhouse, trt.mean, trt.statname, trt.stat, trt.n, tdhc1.level as 'temp' from traits as trt left join covariates as tdhc1 on (tdhc1.trait_id = trt.id)  left join treatments as treat on (trt.treatment_id = treat.id) left join variables as tdhc1_var on (tdhc1.variable_id = tdhc1_var.id) left join sites on (sites.id = trt.site_id)  left join species as spec on (trt.specie_id = spec.id) left join plants on (spec.plant_id = plants.id) left join variables as var on (var.id = trt.variable_id) where trt.variable_id in (select id from variables where name = 'root_respiration_rate') and specie_id in (",spstr,") and tdhc1_var.name = 'rootT';", sep = '') 
-=======
 
     #########################  ROOT RESPIRATION   ############################
     query <- paste("select trt.id, trt.citation_id, trt.site_id, treat.name, treat.control, sites.greenhouse, trt.mean, trt.statname, trt.stat, trt.n, tdhc1.level as 'temp' from traits as trt left join covariates as tdhc1 on (tdhc1.trait_id = trt.id)  left join treatments as treat on (trt.treatment_id = treat.id) left join variables as tdhc1_var on (tdhc1.variable_id = tdhc1_var.id) left join sites on (sites.id = trt.site_id)  left join species as spec on (trt.specie_id = spec.id) left join plants on (spec.plant_id = plants.id) left join variables as var on (var.id = trt.variable_id) where trt.variable_id in (select id from variables where name = 'root_respiration_rate') and specie_id in (",spstr,") and tdhc1_var.name = 'rootT';", sep = '') 
->>>>>>> 51b4f9f0
     q    <- dbSendQuery(con, query)
     data <- pecan.transformstats(fetch ( q, n = -1 ))
     
@@ -120,22 +105,18 @@
     result <- data[,-which(colnames(data) %in% c('temp'))] #drop covariates
     
   } else if (trait == 'c2n_leaf') {
-<<<<<<< HEAD
-    query <- paste("select traits.citation_id, traits.id, variables.name, traits.site_id, treatments.name, treatments.control, sites.greenhouse, traits.mean, traits.statname, traits.stat, traits.n from traits left join treatments on  (traits.treatment_id = treatments.id) left join sites on (traits.site_id = sites.id) left join variables on (traits.variable_id = variables.id) where specie_id in (", spstr,")  and variables.name in ('c2n_leaf', 'leafN');", sep = "")
-=======
 
     #########################  LEAF C:N   ############################
 
     query <- paste("select traits.id, traits.citation_id, variables.name as vname, traits.site_id, treatments.name, treatments.control, sites.greenhouse, traits.mean, traits.statname, traits.stat, traits.n from traits left join treatments on  (traits.treatment_id = treatments.id) left join sites on (traits.site_id = sites.id) left join variables on (traits.variable_id = variables.id) where specie_id in (", spstr,")  and variables.name in ('c2n_leaf', 'leafN');", sep = "")
 
->>>>>>> 51b4f9f0
     query.result <- dbSendQuery(con, query)
     data <- pecan.transformstats(fetch(query.result, n = -1))
     leafNdata   <- data$name == 'leafN'
     leafNdataSE <- leafNdata & data$statname == 'SE'
     inv.se <- function(mean, stat, n) signif(sd(48/rnorm(100000, mean, stat*sqrt(n)))/sqrt(n),3)
     data$stat[leafNdataSE] <- apply(data[leafNdataSE, c('mean', 'stat', 'n')],1, function(x) inv.se(x[1],x[2],x[3]) )
-    data$mean[data$vname == 'leafN'] <- 48/data$mean[data$name == 'leafN']
+    data$mean[data$vname == 'leafN'] <- 48/data$mean[data$vname == 'leafN']
     result <- data
   } else if (trait == 'q') {
 
@@ -248,18 +229,6 @@
                     Y = mean,
                     cite = citation_id
                     )
-<<<<<<< HEAD
-  sites = unique(data$site)
-  for(ss in sites){
-    #if only one treatment, it's control
-    if(length(unique(data$trt[data$site == ss])) == 1) data$trt[data$site == ss] <- 0
-    #make sure at least one control per site
-    #this is redundant with what should be done above under the comment "Force a control treatment at each site"
-  }
-  data$n[is.na(data$n)] <- 1
-  data$ghs <- data$greenhouse #jags won't recognize 0 as an index
-=======
->>>>>>> 51b4f9f0
   
   sites = unique(data$site)
   for(ss in sites){
@@ -278,12 +247,7 @@
   data$se[data$se <= 0.0] <- NA
   data$stdev <- sqrt(data$n) * data$se
   data$obs.prec <- 1 / data$stdev^2
-<<<<<<< HEAD
-  ma.data <- data[, c('mean', 'n', 'site', 'trt', 'greenhouse', 'obs.prec','cite')]
-  names(ma.data) <- c('Y', 'n', 'site', 'trt', 'ghs', 'obs.prec','cite')
-=======
   ma.data <- data[, c('mean', 'n', 'site', 'trt', 'greenhouse', 'obs.prec', 'se', 'id', 'citation_id')]
   names(ma.data) <- c('Y', 'n', 'site', 'trt', 'ghs', 'obs.prec', 'se', 'trait_id', 'citation_id')
->>>>>>> 51b4f9f0
   return(ma.data)
 }
--- conflicted
+++ resolved
@@ -1,149 +1,4 @@
-<<<<<<< HEAD
-if(interactive()){
-  library(PECAn, lib.loc = '~/lib/R')
-  source('~/pecan/R/pecan.config.constants.R')
-}
 
-PREFIX_XML <- '<?xml version="1.0"?>\n<!DOCTYPE config SYSTEM "ed.dtd">\n'
-runIds <- list()
-#TODO: sampleEnsemble should really not be a global variable
-#it's instatiation depends upon the pft variable, which itself is a parameter to write.configs
-#it should be passed as a parameter to write.configs, which would then modify its reference.
-sampleEnsemble <- list()
-
-#returns a string representing a given number 
-#left padded by zeros up to a given number of digits
-leftPadZeros <- function(num, digits){
-    format_string <- paste('%',sprintf('0%.0f.0f',digits),sep='')
-    return(sprintf(format_string, num))
-}
- 
-configFileName <- function(outdir, runtype, runname, index, trait=''){
-  runid <- paste(trait, runtype, runname, index, sep='')
-  runIds <- c(runIds, runid)
-  configfilename <- paste(outdir, '/c.', runid, sep='')
-  return(configfilename)
-}
-
-writeEnsembleConfigs <- function(pft, ensembleSize, samples, runname, outdir){
-  traits <- names(samples[[runname]])
-
-  haltonSamples <- halton(n = ensembleSize, dim=length(traits))
-  colnames(haltonSamples) <- traits
-
-  for(ensembleId in 1:ensembleSize) {
-    xml <- pft$PFT
-    for (trait in traits) {
-      sample <- quantile(samples[[runname]][[trait]], haltonSamples[ensembleId, trait])
-      xml <- append.xmlNode(xml, xmlNode(trait, sample))
-      sampleEnsemble[[runname]][ensembleId, trait] <- sample
-    }
-    xml <- append.xmlNode(pft$CONFIG, xml)
-    file <- configFileName(outdir, runname, 'ENS', leftPadZeros(ensembleId, log10(ensembleSize)))
-    print(file)
-    saveXML(xml, file = file, indent=TRUE, prefix = PREFIX_XML)
-  }
-}
-
-writeSAConfigs <- function(pft, Quantile.samples, runname, outdir){
-  traits <- names(Quantile.samples[[runname]])
-  xml.median <- pft$PFT
-  for (trait in traits) {
-    QuantilesStr <- names(Quantile.samples[[runname]][[trait]])
-    median.i <- 0.5
-    xml.median <- append.xmlNode(xml.median, xmlNode(trait, Quantile.samples[[trait]][median.i]))
-    for(QuantileStr in QuantilesStr) {
-      Quantile <- as.numeric(gsub('\\%', '', QuantileStr))/100 
-      if (!is.na(Quantile) && Quantile != median.i) {
-        xml.i <- append.xmlNode(pft$PFT, 
-             xmlNode(trait, Quantile.samples[[runname]][[trait]][QuantileStr])) 
-        for (otherTrait in traits[which(traits!=trait)]) {
-          xml.i <- append.xmlNode(xml.i, xmlNode(otherTrait, Quantile.samples[[otherTrait]][median.i]))
-        }
-        xml.i <- append.xmlNode(pft$CONFIG, xml.i)
-        file <- configFileName(outdir, 'SA', runname, round(Quantile,3), trait)
-        print(file)
-        saveXML(xml.i, file=file, indent=TRUE, prefix = PREFIX_XML)
-      }
-    }
-  }
-  xml.median <- append.xmlNode(pft$CONFIG, xml.median)
-  file <- configFileName(outdir, 'SA', runname, 'median')
-  print(file)
-  saveXML(xml.median, file=file, indent=TRUE, prefix = PREFIX_XML)
-}
-
-write.configs <- function(pftName, ensembleSize, isSensitivityAnalysis, samples, 
-                          Quantile.samples, outdir) {
-  #KLUDGE: code assumes traits are the same throughout samples, and length(samples)>1
-  traits <- names(samples[[1]])
-  pft <- pecan.config.constants(pftName)
-  
-  sampleEnsemble <<- list(prior= matrix(nrow = ensembleSize, ncol = length(traits)), 
-                          post=matrix(nrow = ensembleSize, ncol = length(traits)))
-  colnames(sampleEnsemble[[1]]) <<- colnames(sampleEnsemble[[2]]) <<- traits
-  
-  for(runname in names(samples)) {
-    writeEnsembleConfigs(pft, ensembleSize, samples, runname, outdir)
-
-    if (isSensitivityAnalysis) {
-      writeSAConfigs(pft, Quantile.samples, runname, outdir)
-    }
-  }
-}
-
-#Tests the write.configs function
-test <- function(){
-  pftName = 'ebifarm.c4crop'
-  spstr <- query.bety.pft_species(pftName)
-
-  trstr <- 
-    "'mort2','cuticular_cond','dark_respiration_factor','plant_min_temp','growth_resp_factor',
-    'leaf_turnover_rate','leaf_width','nonlocal_dispersal','q','root_respiration_factor',
-    'root_turnover_rate','seedling_mortality','SLA_gC_per_m2','stomatal_slope','Vm_low_temp',
-    'quantum_efficiency','f_labile','water_conductance','Vm0','r_fract','storage_turnover_rate', 
-    'T'" #SLA_gC_per_m2 is converted to SLA in query.bety.priors
-  priors <- query.bety.priors(pftName, trstr)
-  #names(priors)[which(names(priors) %in% c('parama','paramb'))] <- c('a', 'b')
-
-  i <- 1:10
-  traits<-rownames(priors)
-  trait.data <- query.bety.traits(spstr,traits)
-  trait.mat <- data.frame(Vm0=trait.data$Vm0[i])
-
-  prior.samps <- sapply(1:nrow(priors), function(x) do.call(pr.samp, priors[x,]))
-  names(prior.samps) <- traits
-  post.samps <- prior.samps
-  for (trait in colnames(trait.mat)) post.samps[i,trait] <- trait.mat[i, trait]
-  samples <- list(post=post.samps, prior=prior.samps)
-  Quantiles<-1-pnorm(-3:3)
-  calculate.quantiles <- function(x,samps) {
-    quantile(samps[[x]], Quantiles)
-  }
-  Quantile.samples <- list(post  = lapply(traits, calculate.quantiles, post.samps),
-                           prior = lapply(traits, calculate.quantiles, prior.samps))
-  names(Quantile.samples$post) <- traits
-  names(Quantile.samples$prior) <- traits
-  tryCatch({
-    write.configs(pftName = pftName, ensembleSize=10, isSensitivityAnalysis=TRUE, 
-                  samples, Quantile.samples,  outdir='~/pecan/out')
-  },
-  error = function(ex) {
-    print(ex)
-    traceback()
-  })
-}
-
-#Reloads the script
-reload <- function(){
-  rm(list=ls())
-  source('~/pecan/R/write.configs.R')
-}
-
-retest <- function() {
-  reload()
-  test()
-=======
 PREFIX_XML <- '<?xml version="1.0"?>\n<!DOCTYPE config SYSTEM "ed.dtd">\n'
 runIds <- list()
                                         #TODO: sampleEnsemble should really not be a global variable
@@ -154,11 +9,14 @@
                                         #returns a string representing a given number 
                                         #left padded by zeros up to a given number of digits
 leftPadZeros <- function(num, digits){
+
   format_string <- paste('%',sprintf('0%.0f.0f',digits),sep='')
   return(sprintf(format_string, num))
 }
 
+
 configFileName <- function(outdir, runtype, runname, index, trait=''){
+
   runid <- paste(runname, runtype, trait, index, sep='')
   runIds <- c(runIds, runid)
   configfilename <- paste(outdir, '/c.', runid, sep='')
@@ -216,6 +74,7 @@
                           Quantile.samples, outdir) {
                                         #KLUDGE: code assumes traits are the same throughout samples, and length(samples)>1
   traits <- names(samples[[1]])
+
   pftXml <- pecan.config.constants(pftName)
   
                                         #SampEns#  sampleEnsemble <<- list(prior= matrix(nrow = ensembleSize, ncol = length(traits)), 
@@ -229,5 +88,5 @@
       writeSAConfigs(pftXml, Quantile.samples, runname, outdir)
     }
   }
->>>>>>> 51b4f9f0
+
 }
<<<<<<< HEAD
PREFIX_XML <- '<?xml version="1.0"?>\n<!DOCTYPE config SYSTEM "ed.dtd">\n'

const <- pecan.config.constants(pft)
pftXml <- const$PFT
configXml <- const$CONFIG

runIds <- list()
sampleEnsemble <- list(prior= matrix(nrow = M, ncol = length(traits)), post=matrix(nrow = M, ncol = length(traits)))
colnames(sampleEnsemble[[1]]) <- colnames(sampleEnsemble[[2]]) <- traits

#returns a string representing a given number 
#left padded by zeros up to a given number of digits
leftPadZeros <- function(num, digits){
    format_string <- paste('%',sprintf('0%.0f.0f',digits),sep='')
    return(sprintf(format_string, seq(1, ensemble_size)))
}
 
configFileName <- function(outdir, runtype, runname, index, trait=''){
  runid <- paste(trait, runtype, runname, index, sep='')
  runIds <- c(runIds, runid)
  configfilename <- paste(outdir, 'c.', runid, sep='')
  return(configfilename)
}


writeENSXml <- function(outdir, runname, ensembleId, pftXml, traits, haltonSamples, samples,  
                           prefixXml = PREFIX_XML){
  pftXml.i <- pftXml
  for (trait in traits) {
    sample <- quantile(samples[[runname]][,trait], haltonSamples[ensembleId, trait])
    pftXml.i <- append.xmlNode(pftXml.i, xmlNode(trait, sample))
    sampleEnsemble[[runname]][ensembleId, trait] <- sample
  }
  configXml.i <- append.xmlNode(configXml, pftXml.i)
  file <- configFileName(outdir, runname, 'ENS', ensembleId)
  saveXML(configXml.i, file = file, indent=TRUE, prefix = prefixXml)
}

writeSAXml <- function(outdir, runname, pftXml, traits, Quantile.samples, prefixXml = PREFIX_XML){  
  pftXml.median <- pftXml
  for (trait in traits) {
    Quantiles <- as.numeric(gsub('\\%', '',names(Quantile.samples[[runname]][trait])))
    median.i <- which(Quantiles == 0.5)
    pftXml.median <- append.xmlNode(pftXml.median, xmlNode(trait, Quantile.samples[[trait]][median.i]))
    for(Quantile in seq(Quantiles)) {
      if (Quantile !=median.i) {
        pftXml.i <- append.xmlNode(pftXml, xmlNode(trait, Quantile.samples[[runname]][[trait]][Quantile.i])) 
        for (otherTrait in traits[which(traits!=trait)]) {
          pftXml.i <- append.xmlNode(pftXml.i, xmlNode(otherTrait, Quantile.samples[[otherTrait]][median.i]))
        }
        configXml.i <- append.xmlNode(configXml, pftXml.i)
        file <- configFileName(outdir, 'SA', runname, Quantile)
        saveXML(configXml.i, file=file, indent=TRUE, prefix = prefixXml)
      }
    }
  }
  configXml.median <- append.xmlNode(configXml, pftXml.median)
  file <- configFileName(outdir, 'SA', runname, 'median')
  saveXML(configXml.median, file=file, indent=TRUE, prefix = prefixXml)
}



write.configs <- function(ensemble_size, sensitivity_analysis, pftXml, samples,
                          Quantile.samples, outdir, traits, runname) {

  if(ensemble_size > 0 ) { # write files for ensemble
    haltonSamples <- halton(n = ensemble_size, dim=length(traits))
    colnames(haltonSamples) <- traits
    for(ensembleId in seq(ensemble_size)) {
      runName <- leftPadZeros(zero.run, log10(ensemble_size))
      writeENSXml(outdir, runname, ensembleId, pftXml, traits, samples, samps)
    }
  }
  if (sensitivity_analysis) {
    writeSAXml(outdir, runname, pft, traits, Quantile, Quantile.samples[[runname]])
  }   
}

write.configs(ensemble_size=10, sensitivity_analysis=TRUE, pftXml=PFT, samples,
                          Quantile.samples,  outdir, Quantiles, runname='post')
=======
write.configs <- function(ensemble_size, sensitivity_analysis, pft, ens.samps, quantile.samples, outdir, quantiles) {

  priors$distn[priors$distn=='weib'] <- 'weibull'

  const <- pecan.config.constants(pft)
  PFT <- const$PFT
  CONFIG <- const$CONFIG
  traits <-  colnames(ens.samps[[1]])
  filenames <- list()

  if(ensemble_size > 0 ) { # write files for ensemble
    ens.sequence <- seq(1, ensemble_size)
    zeros.ens <- sprintf("%04.0f", ens.sequence) #"%05.0f" if > 10^5 runs, etc.

    samps <- halton(n = ensemble_size, dim = length(traits)) 
    colnames(samps) <-  traits


    foo <- lapply(ens.samps, function(x) subset(x, subset = )
                

  }
  if (sensitivity_analysis) {
  ## Create the config for median runs
    for(runname in names(quantile.samples)) {
      PFTm <- PFT
      for (tri in traits) { 
        PFTm <- append.xmlNode(PFTm, xmlNode(tri, quantile.samples[[runname]][[tri]]))
      }
      CONFIGm <- append.xmlNode(CONFIG, PFTm)
      file <- paste(outdir, "/config.priormeans.xml", sep = '')
      filenames[['priormeans']] <- file
      saveXML(CONFIGm, file = file, indent = TRUE, prefix = '<?xml version=\"1.0\"?>\n<!DOCTYPE config SYSTEM \"ed.dtd\">\n')

  }
}
>>>>>>> c7e2c87b
<|MERGE_RESOLUTION|>--- conflicted
+++ resolved
@@ -1,4 +1,3 @@
-<<<<<<< HEAD
 PREFIX_XML <- '<?xml version="1.0"?>\n<!DOCTYPE config SYSTEM "ed.dtd">\n'
 
 const <- pecan.config.constants(pft)
@@ -66,45 +65,20 @@
                           Quantile.samples, outdir, traits, runname) {
 
   if(ensemble_size > 0 ) { # write files for ensemble
+
     haltonSamples <- halton(n = ensemble_size, dim=length(traits))
     colnames(haltonSamples) <- traits
     for(ensembleId in seq(ensemble_size)) {
       runName <- leftPadZeros(zero.run, log10(ensemble_size))
       writeENSXml(outdir, runname, ensembleId, pftXml, traits, samples, samps)
     }
+                
+
+
   }
   if (sensitivity_analysis) {
     writeSAXml(outdir, runname, pft, traits, Quantile, Quantile.samples[[runname]])
   }   
-}
-
-write.configs(ensemble_size=10, sensitivity_analysis=TRUE, pftXml=PFT, samples,
-                          Quantile.samples,  outdir, Quantiles, runname='post')
-=======
-write.configs <- function(ensemble_size, sensitivity_analysis, pft, ens.samps, quantile.samples, outdir, quantiles) {
-
-  priors$distn[priors$distn=='weib'] <- 'weibull'
-
-  const <- pecan.config.constants(pft)
-  PFT <- const$PFT
-  CONFIG <- const$CONFIG
-  traits <-  colnames(ens.samps[[1]])
-  filenames <- list()
-
-  if(ensemble_size > 0 ) { # write files for ensemble
-    ens.sequence <- seq(1, ensemble_size)
-    zeros.ens <- sprintf("%04.0f", ens.sequence) #"%05.0f" if > 10^5 runs, etc.
-
-    samps <- halton(n = ensemble_size, dim = length(traits)) 
-    colnames(samps) <-  traits
-
-
-    foo <- lapply(ens.samps, function(x) subset(x, subset = )
-                
-
-  }
-  if (sensitivity_analysis) {
-  ## Create the config for median runs
     for(runname in names(quantile.samples)) {
       PFTm <- PFT
       for (tri in traits) { 
@@ -114,7 +88,5 @@
       file <- paste(outdir, "/config.priormeans.xml", sep = '')
       filenames[['priormeans']] <- file
       saveXML(CONFIGm, file = file, indent = TRUE, prefix = '<?xml version=\"1.0\"?>\n<!DOCTYPE config SYSTEM \"ed.dtd\">\n')
-
   }
-}
->>>>>>> c7e2c87b
+}
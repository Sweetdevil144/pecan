--- conflicted
+++ resolved
@@ -1,5 +1,4 @@
 query.bety.priors <- function(pft, trstr,out=NULL,con=NULL,...){
-
   if(is.null(con)){
     con <- query.bety.con(...)
   }
@@ -29,29 +28,7 @@
   priors$name[priors$name == 'SLA_gC_per_m2'] <- 'SLA'
   rownames(priors) <- priors$name
   priors <- priors[, -which(colnames(priors)=='name')]
-<<<<<<< HEAD
-  if(priors['leaf_width', 'distn']=='lnorm') {
-    priors['leaf_width','parama'] <- priors['leaf_width','parama'] - log(1000)
-<<<<<<< TREE
-  } elseif(priors['leaf_width', 'distn']=='unif') {
-    priors['leaf_width','parama'] <- priors['leaf_width','parama'] / 1000
-    priors['leaf_width','paramb'] <- priors['leaf_width','paramb'] / 1000
-  } else {
-=======
-  } else if(priors['leaf_width', 'distn']=='unif'){
-    priors['leaf_width','parama'] <- priors['leaf_width','parama']/1000
-    priors['leaf_width','paramb'] <- priors['leaf_width','paramb']/1000
-  }
-  else 
-  {
->>>>>>> MERGE-SOURCE
-    stop (paste('leaf_width prior not transformed \n
-           change prior distribution on leaf_width to \n
-           lognormal or uniform distribution \n
-           or add transformation of ', priors['leaf_width', 'distn'],
-                ' distribution to query.bety.priors.R',
-                sep = '' ))
-=======
+
   if(!is.na(priors['leaf_width', 'distn'])){
     if(priors['leaf_width', 'distn']=='lnorm') {
       priors['leaf_width','parama'] <- priors['leaf_width','parama'] - log(1000)
@@ -66,7 +43,6 @@
                   ' distribution to query.bety.priors.R',
                   sep = '' ))
     }
->>>>>>> 3cce1774
   }
   if(!is.null(out)){
     sink(file = paste(out,'/priors.tex',sep=""), split = FALSE)

--- conflicted
+++ resolved
@@ -1,10 +1,6 @@
 query.bety.priors <- function(pft, trstr,out=NULL,con=NULL,...){
   if(is.null(con)){
-<<<<<<< HEAD
-    con <- query.bety.con()
-=======
     con <- query.bety.con(...)
->>>>>>> 51b4f9f0
   }
   if(is.list(con)){
     print("query.bety.priors")

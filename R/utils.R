--- conflicted
+++ resolved
@@ -280,19 +280,12 @@
 ##'
 ##' @param traits a vector of trait names, if traits = NULL, all of the traits will be returned.
 trait.dictionary <- function(traits = NULL) {
-<<<<<<< HEAD
   #HACK: shameless hack
   #Ultimately we'll want this to be read once at the start of run time
   #This could also be represented in Bety, 
   #but because it is used to determine which parameters to feed to the model,
   #it could be argued that it's conceptually model specific
   defs <- read.csv(paste(settings$pecanDir, 'ed.trait.dictionary.csv', sep='/'), header=TRUE)
-=======
-  defs<-data.frame(id = c("plant_min_temp", "c2n_leaf", "dark_respiration_factor", "f_labile", "growth_resp_factor", "leaf_turnover_rate", "leaf_width", "mort2", "nonlocal_dispersal", "fineroot2leaf", "quantum_efficiency", "root_respiration_rate", "root_turnover_rate", "SLA", "stomatal_slope", "Vcmax", "Vm_low_temp", "water_conductance","cuticular_cond","seedling_mortality","r_fract","storage_turnover_rate", "T", "agf_bs"),
-                   figid = c("Plant Minimum Temperature", "Leaf C:N" ,"Dark Respiration Rate", "Litter% Labile C", "Growth Respiration", "Leaf Turnover Rate", "Leaf Width", "Mortality Coefficient", "Seed Dispersal", "Fine Root Allocation","Quantum Efficiency", "Root Respiration Rate", "Root Turnover Rate", "Specific Leaf Area", "Stomatal Slope", "Vcmax", "Photosynthesis min temp", "Water Conductance","Cuticular Conductance", "Seedling Mortality", "Reproductive Allocation","Storage Turnover Rate","Transpiration", "Abovground fraction of structural biomass"),
-                   units = c("Celsius", "ratio", "fraction", "fraction", "fraction", "yr-1", "mm", "dimensionless", "fraction", "ratio", "fraction", "umol CO2 kg-1 s-1", "yr-1", "m2 kg-1", "ratio", "umol CO2 m-2 s-1", "Celsius", "mm", "umol H2O m-2 s-1", "fraction", "fraction", "yr-1", "mm  H2O m-1s-1", "fraction")
-)
->>>>>>> 3407c3b2
   if(is.null(traits)) {
     trait.defs <- defs
   } else {

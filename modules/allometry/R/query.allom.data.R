--- conflicted
+++ resolved
@@ -26,11 +26,6 @@
 #' @details database is assumed to conform to the PEcAn Schema
 query.allom.data <- function(pft_name, variable, con, nsim = 10000) {
   
-<<<<<<< HEAD
-  
-=======
-  library(PEcAn.DB)
->>>>>>> 7dd2cef9
   ## check validity of inputs
   if (is.null(pft_name) | is.na(pft_name)) {
     print(c("invalid PFT_NAME in QUERY.ALLOM.DATA", pft_name))

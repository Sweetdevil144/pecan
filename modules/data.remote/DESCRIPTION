--- conflicted
+++ resolved
@@ -8,27 +8,11 @@
 Maintainer: Bailey Morrison <bmorrison@bnl.gov>
 Description: PEcAn module for processing remote data. Python module requirements: requests, json, re, ast, panads, sys. If any of these modules are missing, install using pip install <module name>.
 Imports:
-<<<<<<< HEAD
-    PEcAn.DB,
-    MODISTools,
-    reticulate,
-    PEcAn.logger,
-    PEcAn.remote,
-    PEcAn.utils,
-    stringr(>= 1.1.0),
-    dplyr,
-    foreach,
-    glue,
-    purrr,
-    raster,
-    sp
-=======
     MODISTools (>= 1.1.0),
     reticulate,
     PEcAn.logger,
     PEcAn.remote,
     stringr (>= 1.1.0)
->>>>>>> bfba7103
 Suggests:
     testthat (>= 1.0.2),
     ggplot2,

Package: PEcAn.data.remote
Type: Package
Title: PEcAn functions used for extracting remote sensing data
Version: 1.7.1
Date: 2019-09-05
Authors@R: c(person("Mike","Dietze"), person("Bailey", "Morrison"))
Author: Mike Dietze, Bailey Morrison
Maintainer: Bailey Morrison <bmorrison@bnl.gov>
Description: PEcAn module for processing remote data. Python module requirements: requests, json, re, ast, panads, sys. If any of these modules are missing, install using pip install <module name>.
Imports:
    MODISTools (>= 1.1.0),
    reticulate,
    PEcAn.logger,
    PEcAn.remote,
    stringr (>= 1.1.0),
<<<<<<< HEAD
    binaryLogic,
    doParallel
=======
    binaryLogic
>>>>>>> be3d3dfd
Suggests:
    testthat (>= 1.0.2),
    ggplot2,
    rgdal,
    reshape
License: BSD_3_clause + file LICENSE
Copyright: Authors
LazyLoad: yes
LazyData: FALSE
Encoding: UTF-8
RoxygenNote: 6.1.1<|MERGE_RESOLUTION|>--- conflicted
+++ resolved
@@ -13,12 +13,8 @@
     PEcAn.logger,
     PEcAn.remote,
     stringr (>= 1.1.0),
-<<<<<<< HEAD
     binaryLogic,
     doParallel
-=======
-    binaryLogic
->>>>>>> be3d3dfd
 Suggests:
     testthat (>= 1.0.2),
     ggplot2,

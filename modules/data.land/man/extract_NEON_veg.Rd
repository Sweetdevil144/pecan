--- conflicted
+++ resolved
@@ -4,9 +4,6 @@
 \alias{extract_NEON_veg}
 \title{extract_NEON_veg}
 \usage{
-<<<<<<< HEAD
-extract_NEON_veg(lon, lat, startdate, enddate, ...)
-=======
 extract_NEON_veg(
   lon,
   lat,
@@ -16,27 +13,21 @@
   neonsites = NULL,
   ...
 )
->>>>>>> 71f50ec9
 }
 \arguments{
 \item{lon}{site longitude, passed from ic_process}
 
 \item{lat}{site latitude, passed from ic_process}
 
-\item{...}{Additional parameters}
-
 \item{start_date}{"YYYY-MM-DD", used to download NEON datasets for desired time period}
 
 \item{end_date}{"YYYY_MM_DD", used to download NEON datasets for desired time period}
 
 \item{store_dir}{location where you want to store downloaded NEON files}
-<<<<<<< HEAD
-=======
 
 \item{neonsites}{prepared datasets table from NEON using neonstore::neon_sites(api = "https://data.neonscience.org/api/v0", .token = Sys.getenv("NEON_TOKEN"))}
 
 \item{...}{Additional parameters}
->>>>>>> 71f50ec9
 }
 \value{
 veg_info object to be passed to extract_veg within ic_process

Package: PEcAn.data.land
Type: Package
Title: PEcAn functions used for ecological forecasts and reanalysis
Version: 1.3.3
Date: 2013-10-08
Author: David LeBauer, Mike Dietze, Xiaohui Feng, Dan Wang, Mike Dietze, Carl
    Davidson, Rob Kooper
Maintainer: Mike Dietze <dietze@bu.edu>
Description: The Predictive Ecosystem Carbon Analyzer (PEcAn) is a scientific
    workflow management tool that is designed to simplify the management of
    model parameterization, execution, and analysis. The goal of PECAn is to
    streamline the interaction between data and models, and to improve the
    efficacy of scientific investigation.
Depends:
    XML,
    PEcAn.DB,
    PEcAn.utils,
    fields,
    rgdal
Suggests:
    testthat
License: FreeBSD + file LICENSE
Copyright: Authors
LazyLoad: yes
LazyData: FALSE
Collate:
    'fia2ED.R'
    'Read_Tuscon.R'
    'diametergrow.R'
    'read.plot.R'
    'read.velmex.R'
    'fuse_plot_treering.R'
    'plot2AGB.R'
    'gis.functions.R'
<<<<<<< HEAD
    'find.land.R'
=======
    'InventoryGrowthFusion.R'
    'InventoryGrowthFusionDiagnostics.R'
    'buildJAGSdata_InventoryRings.R'
    'extract.stringCode.R'
    'matchInventoryRings.R'
    'parse.MatrixNames.R'
>>>>>>> 0e64e662
<|MERGE_RESOLUTION|>--- conflicted
+++ resolved
@@ -3,8 +3,8 @@
 Title: PEcAn functions used for ecological forecasts and reanalysis
 Version: 1.3.3
 Date: 2013-10-08
-Author: David LeBauer, Mike Dietze, Xiaohui Feng, Dan Wang, Mike Dietze, Carl
-    Davidson, Rob Kooper
+Author: David LeBauer, Mike Dietze, Xiaohui Feng, Dan Wang, Mike Dietze, 
+	Carl Davidson, Rob Kooper
 Maintainer: Mike Dietze <dietze@bu.edu>
 Description: The Predictive Ecosystem Carbon Analyzer (PEcAn) is a scientific
     workflow management tool that is designed to simplify the management of
@@ -32,13 +32,10 @@
     'fuse_plot_treering.R'
     'plot2AGB.R'
     'gis.functions.R'
-<<<<<<< HEAD
-    'find.land.R'
-=======
     'InventoryGrowthFusion.R'
     'InventoryGrowthFusionDiagnostics.R'
     'buildJAGSdata_InventoryRings.R'
     'extract.stringCode.R'
     'matchInventoryRings.R'
     'parse.MatrixNames.R'
->>>>>>> 0e64e662
+    'find.land.R'
Package: PEcAn.data.land
Type: Package
<<<<<<< HEAD
Title: PEcAn functions used for ecological forecasts and reanalysis
Version: 1.7.2.9000
=======
Title: PEcAn Functions Used for Ecological Forecasts and Reanalysis
Version: 1.7.2
>>>>>>> a1e9474f
Date: 2021-10-04
Authors@R: c(person("Mike", "Dietze", role = c("aut", "cre"),
                     email = "dietze@bu.edu"),
             person("David", "LeBauer", role = c("aut"),
                     email = "dlebauer@email.arizona.edu"),
             person("Xiaohui", "Feng", role = c("ctb"),
                     email = "feng22@illinois.edu"),
             person("Dan", "Wang", role = c("ctb")),
             person("Carl", "Davidson", role = c("ctb"),
                     email = "davids14@illinois.edu"),
             person("Rob", "Kooper", role = c("ctb"),
                     email = "kooper@illinois.edu"),
             person("Alexey", "Shiklomanov", role = c("ctb"),
                     email = "alexey.shiklomanov@pnnl.gov"),
             person("University of Illinois, NCSA", role = c("cph")))
Description: The Predictive Ecosystem Carbon Analyzer (PEcAn) is a scientific
    workflow management tool that is designed to simplify the management of
    model parameterization, execution, and analysis. The goal of PECAn is to
    streamline the interaction between data and models, and to improve the
    efficacy of scientific investigation.
Imports:
    coda,
    datapack,
    dplyr,
    dplR,
    fs,
    httr,
    lubridate,
    magrittr,
    maptools,
    mvtnorm,
    ncdf4 (>= 1.15),
    neonUtilities,
    neonstore,
    swfscMisc,
    PEcAn.benchmark,
    PEcAn.data.atmosphere,
    PEcAn.DB,
    PEcAn.logger,
    PEcAn.remote,
    PEcAn.settings,
    PEcAn.utils,
    PEcAn.visualization,
    purrr,
    rjags,
    rlang,
    RCurl,
    RPostgreSQL,
    sf,
    sirt,
    sp,
    stringr,
    traits,
    XML (>= 3.98-1.4)      
Suggests:
    dataone,
    redland,
    raster,
    rgdal,
    testthat (>= 1.0.2)
License: BSD_3_clause + file LICENSE
Copyright: Authors
LazyLoad: yes
LazyData: FALSE
Encoding: UTF-8
RoxygenNote: 7.1.2<|MERGE_RESOLUTION|>--- conflicted
+++ resolved
@@ -1,12 +1,7 @@
 Package: PEcAn.data.land
 Type: Package
-<<<<<<< HEAD
-Title: PEcAn functions used for ecological forecasts and reanalysis
+Title: PEcAn Functions Used for Ecological Forecasts and Reanalysis
 Version: 1.7.2.9000
-=======
-Title: PEcAn Functions Used for Ecological Forecasts and Reanalysis
-Version: 1.7.2
->>>>>>> a1e9474f
 Date: 2021-10-04
 Authors@R: c(person("Mike", "Dietze", role = c("aut", "cre"),
                      email = "dietze@bu.edu"),

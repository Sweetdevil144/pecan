Package: PEcAn.data.land
Type: Package
Title: PEcAn functions used for ecological forecasts and reanalysis
Version: 1.4.8
Date: 2016-08-09
Author: David LeBauer, Mike Dietze, Xiaohui Feng, Dan Wang, Mike Dietze,
    Carl Davidson, Rob Kooper
Maintainer: Mike Dietze <dietze@bu.edu>, David LeBauer <dlebauer@illinois.edu>
Description: The Predictive Ecosystem Carbon Analyzer (PEcAn) is a scientific
    workflow management tool that is designed to simplify the management of
    model parameterization, execution, and analysis. The goal of PECAn is to
    streamline the interaction between data and models, and to improve the
    efficacy of scientific investigation.
Depends:
    PEcAn.DB,
    PEcAn.utils
Suggests:
    fields,
    rgdal,
<<<<<<< HEAD
    testthat,
    XML (>= 3.98-1.4)
=======
    testthat (>= 1.0.2),
    XML
>>>>>>> 9d40a616
License: FreeBSD + file LICENSE
Copyright: Authors
LazyLoad: yes
LazyData: FALSE
RoxygenNote: 5.0.1<|MERGE_RESOLUTION|>--- conflicted
+++ resolved
@@ -17,13 +17,8 @@
 Suggests:
     fields,
     rgdal,
-<<<<<<< HEAD
-    testthat,
+    testthat (>= 1.0.2),
     XML (>= 3.98-1.4)
-=======
-    testthat (>= 1.0.2),
-    XML
->>>>>>> 9d40a616
 License: FreeBSD + file LICENSE
 Copyright: Authors
 LazyLoad: yes

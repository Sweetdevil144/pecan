--- conflicted
+++ resolved
@@ -88,12 +88,8 @@
         wood <- (TotLivBiom - leaf - fine.roots) 
         if (wood >= 0){
           IC.params[["wood"]] <- wood
-<<<<<<< HEAD
-        }else{
-          PEcAn.logger::logger.error(paste("TotLivBiom (", TotLivBiom, ") is less than sum of leaf (", leaf, ") and fine roots(",fine.roots,"); will use default for woody biomass."))
-=======
         }else if ((leaf + fine.roots) < (TotLivBiom * 1.25)){
-          PEcAn.utils::logger.error(paste("prepare_pools: Sum of leaf (", leaf, ") and fine roots(", fine.roots, ") is greater than TotLivBiom (", TotLivBiom, "); will reapportion with woody biomass."))
+          PEcAn.logger::logger.error(paste("prepare_pools: Sum of leaf (", leaf, ") and fine roots(", fine.roots, ") is greater than TotLivBiom (", TotLivBiom, "); will reapportion with woody biomass."))
           #estimate new woody biomass and reapportion
           if(is.valid(coarse.roots)){
             #expand wood by coarse root to stem fraction (currently applied to both woody and non-woody)
@@ -111,10 +107,9 @@
           IC.params[["wood"]] <- wood.new
           IC.params[["leaf"]] <- leaf.new
           IC.params[["fine.roots"]] <- roots.new
-          PEcAn.utils::logger.info(paste("prepare_pools: Using", wood.new, "for wood, ", leaf.new, "for leaf,", roots.new, " for fine roots."))
+          PEcAn.logger::logger.info(paste("prepare_pools: Using", wood.new, "for wood, ", leaf.new, "for leaf,", roots.new, " for fine roots."))
         } else{
-          PEcAn.utils::logger.severe(paste("prepare_pools: Sum of leaf (", leaf, ") and fine roots(", fine.roots, ") is more than 25% greater than TotLivBiom (", TotLivBiom, "); please check IC inputs."))
->>>>>>> 3641301b
+          PEcAn.logger::logger.severe(paste("prepare_pools: Sum of leaf (", leaf, ") and fine roots(", fine.roots, ") is more than 25% greater than TotLivBiom (", TotLivBiom, "); please check IC inputs."))
         }
       } else{
         PEcAn.logger::logger.error("prepare_pools could not calculate woody biomass; will use defaults. Please provide AbvGrndWood and coarse_root_carbon OR leaf_carbon_content/LAI, fine_root_carbon_content, and TotLivBiom in netcdf.")

--- conflicted
+++ resolved
@@ -81,20 +81,6 @@
    PEcAn.logger::logger.severe(paste(fcnx, "does not exist."))
  }
  
- # extract_* functions need to have standard args
- if(source == "NEON_veg"){
-    #extract_NEON_veg needs a location to store downloaded NEON files, this is not a standard argument, so this if/else statement is a hack but it is meant to ensure the extract_veg function works
-    store_dir <- input_veg$storedir
-    lon <- as.numeric(new_site$lon)
-    lat <- as.numeric(new_site$lat)
-    veg_info <- extract_NEON_veg(lon = new_site$lon, lat = new_site$lat, start_date, end_date, store_dir = store_dir)
-  }else{
-    lon <- as.numeric(new_site$lon)
-    lat <- as.numeric(new_site$lat)
-    veg_info <- fcn(lon = lon, lat = lat, start_date, end_date, gridres, dbparms) 
-<<<<<<< HEAD
- }
- 
  #--------------------------------------------------------------------------------------------------#
  # Match species
  if (source == "NEON_veg") {
@@ -157,7 +143,7 @@
     
     ### return for convert.inputs
     return(invisible(results)) 
-=======
+
   }
   
   #--------------------------------------------------------------------------------------------------#
@@ -176,14 +162,10 @@
       obs <- obs[obs$species_USDA_symbol != "2PLANT" &  
                    obs$species_USDA_symbol != "2PLANT-H", ] #removes the rows with 2PLANT, this is a NEON specific code that means they could not identify the species 
    }
->>>>>>> 71f50ec9
+
  }
- 
-<<<<<<< HEAD
- }
- 
-}
-=======
+
+  }
  # match code to species ID
  spp.info <- match_species_id(input_codes = obs[[code_col]], format_name = format_name)
  
@@ -213,5 +195,4 @@
  return(invisible(results))  
 
   
-} # extract_veg
->>>>>>> 71f50ec9
+} # extract_veg
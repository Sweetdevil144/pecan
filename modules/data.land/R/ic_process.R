##' @name ic_process
##' @title ic_process
##' @export
##'
##' @param settings pecan settings list
##' @param input Taken from settings$run$inputs. This should include id, path, and source
##' @param dir settings$database$dbfiles
##' @param overwrite Default = FALSE. whether to force ic_process to proceed
##'
##' @author Istem Fer, Hamze Dokoohaki
ic_process <- function(settings, input, dir, overwrite = FALSE){


  #--------------------------------------------------------------------------------------------------#
  # Extract info from settings and setup
  site       <- settings$run$site
  model <- list()
    model$type <- settings$model$type
    model$id <- settings$model$id
  host       <- settings$host
  dbparms    <- settings$database

  # Handle IC Workflow locally
  if(host$name != "localhost"){
    host$name <- "localhost"
    dir       <- settings$database$dbfiles
  }

  # If overwrite is a plain boolean, fill in defaults for each module
  if (!is.list(overwrite)) {
    if (overwrite) {
      overwrite <- list(getveg = TRUE,  ensveg = TRUE,  putveg = TRUE)
    } else {
      overwrite <- list(getveg = FALSE, ensveg = FALSE, putveg = FALSE)
    }
  } else {
    if (is.null(overwrite$getveg)) {
      overwrite$getveg <- FALSE
    }
    if (is.null(overwrite$ensveg)) {
      overwrite$ensveg <- FALSE
    }
    if (is.null(overwrite$putveg)) {
      overwrite$putveg <- FALSE
    }
  }

  # set up bety connection
  con <- PEcAn.DB::db.open(dbparms$bety)
  on.exit(db.close(con), add = TRUE)
  
  #grab site lat and lon info
  latlon <- PEcAn.data.atmosphere::db.site.lat.lon(site$id, con = con)
  # setup site database number, lat, lon and name and copy for format.vars if new input
  new.site <- data.frame(id = as.numeric(site$id),
                         lat = latlon$lat,
                         lon = latlon$lon)

  new.site$name <- settings$run$site$name


  str_ns <- paste0(new.site$id %/% 1e+09, "-", new.site$id %% 1e+09)


  outfolder <- file.path(dir, paste0(input$source, "_site_", str_ns))

  ## We need two types of start/end dates now
  ## i)  start/end of the run when we have no veg file to begin with (i.e. we'll be querying a DB)
  ## ii) start and end of the veg file if we'll load veg data from a source file, this could be different than model start/end
  # query (ii) from source id [input id in BETY]

  # this check might change depending on what other sources that requires querying its own DB we will have
  # probably something passed from settings
  if(input$source == "FIA"){

    start_date <- settings$run$start.date
    end_date   <- settings$run$end.date
  }else if (input$source=="BADM"){

    outfolder <- file.path(dir, paste0(input$source, "_site_", str_ns))
    if(!dir.exists(outfolder)) dir.create(outfolder)

    #see if there is already files generated there
    newfile <-list.files(outfolder, "*.nc$", full.names = TRUE) %>%
      as.list()
    names(newfile) <- rep("path", length(newfile))

    if (length(newfile)==0){
      newfile <- PEcAn.data.land::BADM_IC_process(settings, dir=outfolder, overwrite=FALSE)
    }

    settings$run$inputs[['poolinitcond']]$path <- newfile

    return(settings)
  }else if (input$source == "NEON_veg"){
    #For debugging purposes I am hard coding in the start and end dates, will revisit and adjust once extract_NEON_veg is working within ic_process
<<<<<<< HEAD
    start_date = as.Date(input$startdate)
    end_date = as.Date(input$enddate)
=======
    # start_date = as.Date("2020-01-01")
    # end_date = as.Date("2021-09-01")
    start_date = as.Date(input$startdate)
    end_date = as.Date(input$enddate)
    #Note the start and end dates for ICs are not the same as those for the forecast runs
    #please check out NEON products DP1.10098.001 for your desired site to check data availability before setting start and end dates
>>>>>>> e6ab17f4
  }else{

   query      <- paste0("SELECT * FROM inputs where id = ", input$id)
   input_file <- PEcAn.DB::db.query(query, con = con) 
   start_date <- input_file$start_date
   end_date   <- input_file$end_date

  }
  # set up host information
  machine.host <- ifelse(host == "localhost" || host$name == "localhost", PEcAn.remote::fqdn(), host$name)
  machine <- PEcAn.DB::db.query(paste0("SELECT * from machines where hostname = '", machine.host, "'"), con)
  
  # retrieve model type info
  if(is.null(model)){
    modeltype_id <- PEcAn.DB::db.query(paste0("SELECT modeltype_id FROM models where id = '", settings$model$id, "'"), con)[[1]]
    model <- PEcAn.DB::db.query(paste0("SELECT name FROM modeltypes where id = '", modeltype_id, "'"), con)[[1]]
  }



  getveg.id <- putveg.id <- NULL

  # this also needs to be in for-loop, n = 1 should be a special case
  # but we might still want an ensemble from a single source, so need a check accordinly
  # best pass a flag (<ensemble.source>TRUE<\ensemble.source>) if that's the case, omit the flag otherwise
  # currently downloading/reading in different ensemble members is not implemented,
  # then we'll need to pass pattern, ensemble etc to convert.input

  nsource <- ifelse(!is.null(input$ensemble), as.numeric(input$ensemble), 1)
  
#--------------------------------------------------------------------------------------------------#
  # Load/extract + match species module

  if (is.null(getveg.id) & is.null(putveg.id)) {

    getveg.id <- list()

    for(i in seq_len(nsource)){
      getveg.id[[i]] <- get_veg_module(input_veg    = input,
                                       outfolder    = outfolder,
                                       start_date   = start_date,
                                       end_date     = end_date,
                                       dbparms      = dbparms,
                                       new_site     = new.site,
                                       host         = host,
                                       machine_host = machine.host,
                                       overwrite    = overwrite$getveg)
    }

  }

#--------------------------------------------------------------------------------------------------#
  # Sampling/ensemble module
  if (!is.null(getveg.id) & !is.null(input$ensemble) & is.null(putveg.id)) {

    ctr <- 1

    ensveg.id <- list()
    for(i in seq_len(as.numeric(input$ensemble))){

      ctr <- ifelse(nsource == 1, 1, i)
      ensveg.id[[i]] <- ens_veg_module(getveg.id    = getveg.id[[ctr]],
                                       dbparms      = dbparms,
                                       input_veg    = input,
                                       outfolder    = outfolder,
                                       machine      = machine,
                                       start_date   = start_date,
                                       end_date     = end_date,
                                       n.ensemble   = i,
                                       new_site     = new.site,
                                       host         = host)
    }
    getveg.id <- ensveg.id
  }

#--------------------------------------------------------------------------------------------------#
  # Match species to PFTs + veg2model module

  if (!is.null(getveg.id) & is.null(putveg.id)) { # probably need a more sophisticated check here

    putveg.id <- list()
    for(i in seq_along(getveg.id)){
      putveg.id[[i]] <- put_veg_module(getveg.id  = getveg.id[[i]],
                                       dbparms    = dbparms,
                                       input_veg  = input,
                                       pfts       = settings$pfts,
                                       outfolder  = outfolder,
                                       n.ensemble = i,
                                       dir        = dir,
                                       machine    = machine,
                                       model      = model,
                                       start_date = start_date,
                                       end_date   = end_date,
                                       new_site   = new.site,
                                       host       = host,
                                       overwrite  = overwrite$putveg)
    }


  }

  #--------------------------------------------------------------------------------------------------#
  # Fill settings
  if (!is.null(putveg.id)) {

    # extend the inputs list for ensemble members
    #settings_inputs <- lapply(seq_along(settings$run$inputs), function(x) rep(settings$run$inputs[[x]], each = length((putveg.id))))
    settings_inputs <- settings$run$inputs

    # make sure all sublists are grouped and renamed to have unique tags, e.g.:
    # <id>
    #   <id1>...</id1>
    #        ...
    #   <idN>...</idN>
    # </id>
    # <path>
    #   <path1>...</path1>
    #          ...
    #   <pathN>...</pathN>
    # </path>
    # # settings_inputs <- lapply(seq_along(settings_inputs), function(x){
    # #   tmp.list <- settings_inputs[[x]]
    # #   sub_names <- names(settings$run$inputs[[x]])
    # #   names(settings_inputs[[x]]) <- paste0(names(settings_inputs[[x]]), rep(seq_along(putveg.id), length(settings$run$inputs$IC[[x]])))
    # #   tmp.list  <- lapply(seq_along(sub_names), function(v) return(settings_inputs[[x]][names(tmp.list) == sub_names[v]]))
    # #   names(tmp.list) <- sub_names
    # #   if(is.null(tmp.list$path)) tmp.list$path <- list()
    # #   return(tmp.list)
    # # })
    # 
    # # names(settings_inputs) <- names(settings$run$inputs)
    # 
    for(i in seq_along(putveg.id)){
      
      model_file <- PEcAn.DB::db.query(paste("SELECT * from dbfiles where container_id =", putveg.id[[i]], "and machine_id =", machine$id), con)
      
      # now that we don't have multipasses, convert.input only inserts 1st filename
      # do we want to change it in convert.inputs such that it loops over the dbfile.insert?
      path_to_settings <- file.path(model_file[["file_path"]], model_file[["file_name"]])
      settings_inputs[[input$output]][['path']][[paste0('path', i)]] <- path_to_settings

      # NOTE : THIS BIT IS SENSITIVE TO THE ORDER OF TAGS IN PECAN.XML
      # this took care of "css" only, others have the same prefix
      if(input$output == "css"){
        settings_inputs[["pss"]][['path']][[paste0('path', i)]]  <- gsub("css","pss", path_to_settings)
        settings_inputs[["site"]][['path']][[paste0('path', i)]] <- gsub("css","site", path_to_settings)

        # IF: For now IC workflow is only working for ED and it's the only case for copying to remote
        # but this copy to remote might need to go out of this if-block and change

        # Copy to remote, update DB and change paths if needed
        if (settings$host$name != "localhost") {

          folder_dir <- paste0(
            input$source, "_site_", str_ns, "/",
            input$source, "_ens", i, ".",
            lubridate::year(start_date))
          remote_dir <- file.path(settings$host$folder, folder_dir)

          # copies css
          css_file <- settings_inputs[["css"]][['path']][[paste0('path', i)]]
          remote.copy.update(
            input_id = putveg.id[[i]],
            remote_dir = remote_dir,
            local_file_path = css_file,
            host = settings$host,
            con = con)
          settings_inputs[["css"]][['path']][[paste0('path', i)]] <- file.path(
            remote_dir,
            basename(css_file))

          # pss 
          pss_file <- settings_inputs[["pss"]][['path']][[paste0('path', i)]]
          remote.copy.update(
            input_id = putveg.id[[i]],
            remote_dir = remote_dir,
            local_file_path = pss_file,
            host = settings$host,
            con = con)
          settings_inputs[["pss"]][['path']][[paste0('path', i)]] <- file.path(
            remote_dir,
            basename(pss_file))

          # site
          site_file <- settings_inputs[["site"]][['path']][[paste0('path', i)]]
          remote.copy.update(
            input_id = putveg.id[[i]],
            remote_dir = remote_dir,
            local_file_path = site_file,
            host = settings$host,
            con = con)
          settings_inputs[["site"]][['path']][[paste0('path', i)]] <- file.path(
            remote_dir,
            basename(site_file))

        }
      }
    }

    settings$run$inputs <- settings_inputs
  }

  PEcAn.logger::logger.info("Finished IC for vegetation.")

  return(settings)
} # ic_process<|MERGE_RESOLUTION|>--- conflicted
+++ resolved
@@ -94,17 +94,12 @@
     return(settings)
   }else if (input$source == "NEON_veg"){
     #For debugging purposes I am hard coding in the start and end dates, will revisit and adjust once extract_NEON_veg is working within ic_process
-<<<<<<< HEAD
     start_date = as.Date(input$startdate)
     end_date = as.Date(input$enddate)
-=======
     # start_date = as.Date("2020-01-01")
     # end_date = as.Date("2021-09-01")
-    start_date = as.Date(input$startdate)
-    end_date = as.Date(input$enddate)
     #Note the start and end dates for ICs are not the same as those for the forecast runs
     #please check out NEON products DP1.10098.001 for your desired site to check data availability before setting start and end dates
->>>>>>> e6ab17f4
   }else{
 
    query      <- paste0("SELECT * FROM inputs where id = ", input$id)

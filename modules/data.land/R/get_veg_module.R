--- conflicted
+++ resolved
@@ -32,13 +32,8 @@
   ## Prepare to call convert.inputs
   pkg  <- "PEcAn.data.land"
   con <- PEcAn.DB::db.open(dbparms$bety)
-<<<<<<< HEAD
-  
-=======
   on.exit(PEcAn.DB::db.close(con), add = TRUE)
   
-
->>>>>>> a7bc1cba
   # this check might change depending on what other sources that requires querying its own DB we will have
   if(input_veg$source == "FIA" | input_veg$source == "NEON_veg"){ 
     

--- conflicted
+++ resolved
@@ -39,30 +39,6 @@
     
     fcn <- "extract_veg"
 
-<<<<<<< HEAD
-    
-  getveg.id <- PEcAn.utils::convert.input(input.id = NA,
-                                outfolder = outfolder,
-                                formatname = "spp.info",
-                                mimetype = "application/rds",
-                                site.id = site_id,
-                                start_date = start_date, end_date = end_date,
-                                pkg = pkg, fcn = fcn,
-                                con = con, host = host, browndog = NULL,
-                                write = TRUE,
-                                overwrite = overwrite,
-                                # fcn specific args
-                                new_site = new_site,
-                                startdate = start_date, 
-                                enddate = end_date,
-                                source = input_veg$source,
-                                gridres = input_veg$gridres, 
-                                machine_host = machine_host, 
-                                dbparms = dbparms,
-                                input_veg = input)
-    
-    
-=======
     getveg.id <- PEcAn.DB::convert_input(
       input.id = NA,
       outfolder = outfolder,
@@ -80,7 +56,6 @@
       machine_host = machine_host, input_veg = input,
       source = input_veg$source)
   
->>>>>>> 33ef8cb6
     
     return(getveg.id)
     

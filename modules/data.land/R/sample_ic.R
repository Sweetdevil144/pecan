--- conflicted
+++ resolved
@@ -29,7 +29,6 @@
   # Prepare for sampling
   # NOTE: This function might call different functions in the future, e.g. : sample_cohort, sample_pool, or both
   # Then, the rest of the script would change, this is cohort-based only
-<<<<<<< HEAD
   # 
   # 1st sublist is either NULL or has metadata (e.g. age, area), in the future we might want to sample over that too
   obsTree <- as.data.frame(veg_info[[2]], stringsAsFactors = FALSE)
@@ -64,65 +63,6 @@
     samples$Subplot <- 1
     subplot.n <- 1
   }
-  
-  sppfilename <- rep(NA, n.ensemble)
-  #--------------------------------------------------------------------------------------------------#
-  # Sampling 
-  #loop over ensemble members
-  #hack herb and tree sampling happen separately but need to fix for they are sampled together
-  for (ens in 1:n.ensemble) {
-  
-  sub.listTree <- list()
-  sub.listHerb <- list()
-  veg_ens <- veg_info
-  for(np in seq_len(n.subplotTree)){
-    samples_subTree <- samplesTree[samplesTree$Subplot == subplot.nTree[np],] 
-    
-    #  we can use Tree_number as the index for tapply and sample 1 from MCMC samples
-    if (!is.null(samples_subTree$Tree_number)) {
-      samp_ind    <- tapply(seq_along(samples_sub$Tree_number), samples_sub$Tree_number, sample, 1)
-      
-    } else {
-      #don't have MCMC samples, instead re-sample trees stratified by size
-      #not every dataset will call DBH DBH, and 10 should be a variable. Add parameter for bin_size and bin_var with defaults set to DBH and 10 
-      sizeTree <- ceiling(samples_subTree[,which(colnames(samples_subTree)==bin_var)]/bin_size)
-      samp_indTree <- unlist(tapply(seq_along(sizeTree), sizeTree, function(x){sample(x, length(x), replace = TRUE)}, simplify = TRUE))
-    }
-    sub_sampTree    <- samples_subTree[samp_indTree,]
-    
-    sub.listTree[[np]]  <- sub_sampTree
-  }
-  
-    veg_ens[[2]] <- do.call("rbind", sub.listTree)
-    
-    for(n in seq_len(n.subplotHerb)){
-      samples_subHerb <- samplesHerb[samplesHerb$Subplot == subplot.nHerb[n],] 
-      
-      #  we can use Tree_number as the index for tapply and sample 1 from MCMC samples
-      if (!is.null(samples_subHerb$Tree_number)) {
-        samp_ind    <- tapply(seq_along(samples_sub$Tree_number), samples_sub$Tree_number, sample, 1)
-        
-      } else {
-        #don't have MCMC samples, instead re-sample trees stratified by size
-        #not every dataset will call DBH DBH, and 10 should be a variable. Add parameter for bin_size and bin_var with defaults set to DBH and 10 
-        sizeHerb <- ceiling(samples_subHerb[,which(colnames(samples_subHerb)=="dryMass")]/bin_size)
-        samp_indHerb <- unlist(tapply(seq_along(sizeHerb), sizeHerb, function(x){sample(x, length(x), replace = TRUE)}, simplify = TRUE))
-      }
-      sub_sampHerb    <- samples_subHerb[samp_indHerb,]
-      
-      sub.listHerb[[n]]  <- sub_sampHerb
-    }
-    
-    veg_ens[[3]] <- do.call("rbind", sub.listHerb)
-  
-  #--------------------------------------------------------------------------------------------------#
-  # Write vegettion data as rds, return results to convert.input
-  
-  # write with ensemble number
-  sppfilename[ens] <- write_veg(outfolder, start_date, veg_info = veg_ens, paste0(source, "_ens", ens))
-  }
-=======
-    
     #--------------------------------------------------------------------------------------------------#
     # Sampling 
     #loop over ensemble members
@@ -221,9 +161,7 @@
       sppfilename[ens] <- write_veg(outfolder, start_date, veg_info = veg_ens, paste0(source, "_ens", ens))
       
   }
-  
-   
->>>>>>> 71f50ec9
+
   # Build results dataframe for convert.input
   results <- data.frame(file = sppfilename, 
                         host = machine_host, 

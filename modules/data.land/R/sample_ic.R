--- conflicted
+++ resolved
@@ -30,55 +30,72 @@
   # Prepare for sampling
   # NOTE: This function might call different functions in the future, e.g. : sample_cohort, sample_pool, or both
   # Then, the rest of the script would change, this is cohort-based only
-  
-  #--------------------------------------------------------------------------------------------------#
-  # Sampling 
-  #loop over ensemble members
-  sppfilename <- rep(NA, n.ensemble)
-  for (ens in 1:n.ensemble) {
     
-    veg_ens <- veg_info
-    
-    #sample DBH
-    if("DBH" %in% bin_var){
-      bin_Var <- "DBH"
-      obs <- as.data.frame(veg_info[[2]], stringsAsFactors = FALSE)
-      
-      year.start <- lubridate::year(start_date)
-      year.end <- lubridate::year(end_date)
-      
-      # subset samples for the year 
-      samples <- obs[obs$year >= year.start & obs$year <= year.end, ]
-      
-      # remove rows with NAs (we don't want DBH to be NA but do we want to allow missing taxa?)
-      #samples <- samples[complete.cases(samples), ]
-      samples <- samples[!is.na(samples[bin_Var]), ]
-      
-      # if there are subplots, sample within each subplot instead of pooling all together, maybe pass down a flag if we want to pool anyway
-      if(!is.null(samples$Subplot)){
-        n.subplot <- length(unique(samples$Subplot))
-        subplot.n <- unique(samples$Subplot)
-      }else{
-        n.subplot <- 1
-        samples$Subplot <- 1
-        subplot.n <- 1
+    #--------------------------------------------------------------------------------------------------#
+    # Sampling 
+    #loop over ensemble members
+    sppfilename <- rep(NA, n.ensemble)
+    for (ens in 1:n.ensemble) {
+      
+      veg_ens <- veg_info
+      
+      #sample DBH
+      if("DBH" %in% bin_var){
+        bin_Var <- "DBH"
+        obs <- as.data.frame(veg_info[[2]], stringsAsFactors = FALSE)
+        
+        year.start <- lubridate::year(start_date)
+        year.end <- lubridate::year(end_date)
+        
+        # subset samples for the year 
+        samples <- obs[obs$year >= year.start & obs$year <= year.end, ]
+        
+        # remove rows with NAs (we don't want DBH to be NA but do we want to allow missing taxa?)
+        #samples <- samples[complete.cases(samples), ]
+        samples <- samples[!is.na(samples[bin_Var]), ]
+  
+        # if there are subplots, sample within each subplot instead of pooling all together, maybe pass down a flag if we want to pool anyway
+        if(!is.null(samples$Subplot)){
+          n.subplot <- length(unique(samples$Subplot))
+          subplot.n <- unique(samples$Subplot)
+        }else{
+          n.subplot <- 1
+          samples$Subplot <- 1
+          subplot.n <- 1
+        }
+        sub.list <- list()
+        
+        for(np in seq_len(n.subplot)){
+          samples_sub <- samples[samples$Subplot == subplot.n[np],] 
+          
+          #  we can use Tree_number as the index for tapply and sample 1 from MCMC samples
+          if (!is.null(samples_sub$Tree_number)) {
+            samp_ind    <- tapply(seq_along(samples_sub$Tree_number), samples_sub$Tree_number, sample, 1)
+            
+          } else {
+            #don't have MCMC samples, instead re-sample trees stratified by size
+            #not every dataset will call DBH DBH, and 10 should be a variable. Add parameter for bin_size and bin_var with defaults set to DBH and 10 
+            size <- ceiling(samples_sub[,which(colnames(samples_sub)==bin_Var)]/bin_size)
+            samp_ind <- unlist(tapply(seq_along(size), size, function(x){sample(x, length(x), replace = TRUE)}, simplify = TRUE))
+          }
+          sub_samp    <- samples_sub[samp_ind,]
+          
+          sub.list[[np]]  <- sub_samp
+        }
+        veg_ens[[2]] <- do.call("rbind", sub.list)
       }
-      sub.list <- list()
-      
-      for(np in seq_len(n.subplot)){
-        samples_sub <- samples[samples$Subplot == subplot.n[np],] 
-        
-<<<<<<< HEAD
-        #  we can use Tree_number as the index for tapply and sample 1 from MCMC samples
-        if (!is.null(samples_sub$Tree_number)) {
-          samp_ind    <- tapply(seq_along(samples_sub$Tree_number), samples_sub$Tree_number, sample, 1)
-          
-        } else {
-          #don't have MCMC samples, instead re-sample trees stratified by size
-          #not every dataset will call DBH DBH, and 10 should be a variable. Add parameter for bin_size and bin_var with defaults set to DBH and 10 
-          size <- ceiling(samples_sub[,which(colnames(samples_sub)==bin_Var)]/bin_size)
-          samp_ind <- unlist(tapply(seq_along(size), size, function(x){sample(x, length(x), replace = TRUE)}, simplify = TRUE))
-=======
+      
+      #sample Herb
+      if("dryMass" %in% bin_var){
+        bin_Var <- "dryMass"
+        obs <- as.data.frame(veg_info[[1]], stringsAsFactors = FALSE)
+        
+        year.start <- lubridate::year(start_date)
+        year.end <- lubridate::year(end_date)
+        
+        # subset samples for the year 
+        samples <- obs[obs$year >= year.start & obs$year <= year.end, ]
+        
         # remove rows with NAs (we don't want DBH to be NA but do we want to allow missing taxa?)
         #samples <- samples[complete.cases(samples), ]
         samples <- samples[!is.na(samples[bin_Var]), ]
@@ -109,25 +126,9 @@
         for(np in 1:length(sample_plots)){
           samples_sub <- samples[samples$plot == sample_plots[np],] 
           sub.list[[np]]  <- samples_sub
->>>>>>> 552120b2
-        }
-        sub_samp    <- samples_sub[samp_ind,]
-        
-        sub.list[[np]]  <- sub_samp
+        }
+        veg_ens[[1]] <- do.call("rbind", sub.list)
       }
-<<<<<<< HEAD
-      veg_ens[[2]] <- do.call("rbind", sub.list)
-    }
-    
-    #sample Herb
-    if("dryMass" %in% bin_var){
-      bin_Var <- "dryMass"
-      obs <- as.data.frame(veg_info[[1]], stringsAsFactors = FALSE)
-      
-      year.start <- lubridate::year(start_date)
-      year.end <- lubridate::year(end_date)
-
-=======
       
       #sample Soil Carbon
       if("SoilCarbon" %in% bin_var){
@@ -173,46 +174,14 @@
         }
         veg_ens[[3]] <- do.call("rbind", sub.list)
       }
->>>>>>> 552120b2
       #--------------------------------------------------------------------------------------------------#
       # Write vegetation data as rds, return results to convert_input
       
-      # subset samples for the year 
-      samples <- obs[obs$year >= year.start & obs$year <= year.end, ]
-      
-      # remove rows with NAs (we don't want DBH to be NA but do we want to allow missing taxa?)
-      #samples <- samples[complete.cases(samples), ]
-      samples <- samples[!is.na(samples[bin_Var]), ]
-      
-      # if there are subplots, sample within each subplot instead of pooling all together, maybe pass down a flag if we want to pool anyway
-      if(!is.null(samples$plot)){
-        n.plot <- length(unique(samples$plot))
-        plot.n <- unique(samples$plot)
-      }else{
-        n.plot <- 1
-        samples$plot <- 1
-        plot.n <- 1
-      }
-      if(n.plot>bin_size){
-        herb_plot_bin_size <- bin_size
-      }else{
-        herb_plot_bin_size <- ceiling(n.plot/5)
-      }
-      sub.list <- list()
-      sample_plots <- sample(plot.n, herb_plot_bin_size)
-      for(np in 1:length(sample_plots)){
-        samples_sub <- samples[samples$plot == sample_plots[np],] 
-        sub.list[[np]]  <- samples_sub
-      }
-      veg_ens[[1]] <- do.call("rbind", sub.list)
-    }
-    #--------------------------------------------------------------------------------------------------#
-    # Write vegettion data as rds, return results to convert.input
-    
-    # write with ensemble number
-    sppfilename[ens] <- write_veg(outfolder, start_date, veg_info = veg_ens, paste0(source, "_ens", ens))
-    
+      # write with ensemble number
+      sppfilename[ens] <- write_veg(outfolder, start_date, veg_info = veg_ens, paste0(source, "_ens", ens))
+      
   }
+
 
   # Build results dataframe for convert_input
   results <- data.frame(file = sppfilename, 

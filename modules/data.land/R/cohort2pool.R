--- conflicted
+++ resolved
@@ -21,49 +21,8 @@
 
 cohort2pool <- function(veg_info, allom_param = NULL, dbh_name="DBH", dryMass_name = "dryMass") {
   
-<<<<<<< HEAD
   ## load data
   dat <- veg_info
-
-  # Grab herbaceous dry mass
-  dryMass <- dat[[3]][,dryMass_name]
-  #filter for DBH < 2.5
-  dat_less <- dat[[2]][dat[[2]]$DBH < 2.5,]
-  dbh_less <- dat_less$DBH
-  #filter for DBH > 2.5
-  dat_greater <- dat[[2]][dat[[2]]$DBH > 2.5,]
-  dbh_greater <- dat_greater$DBH
-  #filter for DBH = 2.5
-  dat_equal <- dat[[2]][dat[[2]]$DBH == 2.5,]
-  dbh_equal <- dat_equal$DBH
-
-  #Grab plot size
-  herb_plot <- dat[[1]]$herb_clipArea
-  plot_size <- dat[[1]]$subPlot
-  #Grab number of plots
-  tree_num <- length(unique(dat[[2]]$plot))
-  herb_num <- length(unique(dat[[3]]$plot))
-  
-  ## Grab allometry
-  if(is.null(allom_param)){
-    a <- -2.0127                        
-    b <- 2.4342
-    biomass = exp(a + b*log(dbh))
-    #Hard code foliage equation from Jenkins paper
-    b0 <- -4.0813
-    b1 <- 5.8816
-    ratio = ifelse(dbh>=2.5,exp(b0 + (b1/dbh)),exp(b0 + (b1/2.5)))
-  } else {
-    #Predict AGB using allom.predit code taken from Allom.Vignette.Rmd
-    # allom.fit = #outputs from AllomAve function
-    # stand = allom.predict(allom.fit,dbh = dbh,pft = "LH",component = 3,use = "Bg",interval = "prediction")
-    # AGB = apply(stand,1,sum)
-    # hist(AGB)
-    AGB <- NULL
-    print("user provided allometry parameters not yet supported")
-    #return(NULL)
-    return(AGB)
-=======
   #Grab plot size
   herb_plot <- dat[[1]]$clipArea[1]
   #Grab number of plots
@@ -114,7 +73,6 @@
       #return(NULL)
       return(AGB)
     }
->>>>>>> 71f50ec9
   }
   #calculate total herbaceous biomass, already in gC
   tot_herb <- sum(dat[[1]][,"dryMass"])/(herb_plot*herb_num)
@@ -131,7 +89,6 @@
   leaf <- ratio*biomass
   tot_leaf <- sum(leaf,na.rm = TRUE)
   
-<<<<<<< HEAD
   #Divide by plot area, divide by 2 to convert from kg to kgC then multiply by 1000 to get gC
   #THflag <- dat[[4]] #add different calculation for tree vs herb site
 
@@ -145,24 +102,6 @@
   #Prep Arguments for pool_ic function
   dims <- list(time =1) #Time dimension may be irrelevant
   variables <-list(AbvGrndWood = AGB, wood_carbon_content = wood_biomass, leaf_carbon_content = leaf_biomass, soil_organic_carbon_content = soil_carbon) 
-=======
-  #Divide by plot area, divide by 2 to convert from kg to kgC
-  leaf_biomass = (tot_leaf/(total_area))/2 + tot_herb/1000
-  
-  if(tot_biomass == 0){
-    AGB <- tot_herb/1000
-  }else{
-    AGB <- (tot_biomass/(total_area))/2 + tot_herb/1000
-  }
-  wood_biomass = AGB - leaf_biomass
-  
-  #grab soil carbon info
-  soil_carbon = dat[[3]] #conversion done in extract_NEON_veg (gC/m^2)
-  
-  #Prep Arguments for pool_ic function
-  dims <- list(time =1) #Time dimension may be irrelevant
-  variables <-list(AbvGrndWood = AGB, wood_carbon_content = wood_biomass, leaf_carbon_content = leaf_biomass, soil_organic_carbon_content = soil_carbon)
->>>>>>> 71f50ec9
   input <- list(dims = dims,
                 vals = variables)
   

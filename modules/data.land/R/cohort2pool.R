--- conflicted
+++ resolved
@@ -35,12 +35,8 @@
   dat_equal <- dat[[2]][dat[[2]]$DBH == 2.5,]
   dbh_equal <- dat_equal$DBH
   #Grab plot size
-<<<<<<< HEAD
-  plot_size <- dat[[1]]$Plot
   herb_plot <- dat[[1]]$herb_clipArea
-=======
   plot_size <- dat[[1]]$subPlot
->>>>>>> d34fd333
   #Grab number of plots
   tree_num <- length(unique(dat[[2]]$plot))
   herb_num <- length(unique(dat[[3]]$plot))

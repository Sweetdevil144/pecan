#-------------------------------------------------------------------------------
# Copyright (c) 2012 University of Illinois, NCSA.
# All rights reserved. This program and the accompanying materials
# are made available under the terms of the 
# University of Illinois/NCSA Open Source License
# which accompanies this distribution, and is available at
# http://opensource.ncsa.illinois.edu/license.html
#-------------------------------------------------------------------------------

library(XML)
library(PEcAn.utils)
library(PEcAn.DB)

##' convert x into a table
##'
##' @title fia.to.psscss
##' @param create pss/css files based on data in the fia database
##' @return nothing
##' @export
##' @author Mike Dietze, Rob Kooper, Ryan Kelly
<<<<<<< HEAD
fia.to.psscss <- function(settings, gridres = 0.075) {
  lat    <- as.numeric(settings$run$site$lat)
  lon    <- as.numeric(settings$run$site$lon)
  latmax <- lat + gridres
  latmin <- lat - gridres
  lonmax <- lon + gridres
  lonmin <- lon - gridres
  year   <- as.numeric(format(as.Date(settings$run$start.date), "%Y"))
  
  ## connect to database
  con <- db.open(settings$database$bety)
  on.exit(db.close(con))
  
  ### collect mapping from spcd to pftid
  query <- NULL
  for (pft in settings$pfts) {
    if (is.null(query)) {
      query <- paste0("SELECT bp.name as pft, bs.spcd FROM pfts as bp INNER JOIN ", "pfts_species AS bps ON bps.pft_id = bp.id INNER JOIN species AS bs ON bs.id = bps.specie_id WHERE ", 
                      "bp.name = '", pft$name, "'")
    } else {
      query <- paste0(query, " OR bp.name = '", pft$name, "'")
    }
  }
  pfts <- db.query(query, con = con)
  
  # Convert PFT names to ED2 Numbers
=======
fia.to.psscss <- function(settings, 
                      	  lat = as.numeric(settings$run$site$lat),
                          lon = as.numeric(settings$run$site$lon),
                          year = lubridate::year(settings$run$start.date),
                          gridres=0.075, 
                          min.year = year - 5,
                          max.year = year + 5,
                          overwrite=FALSE) {

  mimetype   <- 'text/plain'
  startdate  <- as_date(paste0(year, '-01-01'))
  enddate    <- as_date(paste0(year, '-12-31'))
  formatnames <- c("ED2.cohort", "ED2.patch", "ED2.site")

  latmax = lat + gridres
  latmin = lat - gridres
  lonmax = lon + gridres
  lonmin = lon - gridres	
  
  
	## connect to database
	con <-  db.open(settings$database$bety)
	on.exit(db.close(con))

  # Check whether inputs exist already
  if(!overwrite) {
    existing.files <- list()
    for(format in formatnames) {
      existing.files[[format]] <- dbfile.input.check(
        siteid     = settings$run$site$id,
        startdate  = startdate,
        enddate    = enddate,
        mimetype   = mimetype,
        formatname = format,
        parentid   = NA,
        con        = con,
        hostname   = settings$host$name
      )
    }
  
    if(all(sapply(existing.files, function(x) nrow(x)>0))) {
      file.paths <- lapply(existing.files, function(x) file.path(x$file_path, x$file_name))
    
      settings <- .add.ed2.file.paths.to.settings(settings,
        css.path=file.paths$ED2.cohort, 
        pss.path=file.paths$ED2.patch, 
        site.path=file.paths$ED2.site)
        
      logger.info("Using existing pss, css, and site files.")
      return(invisible(settings))
    } else {
      logger.info("No existing pss, css, and site files.")
    }
  }

	
	### collect mapping from spcd to pftid
	query <- NULL
	for (pft in settings$pfts) {
		if (is.null(query)) {
			query <- paste0("SELECT bp.name as pft, bs.spcd FROM pfts as bp INNER JOIN ",
			  "pfts_species AS bps ON bps.pft_id = bp.id INNER JOIN species AS bs ON bs.id = bps.specie_id WHERE ",
			  "bp.name = '", pft$name, "'")
		} else {
			query <- paste(query, " OR bp.name = '", pft$name, "'", sep='')
		}
	}
	pfts <- db.query(query, con=con)
	
	# Convert PFT names to ED2 Numbers
>>>>>>> 8e0c98db
  data(pftmapping)
  for (pft.i in settings$pfts) {
    pft.number <- NULL
    pft.number <- pft.i$constants$num
    if (is.null(pft.number)) {
      pft.number <- pftmapping$ED[which(pftmapping == pft.i$name)]
    }
<<<<<<< HEAD
    if (is.null(pft.number)) {
      logger.error(paste0("Couldn't find an ED2 PFT number for ", pft.i$name))
      stop()
    }
    pfts$pft[pfts$pft == pft.i$name] <- pft.number
  }
  
  
  ## Check for NA and duplicate spcds in PFTs
  bad <- length(pfts$spcd %in% c(NA, "0"))
  if (bad > 0) {
    logger.warn(sprintf("There are %d entries with no SPCD (NA or 0). They have been removed.", 
                        bad))
    pfts <- pfts[!pfts$spcd %in% c(NA, 0), ]
  }
  
  bad <- pfts$spcd[duplicated(pfts$spcd)]
  if (length(bad) > 0) {
    # format the 'and x more.' bit if >10 bad species
    over.ten <- ifelse(length(bad) > 10, 
                       paste0(", and ", length(bad) - 10, " more."), 
                       ".")
    
    # Coerce spcds back into species names using data from FIA manual. Makes a more readable warning.
    symbol.table <- db.query("SELECT spcd, \"Symbol\" FROM species where spcd IS NOT NULL", con = con)
    names(symbol.table) <- tolower(names(symbol.table))
    
    # grab the names where we have bad spcds in the symbol.table, exclude NAs
    name.list <- na.omit(symbol.table$symbol[symbol.table$spcd %in% bad])
    
    logger.error(paste0("\nThe following species are found in multiple PFTs: \n",
                        paste(name.list[1:min(10, length(name.list))], collapse = ", "), over.ten, 
                        "\n\tPlease remove overlapping PFTs."))
    
    # Using stop naturally causes an error with the tests - comment stops out for testing.
    stop("Execution stopped due to duplicate species.")
  }
  
  ## connect to database
  fia.con <- db.open(settings$database$fia)
  on.exit(db.close(fia.con), add = T)
  
  ### select just most current
  query <- paste0("SELECT invyr, statecd, stateab, statenm, cycle, subcycle from survey")
  surv  <- db.query(query, con = fia.con)
  names(surv) <- tolower(names(surv))
  
  states <- sort(unique(surv$statecd))
  states <- states[states < 72]
  cycle  <- as.list(rep(NA, max(states)))
  old    <- rep(FALSE, max(states))
  
  ## choose the cycle closest to the specified year note: does not check for COMPLETE cycles
  for (s in states) {
    surv.s <- surv[which(surv$statecd == s), ]
    ranked.cycles.s <- numeric(0)
    while (nrow(surv.s) > 0) {
      next.closest.cycle <- surv.s$cycle[which.min(abs(surv.s$invyr - year))]
      ranked.cycles.s    <- c(ranked.cycles.s, next.closest.cycle)
      surv.s <- surv.s[surv.s$cycle != next.closest.cycle, ]
    }
    cycle[[s]] <- ranked.cycles.s
  }
  
  ################## ## PSS ## ## query to get PSS info
  query <- paste("SELECT p.cycle,p.statecd,p.measyear as time,p.cn as patch,MIN(2-c.stdorgcd) ", 
                 "as trk,AVG(c.stdage) as age, p.lat,p.lon, p.prev_plt_cn FROM plot as p LEFT JOIN cond as c on p.cn=c.plt_cn ", 
                 "WHERE p.lon >= ", lonmin, " and p.lon < ", lonmax, " and p.lat >= ", latmin, " and p.lat < ", 
                 latmax, " GROUP BY p.cn")
  
  pss <- db.query(query, con = fia.con)
  names(pss) <- tolower(names(pss))
  if (nrow(pss) == 0) {
    logger.error("Couldn't find pss data.")
  }
  
  pss$prev_plt_cn[pss$prev_plt_cn == ""] <- NA
  pss$unique.plot.id <- NA
  for (i in seq_len(nrow(pss))) {
    if (!is.na(pss$unique.plot.id[i])) {
      next # already been assigned
    } else {
      pss$unique.plot.id[i] <- i
    }
    
    if (!is.na(pss$prev_plt_cn[i])) {
      # This record is a remeasure of another plot
      parent.ind <- which(pss$patch == pss$prev_plt_cn[i])
      if (length(parent.ind) > 0) {
        if (!is.na(pss$unique.plot.id[parent.ind])) {
          pss$unique.plot.id[i] <- pss$unique.plot.id[parent.ind]
        } else {
          pss$unique.plot.id[parent.ind] <- pss$unique.plot.id[i]
        }
        next
      }
    }
    
    child.ind <- which(pss$prev_plt_cn == pss$patch[i])
    if (length(child.ind) > 0) {
      # This record is the parent of another plot
      if (!is.na(pss$unique.plot.id[child.ind])) {
        pss$unique.plot.id[i] <- pss$unique.plot.id[child.ind]
      } else {
        pss$unique.plot.id[child.ind] <- pss$unique.plot.id[i]
      }
    }
  }
  
  unique.id <- 2
  for (unique.id in unique(pss$unique.plot.id)) {
    ind.i <- which(pss$unique.plot.id == unique.id)
    if (length(ind.i) > 1) {
      ind.keep <- ind.i[which.min(abs(pss$time[ind.i] - year))]
      if (length(ind.keep) > 1) {
        ind.keep <- ind.keep[1]
      }
      ind.remove <- ind.i[ind.i != ind.keep]
      pss <- pss[-ind.remove, ]
    }
  }
  
  pss <- pss[pss$cycle == cycle[pss$statecd], ]
  if (nrow(pss) == 0) {
    logger.error("Couldn't find pss data.")
  }
  
=======
    if(is.null(pft.number)) {
      logger.severe(paste0("Couldn't find an ED2 PFT number for ", pft.i$name))
    }
		pfts$pft[pfts$pft == pft.i$name] <- pft.number
	}
	
  	
	## Check for NA and duplicate spcds in PFTs
	bad <- length(pfts$spcd %in% c(NA, "0"))		
	if (bad > 0) {	
		logger.warn(sprintf("There are %d entries with no SPCD (NA or 0). They have been removed.", bad))
		pfts <- pfts[!pfts$spcd %in% c(NA, 0), ]	   
	}
	
	bad <- pfts$spcd[duplicated(pfts$spcd)]
	if (length(bad) > 0) {
  	# format the "and x more." bit if >10 bad species
		over.ten <- ifelse(length(bad) > 10, paste(", and ", length(bad) - 10, " more.", sep=""), ".")		
		
		#Coerce spcds back into species names using data from FIA manual. Makes a more readable warning.
		symbol.table <- db.query('SELECT spcd, "Symbol" FROM species where spcd IS NOT NULL', con=con)
		names(symbol.table) = tolower(names(symbol.table))
		
		# grab the names where we have bad spcds in the symbol.table, exclude NAs
		name.list <- na.omit(symbol.table$symbol[symbol.table$spcd %in% bad]) 		
							
		logger.severe(paste0("\nThe following species are found in multiple PFTs: \n",   
		  paste(name.list[1:min(10,length(name.list))], collapse=", "), over.ten, 
		  "\n\tPlease remove overlapping PFTs."))
	}

	## connect to database
	fia.con <- db.open(settings$database$fia)
	on.exit(db.close(fia.con), add=T)
  
  
  ##################
  ##              ##
  ##     PSS      ##
  ##              ##
  ##################
  ## query to get PSS info
  query <- paste('SELECT p.cycle, p.statecd, p.measyear as time, p.cn as patch, ', 
                 'MIN(2-c.stdorgcd) as trk, AVG(c.stdage) as age, p.lat, p.lon, p.prev_plt_cn ',
                 'FROM plot as p LEFT JOIN cond as c on p.cn=c.plt_cn ',
                 'WHERE p.lon >= ', lonmin, ' AND p.lon <= ', lonmax,
                 ' AND p.lat >= ', latmin, ' AND p.lat <= ', latmax, 
                 ' AND p.measyear >= ', min.year, ' AND p.measyear <= ', max.year, 
                 ' GROUP BY p.cn')

  pss <- db.query(query, con=fia.con)
  if(nrow(pss) == 0) logger.severe("No pss data found.")
  
  for(statecd in unique(pss$statecd)) {
    # Count up occurrences of each cycle
    cycle.count <- table(pss$cycle[pss$statecd == statecd])

    # Find the best valid cycle, in terms of providing the most records. In case of ties,
    # which.max will return the first one, which will be the earliest
    best.cycle <- as.numeric(names(cycle.count)[which.max(cycle.count)])
    
    row.keep.ind <- (pss$statecd != statecd) | (pss$cycle == best.cycle)

    pss <- pss[ row.keep.ind,  ]
  }
  
  # as an extra precaution, remove any records that are explicitly remeasurments of the
  # same plot
  pss <- pss[.select.unique.fia.plot.records(pss$patch, pss$prev_plt_cn, pss$time, year), ]
  
  if(nrow(pss) == 0) logger.severe("All pss data were invalid.")
  

>>>>>>> 8e0c98db
  pss$trk[which(is.na(pss$trk))] <- 1
  pss$age[which(is.na(pss$age))] <- 0
  
  n.patch <- nrow(pss)
  
  ## fill missing data w/ defaults
  pss$site  <- rep(1, n.patch)
  pss$area  <- rep(1 / n.patch, n.patch)
  pss$water <- rep(0, n.patch)
  
  # Reorder columns, dropping unneeded ones
  pss <- pss[, c("site", "time", "patch", "trk", "age", "area", "water")]
  
  # Add soil data
  soil <- c(1, 5, 5, 0.01, 0, 1, 1)  #soil C & N pools (biogeochem) defaults (fsc,stsc,stsl,ssc,psc,msn,fsn)\t
  soil.dat <- as.data.frame(matrix(soil, n.patch, 7, byrow = TRUE))
  names(soil.dat) <- c("fsc", "stsc", "stsl", "ssc", "psc", "msn", "fsn")
  pss <- cbind(pss, soil.dat)
  
<<<<<<< HEAD
  ################## ## CSS ## ##
  query <- paste0("SELECT p.measyear as time,p.cycle,p.statecd,p.cn as patch, ", 
                  "CONCAT(CAST(t.subp AS CHAR),CAST(t.tree AS CHAR)) as cohort,t.dia*2.54 as dbh, ", 
                  "t.spcd as spcd, t.tpa_unadj*0.0002471 as n FROM plot as p LEFT JOIN tree as t on p.cn=t.plt_cn ", 
                  "WHERE p.lon >= ", lonmin, " and p.lon < ", lonmax, " and p.lat >= ", latmin, " and p.lat < ", latmax)
  css <- db.query(query, con = fia.con)
  names(css) <- tolower(names(css))
  css <- css[css$cycle == cycle[css$statecd], ]
=======
  logger.debug(paste0("Found ", nrow(pss), " patches for site ", settings$run$site$id))

  ##################
  ##              ##
  ##     CSS      ##
  ##              ##
  ##################
  query <- paste0('SELECT p.measyear as time,p.cycle,p.statecd,p.cn as patch, ',
                 'CONCAT(CAST(t.subp AS CHAR),CAST(t.tree AS CHAR)) as cohort,t.dia*2.54 as dbh, ',
                 't.spcd as spcd, t.tpa_unadj*0.0002471 as n FROM plot as p LEFT JOIN tree as t on p.cn=t.plt_cn ',
                 'WHERE p.lon >= ', lonmin, ' and p.lon < ', lonmax, 
                 ' and p.lat >= ', latmin, ' and p.lat < ', latmax)
  css <- db.query(query, con=fia.con)
  names(css) = tolower(names(css))
  if(nrow(css) == 0) logger.severe("No css data found.")
  
  # Remove rows that don't map to any retained patch
  css <- css[ which(css$patch %in% pss$patch), ]
>>>>>>> 8e0c98db
  
  ## Remove rows with no dbh, spcd, or n
  notree <- which(is.na(css$dbh) & is.na(css$spcd) & is.na(css$n))
  if (length(notree) > 0) {
    css <- css[-notree, ]
  }
  
  # --- Consistency tests between PFTs and FIA
  fia.species <- unique(css$spcd)
  
  # check for species in PFTs which the FIA db doesn't expect
  pft.ind <- which(!pfts$spcd %in% fia.species)  #vect shows pft's spcds that are confirmed by fia
  pft.only <- pfts$spcd[pft.ind]  #what were the spcds at those indices? 
  
  if (length(pft.only) > 0) {
    over.ten <- ifelse(length(pft.only) > 10, paste0(", and ", length(pft.only) - 10, " more."), ".")
    
    if (!exists("symbol.table")) {
      symbol.table <- db.query("SELECT spcd, \"Symbol\" FROM species where spcd IS NOT NULL", con = con)
      names(symbol.table) <- tolower(names(symbol.table))
    }
    name.list <- na.omit(symbol.table$symbol[symbol.table$spcd %in% pft.only])
    logger.warn(paste0("\nThe selected PFTs contain the following species for which the FIA database ", 
                       "contains no data at ", lat, " and ", lon, "\n", 
                       paste(name.list[1:min(10, length(name.list))], collapse = ", "), over.ten))
  }
  
  # check for species expected by FIA which the PFTs don't cover
  fia.ind  <- which(!fia.species %in% pfts$spcd)
  fia.only <- fia.species[fia.ind]
  
  if (length(fia.only) > 0) {
    if (!exists("symbol.table")) {
      symbol.table <- db.query("SELECT spcd, \"Symbol\" FROM species where spcd IS NOT NULL", 
                               con = con)
      names(symbol.table) <- tolower(names(symbol.table))
    }
    name.list <- na.omit(symbol.table$symbol[symbol.table$spcd %in% fia.only])
    name.list <- name.list[name.list != "DEAD"]
    if (length(name.list) > 0) {
      logger.warn(paste0("\nThe FIA database expects the following species at ", lat, " and ", 
                         lon, " but they are not described by the selected PFTs: \n", paste(name.list, collapse = ", "), 
                         "\nYou should select additional pfts if you want to include these. ."))
    }
  }
  
  # --- Continue work formatting css now that we've checked for species problems
<<<<<<< HEAD
  n.cohort <- nrow(css)
  if (n.cohort == 0) {
    logger.warn("No trees found while trying to generate .css from FIA data!")
  }
  
  css$time[is.na(css$time)]           <- 1
  css$cohort[is.na(css$cohort)]       <- 1:sum(is.na(css$cohort))
  css$dbh[is.na(css$dbh)]             <- 1  # assign nominal small dbh to missing
  density.median                      <- median(css$n[which(css$n > 0)])
  css$n[is.na(css$n) | css$n == 0]    <- density.median
=======
  n.cohort = nrow(css)
  css$time[is.na(css$time)] <- 1
  css$cohort[is.na(css$cohort)] <- 1:sum(is.na(css$cohort))
  css$dbh[is.na(css$dbh)] <- 1	# assign nominal small dbh to missing
  density.median <- median(css$n[which(css$n > 0)])
  css$n[is.na(css$n) | css$n==0] <- density.median
>>>>>>> 8e0c98db
  css$hite <- css$bdead <- css$balive <- css$lai <- rep(0, n.cohort)
  
  ## map spcd to pft
<<<<<<< HEAD
  css <- merge(css, pfts, by = "spcd")
  css <- css[, c("time", "patch", "cohort", "dbh", "hite", "pft", "n", "bdead", "balive", "lai")]
  
=======
  css <- merge(css, pfts, by="spcd")
  css <- css[, c('time', 'patch', 'cohort', 'dbh', 'hite', 'pft', 'n', 'bdead', 'balive', 'lai')]

>>>>>>> 8e0c98db
  pfts.represented <- sapply(settings$pfts, function(x) x$constants$num) %in% css$pft
  if (!all(pfts.represented)) 
    logger.warn(paste0("\nThe following PFTs listed in settings are not represented in the FIA data: ", 
<<<<<<< HEAD
                       paste(sapply(settings$pfts, function(x) x$name)[!pfts.represented], collapse = ", ")))
  
  ################## ## SITE ## ## Obviously, this is just a placeholder for now...
  site <- c("nsite 1 file_format 1", "sitenum area TCI elev slope aspect soil", "1 1.0 -7 100.0 0.0 0.0 3")
  
  # ----- Write files Write files locally
  out.dir.local <- file.path(settings$database$dbfiles, "fia")
  prefix.psscss <- paste0("siteid", settings$run$site$id, ".radius", gridres, 
                          get.ed.file.latlon.text(lat, lon, site.style = FALSE))
  prefix.site <- paste0("siteid", settings$run$site$id, ".radius", gridres, 
                        get.ed.file.latlon.text(lat, lon, site.style = TRUE))
=======
       paste(sapply(settings$pfts, function(x) x$name)[!pfts.represented], collapse=", ")))	

  if(nrow(css) == 0) logger.severe("No valid css data found.")
  logger.debug(paste0("Found ", nrow(css), " cohorts for site ", settings$run$site$id))

  ##################
  ##              ##
  ##     SITE     ##
  ##              ##
  ##################
  # Obviously, this is just a placeholder for now...
  site <- c(
    "nsite 1 file_format 1", 
    "sitenum area TCI elev slope aspect soil",
    "1 1.0 -7 100.0 0.0 0.0 3"
  )



  # ----- Write files
  # Write files locally
  site.string <- paste0(as.numeric(settings$run$site$id) %/% 1000000000, "-",
                        as.numeric(settings$run$site$id) %% 1000000000)
  if(settings$host$name == "localhost") {
    out.dir.local <- file.path(settings$database$dbfiles, paste0("FIA_ED2_site_", site.string))
  } else {
    out.dir.local <- '/tmp'
  }
  prefix.psscss <- paste0(
    "siteid", settings$run$site$id, ".fia", year, ".radius", gridres, 
    get.ed.file.latlon.text(lat, lon, site.style=FALSE))
  prefix.site   <- paste0(
    "siteid", settings$run$site$id, ".fia", year, ".radius", gridres, 
    get.ed.file.latlon.text(lat, lon, site.style=TRUE))
>>>>>>> 8e0c98db
  pss.file.local <- file.path(out.dir.local, paste0(prefix.psscss, ".pss"))
  css.file.local <- file.path(out.dir.local, paste0(prefix.psscss, ".css"))
  site.file.local <- file.path(out.dir.local, paste0(prefix.site, ".site"))
  
  dir.create(out.dir.local, showWarnings = F, recursive = T)
  write.table(pss, pss.file.local, quote = FALSE, row.names = FALSE)
  write.table(css, css.file.local, quote = FALSE, row.names = FALSE)
  
  site.file.con <- file(site.file.local)
  writeLines(site, site.file.con)
  close(site.file.con)
  
  # Copy to remote if needed
<<<<<<< HEAD
  if (settings$host$name != "localhost") {
    out.dir.remote   <- file.path(settings$host$dbfiles, "fia")
    pss.file.remote  <- file.path(out.dir.remote, paste0(prefix.psscss, ".pss"))
    css.file.remote  <- file.path(out.dir.remote, paste0(prefix.psscss, ".css"))
=======
  if(settings$host$name == "localhost") {
    files <- c(pss.file.local, css.file.local, site.file.local)
  } else {
    out.dir.remote <- file.path(settings$host$dbfiles, paste0("FIA_ED2_site_", site.string))
    pss.file.remote <- file.path(out.dir.remote, paste0(prefix.psscss, ".pss"))
    css.file.remote <- file.path(out.dir.remote, paste0(prefix.psscss, ".css"))
>>>>>>> 8e0c98db
    site.file.remote <- file.path(out.dir.remote, paste0(prefix.site, ".site"))
    
    remote.execute.cmd(settings$host, "mkdir", c("-p", out.dir.remote))
    remote.copy.to(settings$host, pss.file.local, pss.file.remote)
    remote.copy.to(settings$host, css.file.local, css.file.remote)
    remote.copy.to(settings$host, site.file.local, site.file.remote)
    files <- c(pss.file.remote, css.file.remote, site.file.remote)
  }
<<<<<<< HEAD
  
  # Insert into DB
  files <- c(pss.file.local, css.file.local, site.file.local)
  formatnames <- c("ED2.patch", "ED2.cohort", "ED2.site")
  for (i in seq_along(files)) {
    dbfile.input.insert(in.path = dirname(files[i]), 
                        in.prefix = basename(files[i]), 
                        siteid = settings$run$site$id, 
                        startdate = format(as.Date(settings$run$start.date), "%Y-%m-%d %H:%M:%S"), 
                        enddate = format(as.Date(settings$run$end.date), "%Y-%m-%d %H:%M:%S"), 
                        mimetype = "text/plain", 
                        formatname = formatnames[i],
                        parentid = NA, 
                        con = con, 
                        hostname = fqdn())
  }
  
  # Add file paths to settings
  if (settings$host$name == "localhost") {
    settings$run$inputs$pss$path  <- pss.file.local
    settings$run$inputs$css$path  <- css.file.local
    settings$run$inputs$site$path <- site.file.local
  } else {
    settings$run$inputs$pss$path  <- pss.file.remote
    settings$run$inputs$css$path  <- css.file.remote
    settings$run$inputs$site$path <- site.file.remote
  }
  
  return(settings)
} # fia.to.psscss
=======

  # Insert into DB  
  for(i in seq_along(files)) {
    dbfile.input.insert(
      in.path    = dirname(files[i]),
      in.prefix  = basename(files[i]),
      siteid     = settings$run$site$id,
      startdate  = startdate,
      enddate    = enddate,
      mimetype   = mimetype,
      formatname = formatnames[i],
      parentid   = NA,
      con        = con,
      hostname   = settings$host$name,
      allow.conflicting.dates = TRUE
    )
  }



  # Add file paths to settings
  if(settings$host$name == "localhost") {
    settings <- .add.ed2.file.paths.to.settings(settings, 
      css.path=css.file.local, pss.path=pss.file.local, site.path=site.file.local)
  } else {
    settings <- .add.ed2.file.paths.to.settings(settings, 
      css.path=css.file.remote, pss.path=pss.file.remote, site.path=site.file.remote)
  }

	return(invisible(settings))
}

.add.ed2.file.paths.to.settings <- function(settings, css.path, pss.path, site.path) {
  settings$run$inputs$css$path <- css.path
 	settings$run$inputs$pss$path <- pss.path
  settings$run$inputs$site$path <- site.path
  return(settings)
}
>>>>>>> 8e0c98db

# See ed_read_ed10_20_history...
get.ed.file.latlon.text <- function(lat, lon, site.style = FALSE, ed.res = 1) {
  if (site.style) {
    lat <- ifelse(lat >= 0, 
                  ed.res * floor(lat/ed.res) + 0.5 * ed.res,
                  -ed.res * floor(-lat/ed.res) - 0.5 * ed.res)
    lon <- ifelse(lon >= 0, 
                  ed.res * floor(lon/ed.res) + 0.5 * ed.res,
                  -ed.res * floor(-lon/ed.res) - 0.5 * ed.res)
    return(paste0(".lat", round(lat, 1), "lon", round(lon, 1)))
  } else {
    return(paste0(".lat", round(lat, 4), "lon", round(lon, 4)))
  }
<<<<<<< HEAD
} # get.ed.file.latlon.text
=======
}



# A function for identifying fia plot records that are remeasurements of one another,
# and upon finding them retaining only the one that is closest to some target year. 
# Since fia.to.psscss currently selects plots from only a single cycle (for a given state)
# it shouldn't be getting remeasurements, and this probably isn't doing anything in the 
# current code. But it could be useful for future updates. 
.select.unique.fia.plot.records <- function(plt_cn, prev_plt_cn, measyear, target.year) {
  if(length(plt_cn) != length(prev_plt_cn)) {
    logger.error("Inputs must have same length!")
    return(NULL)
  }

  # Identify records that are part of the same remeasurement sequence
  prev_plt_cn[prev_plt_cn==""] <- NA
  unique.plot.id = rep(NA, length(plt_cn))
  for(i in seq_along(plt_cn)) {
    if(!is.na(unique.plot.id[i])) {
      # already been assigned
      next
    } else {
      # assign a new plot id
      unique.plot.id[i] <- i
    }
    
    # Check whether this record is a remeasurement of another one in the list
    if(!is.na(prev_plt_cn[i])) {
      parent.ind = which(plt_cn == prev_plt_cn[i])
      if(length(parent.ind) > 0) {
        if(!is.na(unique.plot.id[parent.ind])) {
          # if the parent record has already been given an id, assign it to this plot too
          unique.plot.id[i] = unique.plot.id[parent.ind]
        } else {
          # Otherwise, use this plot's new id
          unique.plot.id[parent.ind] = unique.plot.id[i]
        }
        next
      }
    }
    
    # Check whether any other record is a remeasurement of this one
    child.ind = which(prev_plt_cn == plt_cn[i])
    if(length(child.ind) > 0) {
      # As above, ensure both records have the same plot id
      if(!is.na(unique.plot.id[child.ind])) {
        unique.plot.id[i] = unique.plot.id[child.ind]
      } else {
        unique.plot.id[child.ind] = unique.plot.id[i]
      }
    }
  }
  
  
  # For any identified remeasurement sequences, choose to keep the record that is closest 
  # to the target year
  ind.keep <- numeric(0)
  for(unique.id in unique(unique.plot.id)) {
    ind.keep.i <- which(unique.plot.id == unique.id)
    if(length(ind.keep.i) > 1) {
      ind.keep.i <- ind.keep.i[which.min(abs(measyear[ind.keep.i] - target.year))]
    } 
    ind.keep <- c(ind.keep, ind.keep.i)
  }
  
  return(sort(ind.keep))
}
>>>>>>> 8e0c98db
<|MERGE_RESOLUTION|>--- conflicted
+++ resolved
@@ -18,58 +18,29 @@
 ##' @return nothing
 ##' @export
 ##' @author Mike Dietze, Rob Kooper, Ryan Kelly
-<<<<<<< HEAD
-fia.to.psscss <- function(settings, gridres = 0.075) {
-  lat    <- as.numeric(settings$run$site$lat)
-  lon    <- as.numeric(settings$run$site$lon)
-  latmax <- lat + gridres
-  latmin <- lat - gridres
-  lonmax <- lon + gridres
-  lonmin <- lon - gridres
-  year   <- as.numeric(format(as.Date(settings$run$start.date), "%Y"))
-  
-  ## connect to database
-  con <- db.open(settings$database$bety)
-  on.exit(db.close(con))
-  
-  ### collect mapping from spcd to pftid
-  query <- NULL
-  for (pft in settings$pfts) {
-    if (is.null(query)) {
-      query <- paste0("SELECT bp.name as pft, bs.spcd FROM pfts as bp INNER JOIN ", "pfts_species AS bps ON bps.pft_id = bp.id INNER JOIN species AS bs ON bs.id = bps.specie_id WHERE ", 
-                      "bp.name = '", pft$name, "'")
-    } else {
-      query <- paste0(query, " OR bp.name = '", pft$name, "'")
-    }
-  }
-  pfts <- db.query(query, con = con)
-  
-  # Convert PFT names to ED2 Numbers
-=======
 fia.to.psscss <- function(settings, 
-                      	  lat = as.numeric(settings$run$site$lat),
+                          lat = as.numeric(settings$run$site$lat),
                           lon = as.numeric(settings$run$site$lon),
                           year = lubridate::year(settings$run$start.date),
                           gridres=0.075, 
                           min.year = year - 5,
                           max.year = year + 5,
                           overwrite=FALSE) {
-
-  mimetype   <- 'text/plain'
-  startdate  <- as_date(paste0(year, '-01-01'))
-  enddate    <- as_date(paste0(year, '-12-31'))
+  
+  mimetype    <- "text/plain"
+  startdate   <- as_date(paste0(year, "-01-01"))
+  enddate     <- as_date(paste0(year, "-12-31"))
   formatnames <- c("ED2.cohort", "ED2.patch", "ED2.site")
-
-  latmax = lat + gridres
-  latmin = lat - gridres
-  lonmax = lon + gridres
-  lonmin = lon - gridres	
-  
-  
-	## connect to database
-	con <-  db.open(settings$database$bety)
-	on.exit(db.close(con))
-
+  
+  latmax <- lat + gridres
+  latmin <- lat - gridres
+  lonmax <- lon + gridres
+  lonmin <- lon - gridres
+  
+  ## connect to database
+  con <- db.open(settings$database$bety)
+  on.exit(db.close(con))
+  
   # Check whether inputs exist already
   if(!overwrite) {
     existing.files <- list()
@@ -85,38 +56,35 @@
         hostname   = settings$host$name
       )
     }
-  
-    if(all(sapply(existing.files, function(x) nrow(x)>0))) {
+    
+    if (all(sapply(existing.files, function(x) nrow(x) > 0))) {
       file.paths <- lapply(existing.files, function(x) file.path(x$file_path, x$file_name))
-    
-      settings <- .add.ed2.file.paths.to.settings(settings,
-        css.path=file.paths$ED2.cohort, 
-        pss.path=file.paths$ED2.patch, 
-        site.path=file.paths$ED2.site)
-        
+      
+      settings <- .add.ed2.file.paths.to.settings(settings, 
+                                                  css.path = file.paths$ED2.cohort, 
+                                                  pss.path = file.paths$ED2.patch, 
+                                                  site.path = file.paths$ED2.site)
+      
       logger.info("Using existing pss, css, and site files.")
       return(invisible(settings))
     } else {
       logger.info("No existing pss, css, and site files.")
     }
   }
-
-	
-	### collect mapping from spcd to pftid
-	query <- NULL
-	for (pft in settings$pfts) {
-		if (is.null(query)) {
-			query <- paste0("SELECT bp.name as pft, bs.spcd FROM pfts as bp INNER JOIN ",
-			  "pfts_species AS bps ON bps.pft_id = bp.id INNER JOIN species AS bs ON bs.id = bps.specie_id WHERE ",
-			  "bp.name = '", pft$name, "'")
-		} else {
-			query <- paste(query, " OR bp.name = '", pft$name, "'", sep='')
-		}
-	}
-	pfts <- db.query(query, con=con)
-	
-	# Convert PFT names to ED2 Numbers
->>>>>>> 8e0c98db
+  
+  ### collect mapping from spcd to pftid
+  query <- NULL
+  for (pft in settings$pfts) {
+    if (is.null(query)) {
+      query <- paste0("SELECT bp.name as pft, bs.spcd FROM pfts as bp INNER JOIN ", "pfts_species AS bps ON bps.pft_id = bp.id INNER JOIN species AS bs ON bs.id = bps.specie_id WHERE ", 
+                      "bp.name = '", pft$name, "'")
+    } else {
+      query <- paste0(query, " OR bp.name = '", pft$name, "'")
+    }
+  }
+  pfts <- db.query(query, con = con)
+  
+  # Convert PFT names to ED2 Numbers
   data(pftmapping)
   for (pft.i in settings$pfts) {
     pft.number <- NULL
@@ -124,10 +92,8 @@
     if (is.null(pft.number)) {
       pft.number <- pftmapping$ED[which(pftmapping == pft.i$name)]
     }
-<<<<<<< HEAD
     if (is.null(pft.number)) {
-      logger.error(paste0("Couldn't find an ED2 PFT number for ", pft.i$name))
-      stop()
+      logger.severe(paste0("Couldn't find an ED2 PFT number for ", pft.i$name))
     }
     pfts$pft[pfts$pft == pft.i$name] <- pft.number
   }
@@ -136,17 +102,14 @@
   ## Check for NA and duplicate spcds in PFTs
   bad <- length(pfts$spcd %in% c(NA, "0"))
   if (bad > 0) {
-    logger.warn(sprintf("There are %d entries with no SPCD (NA or 0). They have been removed.", 
-                        bad))
+    logger.warn(sprintf("There are %d entries with no SPCD (NA or 0). They have been removed.", bad))
     pfts <- pfts[!pfts$spcd %in% c(NA, 0), ]
   }
   
   bad <- pfts$spcd[duplicated(pfts$spcd)]
   if (length(bad) > 0) {
     # format the 'and x more.' bit if >10 bad species
-    over.ten <- ifelse(length(bad) > 10, 
-                       paste0(", and ", length(bad) - 10, " more."), 
-                       ".")
+    over.ten <- ifelse(length(bad) > 10, paste0(", and ", length(bad) - 10, " more."), ".")
     
     # Coerce spcds back into species names using data from FIA manual. Makes a more readable warning.
     symbol.table <- db.query("SELECT spcd, \"Symbol\" FROM species where spcd IS NOT NULL", con = con)
@@ -155,226 +118,93 @@
     # grab the names where we have bad spcds in the symbol.table, exclude NAs
     name.list <- na.omit(symbol.table$symbol[symbol.table$spcd %in% bad])
     
-    logger.error(paste0("\nThe following species are found in multiple PFTs: \n",
-                        paste(name.list[1:min(10, length(name.list))], collapse = ", "), over.ten, 
-                        "\n\tPlease remove overlapping PFTs."))
-    
-    # Using stop naturally causes an error with the tests - comment stops out for testing.
-    stop("Execution stopped due to duplicate species.")
+    logger.severe(paste0("\nThe following species are found in multiple PFTs: \n", 
+                         paste(name.list[1:min(10, length(name.list))], collapse = ", "), 
+                         over.ten, "\n\tPlease remove overlapping PFTs."))
   }
   
   ## connect to database
   fia.con <- db.open(settings$database$fia)
   on.exit(db.close(fia.con), add = T)
   
-  ### select just most current
-  query <- paste0("SELECT invyr, statecd, stateab, statenm, cycle, subcycle from survey")
-  surv  <- db.query(query, con = fia.con)
-  names(surv) <- tolower(names(surv))
-  
-  states <- sort(unique(surv$statecd))
-  states <- states[states < 72]
-  cycle  <- as.list(rep(NA, max(states)))
-  old    <- rep(FALSE, max(states))
-  
-  ## choose the cycle closest to the specified year note: does not check for COMPLETE cycles
-  for (s in states) {
-    surv.s <- surv[which(surv$statecd == s), ]
-    ranked.cycles.s <- numeric(0)
-    while (nrow(surv.s) > 0) {
-      next.closest.cycle <- surv.s$cycle[which.min(abs(surv.s$invyr - year))]
-      ranked.cycles.s    <- c(ranked.cycles.s, next.closest.cycle)
-      surv.s <- surv.s[surv.s$cycle != next.closest.cycle, ]
-    }
-    cycle[[s]] <- ranked.cycles.s
-  }
-  
-  ################## ## PSS ## ## query to get PSS info
-  query <- paste("SELECT p.cycle,p.statecd,p.measyear as time,p.cn as patch,MIN(2-c.stdorgcd) ", 
-                 "as trk,AVG(c.stdage) as age, p.lat,p.lon, p.prev_plt_cn FROM plot as p LEFT JOIN cond as c on p.cn=c.plt_cn ", 
-                 "WHERE p.lon >= ", lonmin, " and p.lon < ", lonmax, " and p.lat >= ", latmin, " and p.lat < ", 
-                 latmax, " GROUP BY p.cn")
+  ##################
+  ##              ##
+  ##     PSS      ##
+  ##              ##
+  ##################
+  ## query to get PSS info
+  query <- paste("SELECT p.cycle, p.statecd, p.measyear as time, p.cn as patch, ", 
+                 "MIN(2-c.stdorgcd) as trk, AVG(c.stdage) as age, p.lat, p.lon, p.prev_plt_cn ", 
+                 "FROM plot as p LEFT JOIN cond as c on p.cn=c.plt_cn ", 
+                 "WHERE p.lon >= ", lonmin, " AND p.lon <= ", lonmax, " AND p.lat >= ", latmin, 
+                 " AND p.lat <= ", latmax, " AND p.measyear >= ", min.year, 
+                 " AND p.measyear <= ", max.year, " GROUP BY p.cn")
   
   pss <- db.query(query, con = fia.con)
-  names(pss) <- tolower(names(pss))
   if (nrow(pss) == 0) {
-    logger.error("Couldn't find pss data.")
-  }
-  
-  pss$prev_plt_cn[pss$prev_plt_cn == ""] <- NA
-  pss$unique.plot.id <- NA
-  for (i in seq_len(nrow(pss))) {
-    if (!is.na(pss$unique.plot.id[i])) {
-      next # already been assigned
-    } else {
-      pss$unique.plot.id[i] <- i
-    }
-    
-    if (!is.na(pss$prev_plt_cn[i])) {
-      # This record is a remeasure of another plot
-      parent.ind <- which(pss$patch == pss$prev_plt_cn[i])
-      if (length(parent.ind) > 0) {
-        if (!is.na(pss$unique.plot.id[parent.ind])) {
-          pss$unique.plot.id[i] <- pss$unique.plot.id[parent.ind]
-        } else {
-          pss$unique.plot.id[parent.ind] <- pss$unique.plot.id[i]
-        }
-        next
-      }
-    }
-    
-    child.ind <- which(pss$prev_plt_cn == pss$patch[i])
-    if (length(child.ind) > 0) {
-      # This record is the parent of another plot
-      if (!is.na(pss$unique.plot.id[child.ind])) {
-        pss$unique.plot.id[i] <- pss$unique.plot.id[child.ind]
-      } else {
-        pss$unique.plot.id[child.ind] <- pss$unique.plot.id[i]
-      }
-    }
-  }
-  
-  unique.id <- 2
-  for (unique.id in unique(pss$unique.plot.id)) {
-    ind.i <- which(pss$unique.plot.id == unique.id)
-    if (length(ind.i) > 1) {
-      ind.keep <- ind.i[which.min(abs(pss$time[ind.i] - year))]
-      if (length(ind.keep) > 1) {
-        ind.keep <- ind.keep[1]
-      }
-      ind.remove <- ind.i[ind.i != ind.keep]
-      pss <- pss[-ind.remove, ]
-    }
-  }
-  
-  pss <- pss[pss$cycle == cycle[pss$statecd], ]
-  if (nrow(pss) == 0) {
-    logger.error("Couldn't find pss data.")
-  }
-  
-=======
-    if(is.null(pft.number)) {
-      logger.severe(paste0("Couldn't find an ED2 PFT number for ", pft.i$name))
-    }
-		pfts$pft[pfts$pft == pft.i$name] <- pft.number
-	}
-	
-  	
-	## Check for NA and duplicate spcds in PFTs
-	bad <- length(pfts$spcd %in% c(NA, "0"))		
-	if (bad > 0) {	
-		logger.warn(sprintf("There are %d entries with no SPCD (NA or 0). They have been removed.", bad))
-		pfts <- pfts[!pfts$spcd %in% c(NA, 0), ]	   
-	}
-	
-	bad <- pfts$spcd[duplicated(pfts$spcd)]
-	if (length(bad) > 0) {
-  	# format the "and x more." bit if >10 bad species
-		over.ten <- ifelse(length(bad) > 10, paste(", and ", length(bad) - 10, " more.", sep=""), ".")		
-		
-		#Coerce spcds back into species names using data from FIA manual. Makes a more readable warning.
-		symbol.table <- db.query('SELECT spcd, "Symbol" FROM species where spcd IS NOT NULL', con=con)
-		names(symbol.table) = tolower(names(symbol.table))
-		
-		# grab the names where we have bad spcds in the symbol.table, exclude NAs
-		name.list <- na.omit(symbol.table$symbol[symbol.table$spcd %in% bad]) 		
-							
-		logger.severe(paste0("\nThe following species are found in multiple PFTs: \n",   
-		  paste(name.list[1:min(10,length(name.list))], collapse=", "), over.ten, 
-		  "\n\tPlease remove overlapping PFTs."))
-	}
-
-	## connect to database
-	fia.con <- db.open(settings$database$fia)
-	on.exit(db.close(fia.con), add=T)
-  
-  
-  ##################
-  ##              ##
-  ##     PSS      ##
-  ##              ##
-  ##################
-  ## query to get PSS info
-  query <- paste('SELECT p.cycle, p.statecd, p.measyear as time, p.cn as patch, ', 
-                 'MIN(2-c.stdorgcd) as trk, AVG(c.stdage) as age, p.lat, p.lon, p.prev_plt_cn ',
-                 'FROM plot as p LEFT JOIN cond as c on p.cn=c.plt_cn ',
-                 'WHERE p.lon >= ', lonmin, ' AND p.lon <= ', lonmax,
-                 ' AND p.lat >= ', latmin, ' AND p.lat <= ', latmax, 
-                 ' AND p.measyear >= ', min.year, ' AND p.measyear <= ', max.year, 
-                 ' GROUP BY p.cn')
-
-  pss <- db.query(query, con=fia.con)
-  if(nrow(pss) == 0) logger.severe("No pss data found.")
-  
-  for(statecd in unique(pss$statecd)) {
+    logger.severe("No pss data found.")
+  }
+  
+  for (statecd in unique(pss$statecd)) {
     # Count up occurrences of each cycle
     cycle.count <- table(pss$cycle[pss$statecd == statecd])
-
-    # Find the best valid cycle, in terms of providing the most records. In case of ties,
-    # which.max will return the first one, which will be the earliest
+    
+    # Find the best valid cycle, in terms of providing the most records. 
+    # In case of ties, which.max will return the first one, which will be the earliest
     best.cycle <- as.numeric(names(cycle.count)[which.max(cycle.count)])
     
     row.keep.ind <- (pss$statecd != statecd) | (pss$cycle == best.cycle)
-
-    pss <- pss[ row.keep.ind,  ]
-  }
-  
-  # as an extra precaution, remove any records that are explicitly remeasurments of the
-  # same plot
+    
+    pss <- pss[row.keep.ind, ]
+  }
+  
+  # as an extra precaution, remove any records that are explicitly remeasurments of the same plot
   pss <- pss[.select.unique.fia.plot.records(pss$patch, pss$prev_plt_cn, pss$time, year), ]
   
-  if(nrow(pss) == 0) logger.severe("All pss data were invalid.")
-  
-
->>>>>>> 8e0c98db
+  if (nrow(pss) == 0) 
+    logger.severe("All pss data were invalid.")
+  
   pss$trk[which(is.na(pss$trk))] <- 1
   pss$age[which(is.na(pss$age))] <- 0
   
   n.patch <- nrow(pss)
   
   ## fill missing data w/ defaults
-  pss$site  <- rep(1, n.patch)
-  pss$area  <- rep(1 / n.patch, n.patch)
+  pss$site <- rep(1, n.patch)
+  pss$area <- rep(1 / n.patch, n.patch)
   pss$water <- rep(0, n.patch)
   
   # Reorder columns, dropping unneeded ones
   pss <- pss[, c("site", "time", "patch", "trk", "age", "area", "water")]
   
   # Add soil data
-  soil <- c(1, 5, 5, 0.01, 0, 1, 1)  #soil C & N pools (biogeochem) defaults (fsc,stsc,stsl,ssc,psc,msn,fsn)\t
-  soil.dat <- as.data.frame(matrix(soil, n.patch, 7, byrow = TRUE))
+  soil            <- c(1, 5, 5, 0.01, 0, 1, 1)  #soil C & N pools (biogeochem) defaults (fsc,stsc,stsl,ssc,psc,msn,fsn)\t
+  soil.dat        <- as.data.frame(matrix(soil, n.patch, 7, byrow = TRUE))
   names(soil.dat) <- c("fsc", "stsc", "stsl", "ssc", "psc", "msn", "fsn")
-  pss <- cbind(pss, soil.dat)
-  
-<<<<<<< HEAD
-  ################## ## CSS ## ##
-  query <- paste0("SELECT p.measyear as time,p.cycle,p.statecd,p.cn as patch, ", 
-                  "CONCAT(CAST(t.subp AS CHAR),CAST(t.tree AS CHAR)) as cohort,t.dia*2.54 as dbh, ", 
-                  "t.spcd as spcd, t.tpa_unadj*0.0002471 as n FROM plot as p LEFT JOIN tree as t on p.cn=t.plt_cn ", 
-                  "WHERE p.lon >= ", lonmin, " and p.lon < ", lonmax, " and p.lat >= ", latmin, " and p.lat < ", latmax)
+  pss             <- cbind(pss, soil.dat)
+  
+  logger.debug(paste0("Found ", nrow(pss), " patches for site ", settings$run$site$id))
+  
+  ##################
+  ##              ##
+  ##     CSS      ##
+  ##              ##
+  ##################
+  query <- paste0("SELECT p.measyear as time,p.cycle,p.statecd,p.cn as patch, 
+                  ", "CONCAT(CAST(t.subp AS CHAR),CAST(t.tree AS CHAR)) as cohort,t.dia*2.54 as dbh, ", 
+                  "t.spcd as spcd, t.tpa_unadj*0.0002471 as n FROM plot as p LEFT JOIN tree as t on p.cn=t.plt_cn ",
+                  "WHERE p.lon >= ", lonmin, 
+                  " and p.lon < ", lonmax, 
+                  " and p.lat >= ", latmin,
+                  " and p.lat < ", latmax)
   css <- db.query(query, con = fia.con)
   names(css) <- tolower(names(css))
-  css <- css[css$cycle == cycle[css$statecd], ]
-=======
-  logger.debug(paste0("Found ", nrow(pss), " patches for site ", settings$run$site$id))
-
-  ##################
-  ##              ##
-  ##     CSS      ##
-  ##              ##
-  ##################
-  query <- paste0('SELECT p.measyear as time,p.cycle,p.statecd,p.cn as patch, ',
-                 'CONCAT(CAST(t.subp AS CHAR),CAST(t.tree AS CHAR)) as cohort,t.dia*2.54 as dbh, ',
-                 't.spcd as spcd, t.tpa_unadj*0.0002471 as n FROM plot as p LEFT JOIN tree as t on p.cn=t.plt_cn ',
-                 'WHERE p.lon >= ', lonmin, ' and p.lon < ', lonmax, 
-                 ' and p.lat >= ', latmin, ' and p.lat < ', latmax)
-  css <- db.query(query, con=fia.con)
-  names(css) = tolower(names(css))
-  if(nrow(css) == 0) logger.severe("No css data found.")
+  if (nrow(css) == 0) {
+    logger.severe("No css data found.")
+  }
   
   # Remove rows that don't map to any retained patch
-  css <- css[ which(css$patch %in% pss$patch), ]
->>>>>>> 8e0c98db
+  css <- css[which(css$patch %in% pss$patch), ]
   
   ## Remove rows with no dbh, spcd, or n
   notree <- which(is.na(css$dbh) & is.na(css$spcd) & is.na(css$n))
@@ -390,90 +220,64 @@
   pft.only <- pfts$spcd[pft.ind]  #what were the spcds at those indices? 
   
   if (length(pft.only) > 0) {
-    over.ten <- ifelse(length(pft.only) > 10, paste0(", and ", length(pft.only) - 10, " more."), ".")
+    over.ten <- ifelse(length(pft.only) > 10, 
+                       paste0(", and ", length(pft.only) - 10, " more."),
+                       ".")
     
     if (!exists("symbol.table")) {
       symbol.table <- db.query("SELECT spcd, \"Symbol\" FROM species where spcd IS NOT NULL", con = con)
       names(symbol.table) <- tolower(names(symbol.table))
     }
     name.list <- na.omit(symbol.table$symbol[symbol.table$spcd %in% pft.only])
-    logger.warn(paste0("\nThe selected PFTs contain the following species for which the FIA database ", 
-                       "contains no data at ", lat, " and ", lon, "\n", 
+    logger.warn(paste0("\nThe selected PFTs contain the following species for which the FIA database ",
+                       "contains no data at ", lat, 
+                       " and ", lon, "\n", 
                        paste(name.list[1:min(10, length(name.list))], collapse = ", "), over.ten))
   }
   
   # check for species expected by FIA which the PFTs don't cover
-  fia.ind  <- which(!fia.species %in% pfts$spcd)
+  fia.ind <- which(!fia.species %in% pfts$spcd)
   fia.only <- fia.species[fia.ind]
   
   if (length(fia.only) > 0) {
     if (!exists("symbol.table")) {
-      symbol.table <- db.query("SELECT spcd, \"Symbol\" FROM species where spcd IS NOT NULL", 
-                               con = con)
+      symbol.table <- db.query("SELECT spcd, \"Symbol\" FROM species where spcd IS NOT NULL", con = con)
       names(symbol.table) <- tolower(names(symbol.table))
     }
     name.list <- na.omit(symbol.table$symbol[symbol.table$spcd %in% fia.only])
     name.list <- name.list[name.list != "DEAD"]
     if (length(name.list) > 0) {
-      logger.warn(paste0("\nThe FIA database expects the following species at ", lat, " and ", 
-                         lon, " but they are not described by the selected PFTs: \n", paste(name.list, collapse = ", "), 
+      logger.warn(paste0("\nThe FIA database expects the following species at ", lat, " and ", lon, 
+                         " but they are not described by the selected PFTs: \n", 
+                         paste(name.list, collapse = ", "), 
                          "\nYou should select additional pfts if you want to include these. ."))
     }
   }
   
   # --- Continue work formatting css now that we've checked for species problems
-<<<<<<< HEAD
-  n.cohort <- nrow(css)
-  if (n.cohort == 0) {
-    logger.warn("No trees found while trying to generate .css from FIA data!")
-  }
-  
-  css$time[is.na(css$time)]           <- 1
-  css$cohort[is.na(css$cohort)]       <- 1:sum(is.na(css$cohort))
-  css$dbh[is.na(css$dbh)]             <- 1  # assign nominal small dbh to missing
-  density.median                      <- median(css$n[which(css$n > 0)])
+  n.cohort                      <- nrow(css)
+  css$time[is.na(css$time)]     <- 1
+  css$cohort[is.na(css$cohort)] <- 1:sum(is.na(css$cohort))
+  css$dbh[is.na(css$dbh)]       <- 1  # assign nominal small dbh to missing
+  density.median                <- median(css$n[which(css$n > 0)])
   css$n[is.na(css$n) | css$n == 0]    <- density.median
-=======
-  n.cohort = nrow(css)
-  css$time[is.na(css$time)] <- 1
-  css$cohort[is.na(css$cohort)] <- 1:sum(is.na(css$cohort))
-  css$dbh[is.na(css$dbh)] <- 1	# assign nominal small dbh to missing
-  density.median <- median(css$n[which(css$n > 0)])
-  css$n[is.na(css$n) | css$n==0] <- density.median
->>>>>>> 8e0c98db
   css$hite <- css$bdead <- css$balive <- css$lai <- rep(0, n.cohort)
   
   ## map spcd to pft
-<<<<<<< HEAD
   css <- merge(css, pfts, by = "spcd")
   css <- css[, c("time", "patch", "cohort", "dbh", "hite", "pft", "n", "bdead", "balive", "lai")]
   
-=======
-  css <- merge(css, pfts, by="spcd")
-  css <- css[, c('time', 'patch', 'cohort', 'dbh', 'hite', 'pft', 'n', 'bdead', 'balive', 'lai')]
-
->>>>>>> 8e0c98db
   pfts.represented <- sapply(settings$pfts, function(x) x$constants$num) %in% css$pft
   if (!all(pfts.represented)) 
-    logger.warn(paste0("\nThe following PFTs listed in settings are not represented in the FIA data: ", 
-<<<<<<< HEAD
-                       paste(sapply(settings$pfts, function(x) x$name)[!pfts.represented], collapse = ", ")))
-  
-  ################## ## SITE ## ## Obviously, this is just a placeholder for now...
-  site <- c("nsite 1 file_format 1", "sitenum area TCI elev slope aspect soil", "1 1.0 -7 100.0 0.0 0.0 3")
-  
-  # ----- Write files Write files locally
-  out.dir.local <- file.path(settings$database$dbfiles, "fia")
-  prefix.psscss <- paste0("siteid", settings$run$site$id, ".radius", gridres, 
-                          get.ed.file.latlon.text(lat, lon, site.style = FALSE))
-  prefix.site <- paste0("siteid", settings$run$site$id, ".radius", gridres, 
-                        get.ed.file.latlon.text(lat, lon, site.style = TRUE))
-=======
-       paste(sapply(settings$pfts, function(x) x$name)[!pfts.represented], collapse=", ")))	
-
-  if(nrow(css) == 0) logger.severe("No valid css data found.")
+    logger.warn(paste0("\nThe following PFTs listed in settings are not represented in the FIA data: ",
+                       paste(sapply(settings$pfts, 
+                                    function(x) x$name)[!pfts.represented], collapse = ", ")))
+  
+  if (nrow(css) == 0) {
+    logger.severe("No valid css data found.")
+  }
   logger.debug(paste0("Found ", nrow(css), " cohorts for site ", settings$run$site$id))
-
+  
   ##################
   ##              ##
   ##     SITE     ##
@@ -485,25 +289,20 @@
     "sitenum area TCI elev slope aspect soil",
     "1 1.0 -7 100.0 0.0 0.0 3"
   )
-
-
-
-  # ----- Write files
+  
+  # ----- Write files 
   # Write files locally
-  site.string <- paste0(as.numeric(settings$run$site$id) %/% 1000000000, "-",
-                        as.numeric(settings$run$site$id) %% 1000000000)
-  if(settings$host$name == "localhost") {
+  site.string <- paste0(as.numeric(settings$run$site$id)%/%1e+09, "-", 
+                        as.numeric(settings$run$site$id)%%1e+09)
+  if (settings$host$name == "localhost") {
     out.dir.local <- file.path(settings$database$dbfiles, paste0("FIA_ED2_site_", site.string))
   } else {
-    out.dir.local <- '/tmp'
-  }
-  prefix.psscss <- paste0(
-    "siteid", settings$run$site$id, ".fia", year, ".radius", gridres, 
-    get.ed.file.latlon.text(lat, lon, site.style=FALSE))
-  prefix.site   <- paste0(
-    "siteid", settings$run$site$id, ".fia", year, ".radius", gridres, 
-    get.ed.file.latlon.text(lat, lon, site.style=TRUE))
->>>>>>> 8e0c98db
+    out.dir.local <- "/tmp"
+  }
+  prefix.psscss <- paste0("siteid", settings$run$site$id, ".fia", year, ".radius", gridres, 
+                          get.ed.file.latlon.text(lat, lon, site.style = FALSE))
+  prefix.site <- paste0("siteid", settings$run$site$id, ".fia", year, ".radius", gridres, 
+                        get.ed.file.latlon.text(lat, lon, site.style = TRUE))
   pss.file.local <- file.path(out.dir.local, paste0(prefix.psscss, ".pss"))
   css.file.local <- file.path(out.dir.local, paste0(prefix.psscss, ".css"))
   site.file.local <- file.path(out.dir.local, paste0(prefix.site, ".site"))
@@ -517,19 +316,12 @@
   close(site.file.con)
   
   # Copy to remote if needed
-<<<<<<< HEAD
-  if (settings$host$name != "localhost") {
-    out.dir.remote   <- file.path(settings$host$dbfiles, "fia")
+  if (settings$host$name == "localhost") {
+    files <- c(pss.file.local, css.file.local, site.file.local)
+  } else {
+    out.dir.remote   <- file.path(settings$host$dbfiles, paste0("FIA_ED2_site_", site.string))
     pss.file.remote  <- file.path(out.dir.remote, paste0(prefix.psscss, ".pss"))
     css.file.remote  <- file.path(out.dir.remote, paste0(prefix.psscss, ".css"))
-=======
-  if(settings$host$name == "localhost") {
-    files <- c(pss.file.local, css.file.local, site.file.local)
-  } else {
-    out.dir.remote <- file.path(settings$host$dbfiles, paste0("FIA_ED2_site_", site.string))
-    pss.file.remote <- file.path(out.dir.remote, paste0(prefix.psscss, ".pss"))
-    css.file.remote <- file.path(out.dir.remote, paste0(prefix.psscss, ".css"))
->>>>>>> 8e0c98db
     site.file.remote <- file.path(out.dir.remote, paste0(prefix.site, ".site"))
     
     remote.execute.cmd(settings$host, "mkdir", c("-p", out.dir.remote))
@@ -538,40 +330,8 @@
     remote.copy.to(settings$host, site.file.local, site.file.remote)
     files <- c(pss.file.remote, css.file.remote, site.file.remote)
   }
-<<<<<<< HEAD
   
   # Insert into DB
-  files <- c(pss.file.local, css.file.local, site.file.local)
-  formatnames <- c("ED2.patch", "ED2.cohort", "ED2.site")
-  for (i in seq_along(files)) {
-    dbfile.input.insert(in.path = dirname(files[i]), 
-                        in.prefix = basename(files[i]), 
-                        siteid = settings$run$site$id, 
-                        startdate = format(as.Date(settings$run$start.date), "%Y-%m-%d %H:%M:%S"), 
-                        enddate = format(as.Date(settings$run$end.date), "%Y-%m-%d %H:%M:%S"), 
-                        mimetype = "text/plain", 
-                        formatname = formatnames[i],
-                        parentid = NA, 
-                        con = con, 
-                        hostname = fqdn())
-  }
-  
-  # Add file paths to settings
-  if (settings$host$name == "localhost") {
-    settings$run$inputs$pss$path  <- pss.file.local
-    settings$run$inputs$css$path  <- css.file.local
-    settings$run$inputs$site$path <- site.file.local
-  } else {
-    settings$run$inputs$pss$path  <- pss.file.remote
-    settings$run$inputs$css$path  <- css.file.remote
-    settings$run$inputs$site$path <- site.file.remote
-  }
-  
-  return(settings)
-} # fia.to.psscss
-=======
-
-  # Insert into DB  
   for(i in seq_along(files)) {
     dbfile.input.insert(
       in.path    = dirname(files[i]),
@@ -587,47 +347,40 @@
       allow.conflicting.dates = TRUE
     )
   }
-
-
-
+  
   # Add file paths to settings
-  if(settings$host$name == "localhost") {
-    settings <- .add.ed2.file.paths.to.settings(settings, 
-      css.path=css.file.local, pss.path=pss.file.local, site.path=site.file.local)
+  if (settings$host$name == "localhost") {
+    settings <- .add.ed2.file.paths.to.settings(settings,
+                                                css.path = css.file.local,
+                                                pss.path = pss.file.local,
+                                                site.path = site.file.local)
   } else {
     settings <- .add.ed2.file.paths.to.settings(settings, 
-      css.path=css.file.remote, pss.path=pss.file.remote, site.path=site.file.remote)
-  }
-
-	return(invisible(settings))
-}
+                                                css.path = css.file.remote, 
+                                                pss.path = pss.file.remote,
+                                                site.path = site.file.remote)
+  }
+  
+  return(invisible(settings))
+} # fia.to.psscss
 
 .add.ed2.file.paths.to.settings <- function(settings, css.path, pss.path, site.path) {
   settings$run$inputs$css$path <- css.path
- 	settings$run$inputs$pss$path <- pss.path
+  settings$run$inputs$pss$path <- pss.path
   settings$run$inputs$site$path <- site.path
   return(settings)
-}
->>>>>>> 8e0c98db
+} # .add.ed2.file.paths.to.settings
 
 # See ed_read_ed10_20_history...
 get.ed.file.latlon.text <- function(lat, lon, site.style = FALSE, ed.res = 1) {
   if (site.style) {
-    lat <- ifelse(lat >= 0, 
-                  ed.res * floor(lat/ed.res) + 0.5 * ed.res,
-                  -ed.res * floor(-lat/ed.res) - 0.5 * ed.res)
-    lon <- ifelse(lon >= 0, 
-                  ed.res * floor(lon/ed.res) + 0.5 * ed.res,
-                  -ed.res * floor(-lon/ed.res) - 0.5 * ed.res)
+    lat <- ifelse(lat >= 0, ed.res * floor(lat / ed.res) + 0.5 * ed.res, -ed.res * floor(-lat / ed.res) - 0.5 * ed.res)
+    lon <- ifelse(lon >= 0, ed.res * floor(lon / ed.res) + 0.5 * ed.res, -ed.res * floor(-lon / ed.res) - 0.5 * ed.res)
     return(paste0(".lat", round(lat, 1), "lon", round(lon, 1)))
   } else {
     return(paste0(".lat", round(lat, 4), "lon", round(lon, 4)))
   }
-<<<<<<< HEAD
 } # get.ed.file.latlon.text
-=======
-}
-
 
 
 # A function for identifying fia plot records that are remeasurements of one another,
@@ -636,16 +389,16 @@
 # it shouldn't be getting remeasurements, and this probably isn't doing anything in the 
 # current code. But it could be useful for future updates. 
 .select.unique.fia.plot.records <- function(plt_cn, prev_plt_cn, measyear, target.year) {
-  if(length(plt_cn) != length(prev_plt_cn)) {
+  if (length(plt_cn) != length(prev_plt_cn)) {
     logger.error("Inputs must have same length!")
     return(NULL)
   }
-
+  
   # Identify records that are part of the same remeasurement sequence
-  prev_plt_cn[prev_plt_cn==""] <- NA
-  unique.plot.id = rep(NA, length(plt_cn))
-  for(i in seq_along(plt_cn)) {
-    if(!is.na(unique.plot.id[i])) {
+  prev_plt_cn[prev_plt_cn == ""] <- NA
+  unique.plot.id <- rep(NA, length(plt_cn))
+  for (i in seq_along(plt_cn)) {
+    if (!is.na(unique.plot.id[i])) {
       # already been assigned
       next
     } else {
@@ -654,44 +407,41 @@
     }
     
     # Check whether this record is a remeasurement of another one in the list
-    if(!is.na(prev_plt_cn[i])) {
-      parent.ind = which(plt_cn == prev_plt_cn[i])
-      if(length(parent.ind) > 0) {
-        if(!is.na(unique.plot.id[parent.ind])) {
+    if (!is.na(prev_plt_cn[i])) {
+      parent.ind <- which(plt_cn == prev_plt_cn[i])
+      if (length(parent.ind) > 0) {
+        if (!is.na(unique.plot.id[parent.ind])) {
           # if the parent record has already been given an id, assign it to this plot too
-          unique.plot.id[i] = unique.plot.id[parent.ind]
+          unique.plot.id[i] <- unique.plot.id[parent.ind]
         } else {
           # Otherwise, use this plot's new id
-          unique.plot.id[parent.ind] = unique.plot.id[i]
+          unique.plot.id[parent.ind] <- unique.plot.id[i]
         }
         next
       }
     }
     
     # Check whether any other record is a remeasurement of this one
-    child.ind = which(prev_plt_cn == plt_cn[i])
-    if(length(child.ind) > 0) {
+    child.ind <- which(prev_plt_cn == plt_cn[i])
+    if (length(child.ind) > 0) {
       # As above, ensure both records have the same plot id
-      if(!is.na(unique.plot.id[child.ind])) {
-        unique.plot.id[i] = unique.plot.id[child.ind]
+      if (!is.na(unique.plot.id[child.ind])) {
+        unique.plot.id[i] <- unique.plot.id[child.ind]
       } else {
-        unique.plot.id[child.ind] = unique.plot.id[i]
+        unique.plot.id[child.ind] <- unique.plot.id[i]
       }
     }
   }
   
-  
-  # For any identified remeasurement sequences, choose to keep the record that is closest 
-  # to the target year
+  # For any identified remeasurement sequences, choose to keep the record that is closest to the target year
   ind.keep <- numeric(0)
-  for(unique.id in unique(unique.plot.id)) {
+  for (unique.id in unique(unique.plot.id)) {
     ind.keep.i <- which(unique.plot.id == unique.id)
-    if(length(ind.keep.i) > 1) {
+    if (length(ind.keep.i) > 1) {
       ind.keep.i <- ind.keep.i[which.min(abs(measyear[ind.keep.i] - target.year))]
-    } 
+    }
     ind.keep <- c(ind.keep, ind.keep.i)
   }
   
   return(sort(ind.keep))
-}
->>>>>>> 8e0c98db
+} # .select.unique.fia.plot.records
--- conflicted
+++ resolved
@@ -31,7 +31,6 @@
 	## connect to database
 	con <-  db.open(settings$database$bety)
 	on.exit(db.close(con))
-
 	
 	### collect mapping from spcd to pftid
 	query <- NULL
@@ -92,13 +91,8 @@
 	## connect to database
 	fia.con <- db.open(settings$database$fia)
 	on.exit(db.close(fia.con), add=T)
-<<<<<<< HEAD
-=======
-	
-	
-	
->>>>>>> d9073e36
-  
+
+
 	### select just most current
 	query <- paste('SELECT invyr, statecd, stateab, statenm, cycle, subcycle from survey', sep="")
 	surv <- db.query(query, con=fia.con)

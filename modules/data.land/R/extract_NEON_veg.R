--- conflicted
+++ resolved
@@ -1,19 +1,12 @@
 #' extract_NEON_veg
 #' @title extract_NEON_veg
 #' @name extract_NEON_veg
-#' 
-<<<<<<< HEAD
-#' @param lon site longitude coordinate passed from get_veg_module
-#' @param lat site latitude coordinate passed from get_veg_module
-#' @param startdate "YYYY-MM-DD", used to download NEON datasets for desired time period
-#' @param enddate "YYYY_MM_DD", used to download NEON datasets for desired time period
-=======
+#'
 #' @param lon site longitude, passed from ic_process
 #' @param lat site latitude, passed from ic_process
 #' @param start_date "YYYY-MM-DD", used to download NEON datasets for desired time period
 #' @param end_date "YYYY_MM_DD", used to download NEON datasets for desired time period
 #' @param store_dir location to store downloaded NEON files
->>>>>>> d34fd333
 #' @param ... Additional parameters
 #' 
 #' 
@@ -21,7 +14,6 @@
 #' @author Alexis Helgeson and Michael Dietze
 #'
 #' @export
-<<<<<<< HEAD
 #' @examples start_date = as.Date("2020-01-01") end_date = as.Date("2021-09-01")
 
 extract_NEON_veg <- function(lon, lat, startdate, enddate, ...){
@@ -108,95 +100,6 @@
 }  
 # #set soilcarbon.per.m2 as veg_info[[5]]
 veg_info[[5]] <- soilcarbon.per.m2
-=======
-#' 
-#' @importFrom rlang .data
-#' 
-#' @examples start_date = as.Date("2020-01-01") 
-#' end_date = as.Date("2021-09-01")
 
-extract_NEON_veg <- function(lon, lat, start_date, end_date, store_dir, ...){
->>>>>>> d34fd333
-
-  #Set start_date and end_date as Date objects
-  start_date = as.Date(startdate)
-  end_date = as.Date(enddate)
-  #set lat & lon as numeric 
-  lon = as.numeric(lon)
-  lat = as.numeric(lat)
-  #Find sitename from lon and lat params using distance
-  neonsites <- neonstore::neon_sites(api = "https://data.neonscience.org/api/v0", .token = Sys.getenv("NEON_TOKEN"))
-  neonsites <- dplyr::select(neonsites, .data$siteCode, .data$siteLatitude, .data$siteLongitude) #select for relevant columns
-  betyneondist <- swfscMisc::distance(lat1 = lat, lon1 = lon, lat2 = neonsites$siteLatitude, lon2 = neonsites$siteLongitude)
-  mindist <- min(betyneondist)
-  distloc <- match(mindist, betyneondist)
-  lat <- neonsites$siteLatitude[distloc]
-  lon <- neonsites$siteLongitude[distloc]
-  site <- dplyr::filter(neonsites, .data$siteLatitude == lat & .data$siteLongitude == lon)
-  sitename = site$siteCode
-  #Load in NEON datasets
-  #tree ABG
-  neonstore::neon_download("DP1.10098.001", dir = store_dir, table = NA, site = sitename, start_date = start_date, end_date = end_date, type = "basic",api = "https://data.neonscience.org/api/v0")
-  apparentindividual <- neonstore::neon_read(table = "apparentindividual", product = "DP1.10098.001", site = sitename, start_date = start_date, end_date = end_date, dir = store_dir)
-  mappingandtagging <- neonstore::neon_read(table = "mappingandtagging", product = "DP1.10098.001", site = sitename, start_date = start_date, end_date = end_date, dir = store_dir)
-  joined.tree <- dplyr::left_join(mappingandtagging, apparentindividual, by = "individualID")
-  #herb AGB
-  neonstore::neon_download("DP1.10023.001", dir = store_dir, table = NA, site = sitename, start_date = start_date, end_date = end_date, type = "basic",api = "https://data.neonscience.org/api/v0")
-  massdata <- neonstore::neon_read(table = "massdata", product = "DP1.10023.001", site = sitename, start_date = start_date, end_date = end_date, dir = store_dir)
-  perbout <- neonstore::neon_read(table = "perbout", product = "DP1.10023.001", site = sitename, start_date = start_date, end_date = end_date, dir = store_dir)
-  joined.herb <- dplyr::left_join(massdata, perbout, by = "sampleID")
-  #species info
-  neonstore::neon_download("DP1.10058.001", dir = store_dir, table = NA, site = sitename, start_date = start_date, end_date = end_date, type = "basic",api = "https://data.neonscience.org/api/v0")
-  div_1m2 <- neonstore::neon_read(table = "div_1m2", product = "DP1.10058.001", site = sitename, start_date = start_date, end_date = end_date, dir = store_dir)
-  # #soil carbon
-  neonstore::neon_download("DP1.00096.001", dir = "/projectnb/dietzelab/ahelgeso/test_download/", table = NA, site = sitename, start_date = as.Date("2012-01-01"), end_date = as.Date("2014-12-31"), type = "basic",api = "https://data.neonscience.org/api/v0")
-  perbiogeosample <- neonstore::neon_read(table = "perbiogeosample", product = "DP1.00096.001", site = sitename, start_date = as.Date("2012-01-01"), end_date = as.Date("2014-12-31"), dir = "/projectnb/dietzelab/ahelgeso/test_download/")
-  perarchivesample <- neonstore::neon_read(table = "perarchivesample", product = "DP1.00096.001", site = sitename, start_date = as.Date("2012-01-01"), end_date = as.Date("2014-12-31"), dir = "/projectnb/dietzelab/ahelgeso/test_download/")
-  perbulksample <- neonstore::neon_read(table = "perbulksample", product = "DP1.00096.001", site = sitename, start_date = as.Date("2012-01-01"), end_date = as.Date("2014-12-31"), dir = "/projectnb/dietzelab/ahelgeso/test_download/")
-  joined.soil <- dplyr::left_join(perarchivesample, perbiogeosample, by = "horizonID")
-  joined.soil <- dplyr::left_join(joined.soil, perbulksample, by = "horizonID")
-  soilcarbon.per.m2 <- sum(joined.soil$bulkDensExclCoarseFrag * joined.soil$carbonTot * 0.001 *  (joined.soil$biogeoBottomDepth - joined.soil$biogeoTopDepth) * 10000)
-  
-  #Filter joined.tree, joined.herb, and div_1m2 for required information: DBH, tree height, dryMass, taxonID (USDA code) and species info
-  filter.tree <- dplyr::select(joined.tree, siteID.y, plotID.x, subplotID, nestedSubplotID, taxonID, scientificName, taxonRank, date.y, stemDiameter, height)
-  filter.herb <- dplyr::select(joined.herb, siteID.y, plotID.x, subplotID, plotType.x, clipArea, dryMass, collectDate.y)
-  filter.species <- dplyr::select(div_1m2, plotID, subplotID, taxonID, scientificName, taxonRank)
-  #check if species info is available for herb plots
-  herb.plot <- unique(filter.herb$plotID.x)
-  check.species <- herb.plot %in% filter.species$plotID
-  colnames(filter.herb)[2] <- "plotID"
-  if (TRUE %in% check.species) {
-    #add species info to filter.herb if it exists
-    filter.herb <- dplyr::left_join(filter.herb, filter.species, by = "plotID")
-  }else{
-    PEcAn.logger::logger.info(paste0("No herbacious species info available for ", sitename))
-  }
-  #remove NAs from species column only, next step species matching does not like NAs
-  filter.herb <- filter.herb[!is.na(filter.herb$scientificName),]
-  filter.tree <- filter.tree[!is.na(filter.tree$scientificName),]
-  #Create year column
-  filter.tree$year <- format(as.Date(filter.tree$date.y, format="%Y-%m-%d"),"%Y")
-  filter.herb$year <- format(as.Date(filter.herb$collectDate.y, format="%Y-%m-%d"),"%Y")
-  #Rename NEON column names to match pecan functions
-  colnames(filter.tree) <- c("site_name", "plot", "Subplot", "nestedSubplot","species_USDA_symbol", "species", "taxonRank", "date", "DBH", "height", "year")
-  colnames(filter.herb) <- c("site_name", "plot", "Subplot", "plotType", "clipArea", "dryMass", "date", "Subplot.species","species_USDA_symbol", "species", "taxonRank", "year")
-  #Create veg_info object as a list
-  veg_info <- list()
-  #Set plot size as veg_info[[1]]
-  veg_info[[1]] <- list(Plot = 1600, subPlot = 400, nestedSubplot = 100, herb_clipArea = filter.herb$clipArea[1])
-  #Set filter.tree as veg_info[[2]]
-  veg_info[[2]] <- filter.tree
-  #Set filter.herb as veg_info[[3]]
-  veg_info[[3]] <- filter.herb
-  #set veg_info[[4]] as herbaceous vs tree site flag
-  treeSites <- c("HARV", "BART", "OSBS")
-  herbSites <- c("KONZ", "SRER")
-  if (sitename %in% treeSites) {
-    veg_info[[4]] <- TRUE
-  }else{
-    veg_info[[4]] <- FALSE
-  }  
-  # #set soilcarbon.per.m2 as veg_info[[5]]
-  veg_info[[5]] <- soilcarbon.per.m2
 return(veg_info)
 }
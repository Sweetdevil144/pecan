--- conflicted
+++ resolved
@@ -1,8 +1,5 @@
-<<<<<<< HEAD
 #!/bin/bash -l
-=======
-#!/bin/bash
->>>>>>> 60294132
+
 ## Perform an inversion. Parameters are as follows:
 ## [1] Spectra
 ## [2] Number of iterations

--- conflicted
+++ resolved
@@ -23,12 +23,8 @@
 #'      rsdt: hemispherical directional
 #'      rdot: directional hemispherical
 #'      rsot: bi-directional
-<<<<<<< HEAD
 #' @export
-pro4sail <- function(param){
-=======
 pro4sail <- function(param) {
->>>>>>> ca3cd416
     plist <- as.list(param)
     nw    <- 2101
     plist$rddt <- numeric(nw)

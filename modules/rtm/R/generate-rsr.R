--- conflicted
+++ resolved
@@ -3,7 +3,6 @@
 #' @param wavelength Vector of average band widths, as reported in FWHM data.
 #' @param fwhm Vector of full-width half maximum (FWHM) bandwidths, as reported 
 #' in FWHM data.
-#' @export
 rsr.from.fwhm <- function(wavelength, fwhm) {
   sigma <- fwhm / 2 / abs(qnorm(0.25))
   rsr   <- t(sapply(400:2500, dnorm, wavelength, sigma))
@@ -22,18 +21,6 @@
 #' @param rsr RSR matrix
 #' @param wl.min Minimum wavelength (inclusive, default = 400)
 #' @param wl.max Maximum wavelength (inclusive, default = 2500)
-<<<<<<< HEAD
-#' @export
-trim.rsr <- function(rsr, wl.min=400, wl.max=2500){
-    inds.rsr <- as.logical((rsr[,"Wavelength"] >= wl.min) *
-                           (rsr[,"Wavelength"] <= wl.max))
-    rsr.sub <- rsr[inds.rsr,]
-    rownames(rsr.sub) <- rsr.sub[, "Wavelength"]
-    colnames(rsr.sub)[1] <- "index"
-    rsr.sub[,"index"] <- rsr.sub[,"index"] - 399
-    return(rsr.sub)
-}
-=======
 trim.rsr <- function(rsr, wl.min = 400, wl.max = 2500) {
   inds.rsr <- as.logical((rsr[, "Wavelength"] >= wl.min) * 
                            (rsr[, "Wavelength"] <= wl.max))
@@ -44,45 +31,11 @@
   return(rsr.sub)
 } # trim.rsr
 
->>>>>>> ca3cd416
 
 #' @name generate.rsr.all
 #' @title Generate RSR matrices for all sensors and return as list
 #' @description Only needs to be called when updating these funcitons with new 
 #' data
-<<<<<<< HEAD
-#' @export
-generate.rsr.all <- function(path.to.licor=NULL){
-    data(raw.sensor.data)
-    rsr.aviris.ng <- with(fwhm.aviris.ng, rsr.from.fwhm(Wavelength, fwhm))
-    rsr.aviris.classic <- with(fwhm.aviris.classic, rsr.from.fwhm(avg, fwhm))
-    rsr.hyperion <- with(fwhm.hyperion, rsr.from.fwhm(avg, rng))
-    rsr.chris.proba <- with(bandwidth.chrisproba, rsr.from.fwhm(Mid, Max-Min))
-    rsr.landsat5 <- trim.rsr(rsr.landsat5)
-    rsr.landsat7 <- trim.rsr(rsr.landsat7)
-    rsr.landsat8 <- trim.rsr(rsr.landsat8)
-    rsr.modis <- trim.rsr(rsr.modis)
-    rsr.viirs <- trim.rsr(rsr.viirs)
-    rsr.avhrr <- trim.rsr(rsr.avhrr)
-    if(!is.null(path.to.licor)){
-        rsr.licor <- process.licor.rsr(path.to.licor)
-    } else {
-        rsr.licro <- NA
-    }
-    sensor.rsr <- list(aviris.ng = rsr.aviris.ng, 
-                       aviris.classic = rsr.aviris.classic,
-                       hyperion = rsr.hyperion,
-                       chris.proba = rsr.chris.proba,
-                       landsat5 = rsr.landsat5,
-                       landsat7 = rsr.landsat7,
-                       landsat8 = rsr.landsat8,
-                       modis = rsr.modis, 
-                       viirs = rsr.viirs, 
-                       avhrr = rsr.avhrr,
-                       licor = rsr.licor)
-    return(sensor.rsr)
-}
-=======
 generate.rsr.all <- function(path.to.licor = NULL) {
   data(raw.sensor.data)
   rsr.aviris.ng      <- with(fwhm.aviris.ng, rsr.from.fwhm(Wavelength, fwhm))
@@ -114,36 +67,11 @@
   return(sensor.rsr)
 } # generate.rsr.all
 
->>>>>>> ca3cd416
 
 #' @name read.rsr.folder
 #' @title Read and process RSR data from directory
 #' @param dir.path Directory containing RSR data
 #' @param type Type of sensor. Options are: landsat, avhrr
-<<<<<<< HEAD
-#' @export
-read.rsr.folder <- function(dir.path, type){
-    type <- tolower(type)
-    flist <- list.files(dir.path)
-    nbands <- length(flist)
-    bandnames <- gsub("(.*)[.]csv", "\\1", flist)
-    band.list <- list()
-    for(i in 1:nbands){
-        fpath <- file.path(dir.path, flist[i])
-        raw.input <- read.csv(fpath)
-        if(type == "landsat"){
-            out.dat <- raw.input[,1:2]
-        } else if (type == "avhrr"){
-            raw.input$Wavelength <- raw.input$Wavelength.._m. * 1000
-            out.dat <- raw.input[, c("Wavelength", "Relative.SRF")]
-        }
-        colnames(out.dat) <- c("Wavelength", bandnames[i])
-        band.list[[i]] <- out.dat
-    }
-    band.full <- band.list[[1]]
-    for(i in 2:nbands){
-        band.full <- merge(band.full, band.list[[i]], by="Wavelength", all=TRUE)
-=======
 read.rsr.folder <- function(dir.path, type) {
   type      <- tolower(type)
   flist     <- list.files(dir.path)
@@ -158,7 +86,6 @@
     } else if (type == "avhrr") {
       raw.input$Wavelength <- raw.input$Wavelength.._m. * 1000
       out.dat <- raw.input[, c("Wavelength", "Relative.SRF")]
->>>>>>> ca3cd416
     }
     colnames(out.dat) <- c("Wavelength", bandnames[i])
     band.list[[i]] <- out.dat

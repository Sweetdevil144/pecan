--- conflicted
+++ resolved
@@ -37,13 +37,9 @@
 #' Default=FALSE
 #' 
 #' @param quiet Do not show progress bar. Default=FALSE
-<<<<<<< HEAD
 #' @param return.jump If TRUE, return results as list that includes current Jump distribution (useful for continuing an ongoing run). Default = FALSE.
-invert.custom <- function(observed, invert.options, quiet=FALSE, return.jump=FALSE){
-=======
 #' @param seed Run-unique ID. Useful for parallel runs. Default=NULL
-invert.custom <- function(observed, invert.options, quiet=FALSE, seed=NULL){
->>>>>>> 5612ff94
+invert.custom <- function(observed, invert.options, quiet=FALSE, return.jump=FALSE, seed=NULL){
     library(MASS)
     observed <- as.matrix(observed)
     nspec <- ncol(observed)

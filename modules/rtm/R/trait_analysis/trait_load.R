--- conflicted
+++ resolved
@@ -68,7 +68,6 @@
 ## Merge results with traits
 fftdat <- merge(x=results, y=FFT2, by=mergeby.lower, all=TRUE)
 
-<<<<<<< HEAD
 ### Sort out missing values
 # load("../data/FFT_full.Rdata")
 sample.name.regex <- "^([A-Za-z]+)([0-9]+[B]*)_([A-Za-z]+)_([BMTS]+)([ANO23]{0,1})[SAMP2]*"
@@ -93,10 +92,7 @@
 
 uk <- unique(c(fftdat[,Species], species.info[,Label]))
 fftdat <- fftdat[species.info[J(uk)]]
-=======
-## Merge results with species information table
-species.info <- fread(PATH.info, header=TRUE)
+
 exclude <- c("ANGE", "TYLA")  ## As per Shawn's recommendation
 
->>>>>>> 1baae4a0
 

<<<<<<< HEAD
#' @name f.data.module
#' @title List to FORTRAN data module
#' @author Alexey Shiklomanov
#' @details For models with large constants (e.g. absorption features in the
#'       PROSPECT model), it may be preferable to store these in FORTRAN90
#'       modules. However, manually creating and formatting these files is 
#'       tedious. This script allows you to automatically generate module files
#'       from R lists. It automatically interprets the object lengths as array
#'       dimensions (only vectors are supported right now -- higher dimension
#'       arrays may be in the future) and splits long data into rows of 10.
#'       Currently, only numeric data are supported (i.e. no characters).
#' @param dat Named list object for creating module. List names will be used
#'       to initialize FORTRAN variabiles.
#' @param types Character vector of FORTAN types (e.g. real*8, integer)
#' @param modname Name of the module. We suggest the format 'MOD_yourmodname'.
#' @param fname Output file name. Defaults to 'yourmodname.f90'
#' @examples
#'       w <- 3.2
#'       x <- 1:5
#'       y <- 6:15
#'       z <- seq(exp(1), pi, length.out=42)
#'       l <- list(x=x, y=y, z=z) ## NOTE that names must be explicitly declared
#'       l.types <- c("real","integer", "real*4", "real*8")
#'       f.data.module(l, l.types, "testmod")
#'  
#'       x <- runif(10)
#'       y <- rnorm(10)
#'       z <- rgamma(10, 3)
#'       d <- data.frame(x,y,z) ## NOTE that data.frames are just named lists
#'       d.types <- rep("real*8", ncol(d))
#'       f.data.module(d, d.types, "random") 
#' @export

f.data.module <- function(dat, types, modname, fname = paste0(modname,".f90")){
    if(!is.list(dat)) dat <- as.list(dat)
    if(is.null(names(dat))) stop("'dat' must have names")
    obj.names <- names(dat)
    ld <- length(dat)

    write.strings <- list()
    write.strings[1] <- paste0("MODULE", modname)
    write.strings[2] <- "implicit.none"
    write.strings[3] <- "integer :: i"
    j <- length(write.strings)
    for(i in 1:ld){
        d <- dat[[i]]
        j <- j+1
        write.strings[j] <- sprintf("%s, dimension(%d) :: %s",
                                    types[i], length(d), obj.names[i])
=======
#'@name f.data.module
#'@title List to FORTRAN data module
#'@author Alexey Shiklomanov
#'@details For models with large constants (e.g. absorption features in the
#'      PROSPECT model), it may be preferable to store these in FORTRAN90
#'      modules. However, manually creating and formatting these files is 
#'      tedious. This script allows you to automatically generate module files
#'      from R lists. It automatically interprets the object lengths as array
#'      dimensions (only vectors are supported right now -- higher dimension
#'      arrays may be in the future) and splits long data into rows of 10.
#'      Currently, only numeric data are supported (i.e. no characters).
#'@param dat Named list object for creating module. List names will be used
#'      to initialize FORTRAN variabiles.
#'@param types Character vector of FORTAN types (e.g. real*8, integer)
#'@param modname Name of the module. We suggest the format 'MOD_yourmodname'.
#'@param fname Output file name. Defaults to 'yourmodname.f90'
#'@examples
#'      w <- 3.2
#'      x <- 1:5
#'      y <- 6:15
#'      z <- seq(exp(1), pi, length.out=42)
#'      l <- list(x=x, y=y, z=z) ## NOTE that names must be explicitly declared
#'      l.types <- c('real','integer', 'real*4', 'real*8')
#'      f.data.module(l, l.types, 'testmod')
#' 
#'      x <- runif(10)
#'      y <- rnorm(10)
#'      z <- rgamma(10, 3)
#'      d <- data.frame(x,y,z) ## NOTE that data.frames are just named lists
#'      d.types <- rep('real*8', ncol(d))
#'      f.data.module(d, d.types, 'random') 
f.data.module <- function(dat, types, modname, fname = paste0(modname, ".f90")) {
  if (!is.list(dat)) {
    dat <- as.list(dat)
  }
  if (is.null(names(dat))) {
    stop("'dat' must have names")
  }
  obj.names <- names(dat)
  ld <- length(dat)
  
  write.strings    <- list()
  write.strings[1] <- paste0("MODULE", modname)
  write.strings[2] <- "implicit.none"
  write.strings[3] <- "integer :: i"
  j <- length(write.strings)
  for (i in seq_len(ld)) {
    d <- dat[[i]]
    j <- j + 1
    write.strings[j] <- sprintf("%s, dimension(%d) :: %s", types[i], length(d), obj.names[i])
  }
  
  for (i in seq_len(ld)) {
    d   <- dat[[i]]
    dc  <- sprintf("%g", d)
    d10 <- length(d)%/%10
    if (length(d)%%10 != 0) {
      d10 <- d10 + 1
>>>>>>> ca3cd416
    }
    dmin <- 1
    for (i10 in seq_len(d10)) {
      dmax <- min(dmin + 9, length(d))
      j <- j + 1
      write.strings[j] <- sprintf("DATA (%s(i),i=%d,%d)/&", obj.names[i], dmin, dmax)
      j <- j + 1
      write.strings[j] <- paste0(paste(dc[dmin:dmax], collapse = ","), "/")
      j <- j + 1
      write.strings[j] <- ""
      dmin <- dmax + 1
    }
    j <- j + 1
    write.strings[j] <- ""
  }
  j <- j + 1
  write.strings[j] <- sprintf("END MODULE %s", modname)
  
  write("! Automatically generated module", fname)
  for (s in write.strings) {
    write(s, fname, append = TRUE)
  }
} # f.data.module<|MERGE_RESOLUTION|>--- conflicted
+++ resolved
@@ -1,6 +1,6 @@
-<<<<<<< HEAD
+#' @title List to FORTRAN data module
+#' 
 #' @name f.data.module
-#' @title List to FORTRAN data module
 #' @author Alexey Shiklomanov
 #' @details For models with large constants (e.g. absorption features in the
 #'       PROSPECT model), it may be preferable to store these in FORTRAN90
@@ -21,65 +21,15 @@
 #'       y <- 6:15
 #'       z <- seq(exp(1), pi, length.out=42)
 #'       l <- list(x=x, y=y, z=z) ## NOTE that names must be explicitly declared
-#'       l.types <- c("real","integer", "real*4", "real*8")
-#'       f.data.module(l, l.types, "testmod")
+#'       l.types <- c('real','integer', 'real*4', 'real*8')
+#'       f.data.module(l, l.types, 'testmod')
 #'  
 #'       x <- runif(10)
 #'       y <- rnorm(10)
 #'       z <- rgamma(10, 3)
 #'       d <- data.frame(x,y,z) ## NOTE that data.frames are just named lists
-#'       d.types <- rep("real*8", ncol(d))
-#'       f.data.module(d, d.types, "random") 
-#' @export
-
-f.data.module <- function(dat, types, modname, fname = paste0(modname,".f90")){
-    if(!is.list(dat)) dat <- as.list(dat)
-    if(is.null(names(dat))) stop("'dat' must have names")
-    obj.names <- names(dat)
-    ld <- length(dat)
-
-    write.strings <- list()
-    write.strings[1] <- paste0("MODULE", modname)
-    write.strings[2] <- "implicit.none"
-    write.strings[3] <- "integer :: i"
-    j <- length(write.strings)
-    for(i in 1:ld){
-        d <- dat[[i]]
-        j <- j+1
-        write.strings[j] <- sprintf("%s, dimension(%d) :: %s",
-                                    types[i], length(d), obj.names[i])
-=======
-#'@name f.data.module
-#'@title List to FORTRAN data module
-#'@author Alexey Shiklomanov
-#'@details For models with large constants (e.g. absorption features in the
-#'      PROSPECT model), it may be preferable to store these in FORTRAN90
-#'      modules. However, manually creating and formatting these files is 
-#'      tedious. This script allows you to automatically generate module files
-#'      from R lists. It automatically interprets the object lengths as array
-#'      dimensions (only vectors are supported right now -- higher dimension
-#'      arrays may be in the future) and splits long data into rows of 10.
-#'      Currently, only numeric data are supported (i.e. no characters).
-#'@param dat Named list object for creating module. List names will be used
-#'      to initialize FORTRAN variabiles.
-#'@param types Character vector of FORTAN types (e.g. real*8, integer)
-#'@param modname Name of the module. We suggest the format 'MOD_yourmodname'.
-#'@param fname Output file name. Defaults to 'yourmodname.f90'
-#'@examples
-#'      w <- 3.2
-#'      x <- 1:5
-#'      y <- 6:15
-#'      z <- seq(exp(1), pi, length.out=42)
-#'      l <- list(x=x, y=y, z=z) ## NOTE that names must be explicitly declared
-#'      l.types <- c('real','integer', 'real*4', 'real*8')
-#'      f.data.module(l, l.types, 'testmod')
-#' 
-#'      x <- runif(10)
-#'      y <- rnorm(10)
-#'      z <- rgamma(10, 3)
-#'      d <- data.frame(x,y,z) ## NOTE that data.frames are just named lists
-#'      d.types <- rep('real*8', ncol(d))
-#'      f.data.module(d, d.types, 'random') 
+#'       d.types <- rep('real*8', ncol(d))
+#'       f.data.module(d, d.types, 'random') 
 f.data.module <- function(dat, types, modname, fname = paste0(modname, ".f90")) {
   if (!is.list(dat)) {
     dat <- as.list(dat)
@@ -107,7 +57,6 @@
     d10 <- length(d)%/%10
     if (length(d)%%10 != 0) {
       d10 <- d10 + 1
->>>>>>> ca3cd416
     }
     dmin <- 1
     for (i10 in seq_len(d10)) {

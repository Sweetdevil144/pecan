--- conflicted
+++ resolved
@@ -1,7 +1,8 @@
 # Functions for processing output
 
+#' @title Burn-in and thinning of MCMC samples
+#' 
 #' @name burnin.thin
-#' @title Burn-in and thinning of MCMC samples
 #' @param samples Matrix of MCMC samples
 #' @param target Target number of samples (default = 5000). Only applicable if 
 #' auto=TRUE.
@@ -12,146 +13,79 @@
 #' target number of samples.
 #' @param burnin Number of samples to discard as burnin (auto must be FALSE)
 #' @param thin Thinning interval (auto must be FALSE)
-<<<<<<< HEAD
 #' @export
-burnin.thin <- function(samples,
-                        target = 5000,
-                        burnin.ratio = 2,
-                        auto = TRUE,
-                        burnin = NULL,
-                        thin = NULL){
-    ngibbs <- nrow(samples)
-    if(auto) {
-        burnin <- floor(ngibbs / burnin.ratio)
-        thin <- floor((ngibbs - burnin) / target)
-        if(thin < 1){
-            message("Fewer than target samples after burnin. No thinning applied.")
-            thin <- 1
-        }
-=======
-burnin.thin <- function(samples, target = 5000, burnin.ratio = 2, auto = TRUE,
-                        burnin = NULL, thin = NULL) {
+burnin.thin <- function(samples, target = 5000, burnin.ratio = 2, 
+                        auto = TRUE, burnin = NULL, thin = NULL){
   ngibbs <- nrow(samples)
-  if (auto) {
-    burnin <- floor(ngibbs/burnin.ratio)
-    thin <- floor((ngibbs - burnin)/target)
-    if (thin < 1) {
-      warning("Fewer than target samples after burnin. No thinning applied.")
+  if(auto) {
+    burnin <- floor(ngibbs / burnin.ratio)
+    thin <- floor((ngibbs - burnin) / target)
+    if(thin < 1){
+      message("Fewer than target samples after burnin. No thinning applied.")
       thin <- 1
->>>>>>> ca3cd416
     }
   }
-  bt <- seq(burnin, ngibbs, by = thin)
-  samples.bt <- samples[bt, ]
+  bt <- seq(burnin, ngibbs, by=thin)
+  samples.bt <- samples[bt,]
   return(samples.bt)
-} # burnin.thin
-
+}
 
 #' @name load.from.name
 #' @title Load object from an RData file
 #' @param filename Full name (without path!) of RData file
-<<<<<<< HEAD
 #' @param filepath Path of RData file (default=".")
 #' @export
 load.from.name <- function(filename, filepath="."){
-    f.path <- file.path(filepath, filename)
-    load(f.path)
-    f.name <- gsub("(.*)[.]RData", "\\1", filename)
-    f.get <- get(f.name)
-    return(f.get)
-}
-=======
-#' @param filepath Path of RData file (default='.')
-load.from.name <- function(filename, filepath = ".") {
   f.path <- file.path(filepath, filename)
   load(f.path)
   f.name <- gsub("(.*)[.]RData", "\\1", filename)
-  f.get  <- get(f.name)
+  f.get <- get(f.name)
   return(f.get)
-} # load.from.name
+}
 
->>>>>>> ca3cd416
-
+#' @title Multivariate normal fit
+#' 
 #' @name summary_mvnorm
-#' @title Multivariate normal fit
 #' @description Fit multivariate normal to samples. Return means and covariance 
 #' matrix as a long list (for easy construction of data.tables)
 #' @param samples Matrix of MCMC samples.
-<<<<<<< HEAD
 #' @export
 summary_mvnorm <- function(samples){
-    library(mclust)
-    stopifnot(colnames(samples) != NULL)
-    parnames <- colnames(samples)
-    sigmanames <- sprintf("%s.%s.sigma", rep(parnames, 1, each=6),
-                          rep(parnames, 6))
-    fit <- mvn("XXX", samples)
-    mu <- as.numeric(fit$parameters$mean)
-    sigma <- c(fit$parameters$variance$Sigma)
-    names(mu) <- sprintf("%s.mu", parnames)
-    names(sigma) <- sigmanames
-    out.list <- c(as.list(mu), as.list(sigma))
-    return(out.list)
-}
-=======
-summary.mvnorm <- function(samples) {
-  library(mclust)
+  testForPackage("mclust")
   stopifnot(colnames(samples) != NULL)
   parnames <- colnames(samples)
-  sigmanames <- sprintf("%s.%s.sigma", rep(parnames, 1, each = 6), rep(parnames, 
-                                                                       6))
-  fit   <- mvn("XXX", samples)
-  mu    <- as.numeric(fit$parameters$mean)
+  sigmanames <- sprintf("%s.%s.sigma", rep(parnames, 1, each=6),
+                        rep(parnames, 6))
+  fit <- mclust::mvn("XXX", samples)
+  mu <- as.numeric(fit$parameters$mean)
   sigma <- c(fit$parameters$variance$Sigma)
-  names(mu)    <- sprintf("%s.mu", parnames)
+  names(mu) <- sprintf("%s.mu", parnames)
   names(sigma) <- sigmanames
-  out.list     <- c(as.list(mu), as.list(sigma))
+  out.list <- c(as.list(mu), as.list(sigma))
   return(out.list)
-} # summary.mvnorm
+}
 
->>>>>>> ca3cd416
-
+#' @title Simple summary statistics on MCMC samples
+#' 
 #' @name summary_simple
-#' @title Simple summary statistics on MCMC samples
 #' @description Calculate simple univariate summary statistics and return as 
 #' named list
 #' @param samples Matrix of MCMC samples
-<<<<<<< HEAD
 #' @export
 summary_simple <- function(samples){
-    stopifnot(colnames(samples) != NULL)
-    parnames <- colnames(samples)
-    mu <- colMeans(samples, na.rm=TRUE)
-    names(mu) <- sprintf("%s.mu", parnames)
-    sigma <- apply(samples, 2, sd, na.rm=TRUE)
-    names(sigma) <- sprintf("%s.sigma", parnames)
-    q25 <- apply(samples, 2, quantile, 0.025, na.rm=TRUE)
-    names(q25) <- sprintf("%s.q25", parnames)
-    med <- apply(samples, 2, median, na.rm=TRUE)
-    names(med) <- sprintf("%s.med", parnames)
-    q975 <- apply(samples, 2, quantile, 0.975, na.rm=TRUE)
-    names(q975) <- sprintf("%s.q975", parnames)
-    out.list <- c(as.list(mu), as.list(sigma), as.list(q25),
-                  as.list(med), as.list(q975))
-    return(out.list)
-}
-=======
-summary.simple <- function(samples) {
   stopifnot(colnames(samples) != NULL)
   parnames <- colnames(samples)
-  mu <- colMeans(samples, na.rm = TRUE)
-  
+  mu <- colMeans(samples, na.rm=TRUE)
   names(mu) <- sprintf("%s.mu", parnames)
-  sigma <- apply(samples, 2, sd, na.rm = TRUE)
+  sigma <- apply(samples, 2, sd, na.rm=TRUE)
   names(sigma) <- sprintf("%s.sigma", parnames)
-  q25 <- apply(samples, 2, quantile, 0.025, na.rm = TRUE)
+  q25 <- apply(samples, 2, quantile, 0.025, na.rm=TRUE)
   names(q25) <- sprintf("%s.q25", parnames)
-  med <- apply(samples, 2, median, na.rm = TRUE)
+  med <- apply(samples, 2, median, na.rm=TRUE)
   names(med) <- sprintf("%s.med", parnames)
-  q975 <- apply(samples, 2, quantile, 0.975, na.rm = TRUE)
+  q975 <- apply(samples, 2, quantile, 0.975, na.rm=TRUE)
   names(q975) <- sprintf("%s.q975", parnames)
-  
-  out.list <- c(as.list(mu), as.list(sigma), as.list(q25), as.list(med), as.list(q975))
+  out.list <- c(as.list(mu), as.list(sigma), as.list(q25),
+                as.list(med), as.list(q975))
   return(out.list)
-} # summary.simple
->>>>>>> ca3cd416
+}
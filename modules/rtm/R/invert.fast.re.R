#' @name invert.fast.re
#' @title Bayesian inversion with random effects
#' @author Alexey Shiklomanov
#' @details Performs a Bayesian inversion of a Radiative
#' Transfer model with individual random effects. Sampling
#' is performed using an adaptive Metropolis-Hastings
#' algorithm operating independently on each parameter. See
#' also: `invert.fast`.
#' @param modname Name of the model to invert (character).
#' Refer to `model.list`
#' @param observed Observed reflectance. Can be a vector,
#' matrix, or data.frame; BUT NOTE: all are coerced to
#' matrix via `as.matrix`.
#' @param inits Named vector of parameters to invert. Names
#' are required!
#' @param cons Numeric vector of constants. Names are
#' required!
#' @param rand Numeric matrix of initial values for random
#' effects, with dimensions (npars x nspec), where npars is
#' the number of parameters and nspec is the number of
#' spectra.
#' @param pmu Numeric vector of prior means for inversion
#' parameters. Must line up with `inits`
#' @param psd Numeric vector of prior standard deviations
#' for inversion parameters. Must line up with `inits`.
#' @param plog Logical vector. Whether or not to use
#' lognormal distribution for the prior. NOTE: `pmu` and `psd`
#' are the distribution parameters, NOT the distribution's
#' actual mean and standard deviation.
#' @param minp Numeric vector of minimum values for parameters.
#' @param ngibbs Number of iterations for MCMC 
#' @return Matrix (ngibbs x (npars*(nspec+2)+1)) of MCMC
#' samples of parameters.
<<<<<<< HEAD
#' @export

invert.fast.re <- function(modname, observed, inits, rand, cons, 
                   pmu, psd, plog, minp, ngibbs){
# Get model code number
    data(model.list)
    model.set <- model.list[model.list$modname == modname, ]
    if(all(is.na(model.set[,-1,with=FALSE]))){
        stop(sprintf("Error: Model '%s' not found", modname))
    }
    modcode <- as.integer(model.set$modcode)
    print(sprintf("Model: %s; Code: %d", model.set$fullname, modcode))

# Setup initial conditions and constants
    names.all <- unlist(strsplit(model.set$par.names, " "))
    names.inits <- names(inits)
    stopifnot(!is.null(names.inits))
    npars <- length(inits)
    ipars <- match(names.inits, names.all)
    if(length(cons) > 0){
        names.cons <- names(cons)
        stopifnot(!is.null(names.cons))
        ncons <- length(cons)
        icons <- match(names.cons, names.all)
    } else {
        cons <- numeric(0)
        ncons <- as.integer(0)
        icons <- numeric(0)
    }

# Setup random effects
    names.rand <- rownames(rand)
    stopifnot(!is.null(names.rand) && 
              length(names.rand) == length(inits))
    ord.rand <- match(names.rand, names.inits)
    rand <- rand[ord.rand,]

# Force correct types for other parameters
    observed <- as.matrix(observed)
    nspec <- ncol(observed)
    ngibbs <- as.integer(ngibbs)
    results <- matrix(0, ngibbs, npars*(nspec+2)+1)
    seed <- round(1e8 * runif(100))
    seed <- as.integer(seed)

# Group parameters and execute
    in.list <- list("invert_re", observed, nspec, modcode,
                    inits, npars, ipars, rand, 
                    cons, ncons, icons,
                    pmu, psd, plog, minp, ngibbs, results, seed)
    t1 <- proc.time()
    out.list <- do.call(.Fortran, in.list)
    t2 <- proc.time()
    print(t2 - t1)
    outmat <- out.list[[length(out.list)-1]]
    colnames(outmat) <- c(names.inits,
                          sprintf("RE_%s_%d", names.rand, rep(1:nspec, each=npars)),
                          sprintf("Tau_%s", names.rand),
                          "rsd")
    return(outmat)
}
=======
invert.fast.re <- function(modname, observed, inits, rand, cons, pmu, psd, plog, 
                           minp, ngibbs) {
  # Get model code number
  data(model.list)
  model.set <- model.list[model.list$modname == modname, ]
  if (all(is.na(model.set[, -1, with = FALSE]))) {
    stop(sprintf("Error: Model '%s' not found", modname))
  }
  modcode <- as.integer(model.set$modcode)
  print(sprintf("Model: %s; Code: %d", model.set$fullname, modcode))
  
  # Setup initial conditions and constants
  names.all <- unlist(strsplit(model.set$par.names, " "))
  names.inits <- names(inits)
  stopifnot(!is.null(names.inits))
  npars <- length(inits)
  ipars <- match(names.inits, names.all)
  if (length(cons) > 0) {
    names.cons <- names(cons)
    stopifnot(!is.null(names.cons))
    ncons <- length(cons)
    icons <- match(names.cons, names.all)
  } else {
    cons <- numeric(0)
    ncons <- as.integer(0)
    icons <- numeric(0)
  }
  
  # Set up random effects
  names.rand <- rownames(rand)
  stopifnot(!is.null(names.rand) && length(names.rand) == length(inits))
  ord.rand <- match(names.rand, names.inits)
  rand <- rand[ord.rand, ]
  
  # Force correct types for other parameters
  observed <- as.matrix(observed)
  nspec <- ncol(observed)
  ngibbs <- as.integer(ngibbs)
  results <- matrix(0, ngibbs, npars * (nspec + 2) + 1)
  seed <- round(1e+08 * runif(100))
  seed <- as.integer(seed)
  
  # Group parameters and execute
  in.list <- list("invert_re", observed, nspec, modcode, inits, npars, ipars, rand, 
                  cons, ncons, icons, pmu, psd, plog, minp, ngibbs, results, seed)
  t1 <- proc.time()
  out.list <- do.call(.Fortran, in.list)
  t2 <- proc.time()
  print(t2 - t1)
  outmat <- out.list[[length(out.list) - 1]]
  colnames(outmat) <- c(names.inits, 
                        sprintf("RE_%s_%d", names.rand, rep(1:nspec, each = npars)), 
                        sprintf("Tau_%s", names.rand), "rsd")
  return(outmat)
} # invert.fast.re
>>>>>>> ca3cd416
<|MERGE_RESOLUTION|>--- conflicted
+++ resolved
@@ -31,69 +31,6 @@
 #' @param ngibbs Number of iterations for MCMC 
 #' @return Matrix (ngibbs x (npars*(nspec+2)+1)) of MCMC
 #' samples of parameters.
-<<<<<<< HEAD
-#' @export
-
-invert.fast.re <- function(modname, observed, inits, rand, cons, 
-                   pmu, psd, plog, minp, ngibbs){
-# Get model code number
-    data(model.list)
-    model.set <- model.list[model.list$modname == modname, ]
-    if(all(is.na(model.set[,-1,with=FALSE]))){
-        stop(sprintf("Error: Model '%s' not found", modname))
-    }
-    modcode <- as.integer(model.set$modcode)
-    print(sprintf("Model: %s; Code: %d", model.set$fullname, modcode))
-
-# Setup initial conditions and constants
-    names.all <- unlist(strsplit(model.set$par.names, " "))
-    names.inits <- names(inits)
-    stopifnot(!is.null(names.inits))
-    npars <- length(inits)
-    ipars <- match(names.inits, names.all)
-    if(length(cons) > 0){
-        names.cons <- names(cons)
-        stopifnot(!is.null(names.cons))
-        ncons <- length(cons)
-        icons <- match(names.cons, names.all)
-    } else {
-        cons <- numeric(0)
-        ncons <- as.integer(0)
-        icons <- numeric(0)
-    }
-
-# Setup random effects
-    names.rand <- rownames(rand)
-    stopifnot(!is.null(names.rand) && 
-              length(names.rand) == length(inits))
-    ord.rand <- match(names.rand, names.inits)
-    rand <- rand[ord.rand,]
-
-# Force correct types for other parameters
-    observed <- as.matrix(observed)
-    nspec <- ncol(observed)
-    ngibbs <- as.integer(ngibbs)
-    results <- matrix(0, ngibbs, npars*(nspec+2)+1)
-    seed <- round(1e8 * runif(100))
-    seed <- as.integer(seed)
-
-# Group parameters and execute
-    in.list <- list("invert_re", observed, nspec, modcode,
-                    inits, npars, ipars, rand, 
-                    cons, ncons, icons,
-                    pmu, psd, plog, minp, ngibbs, results, seed)
-    t1 <- proc.time()
-    out.list <- do.call(.Fortran, in.list)
-    t2 <- proc.time()
-    print(t2 - t1)
-    outmat <- out.list[[length(out.list)-1]]
-    colnames(outmat) <- c(names.inits,
-                          sprintf("RE_%s_%d", names.rand, rep(1:nspec, each=npars)),
-                          sprintf("Tau_%s", names.rand),
-                          "rsd")
-    return(outmat)
-}
-=======
 invert.fast.re <- function(modname, observed, inits, rand, cons, pmu, psd, plog, 
                            minp, ngibbs) {
   # Get model code number
@@ -148,5 +85,4 @@
                         sprintf("RE_%s_%d", names.rand, rep(1:nspec, each = npars)), 
                         sprintf("Tau_%s", names.rand), "rsd")
   return(outmat)
-} # invert.fast.re
->>>>>>> ca3cd416
+} # invert.fast.re
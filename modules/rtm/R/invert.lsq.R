<<<<<<< HEAD
#' @name invert.lsq
#' @title Least squares model inversion
#' @author Alexey Shiklomanov
#' @details Performs a least-squares inversion of an arbitrary radiative 
#' transfer model (passed as an R function). The inversion attempts to minimize 
#' the sum of residual least squares between modeled and observed spectra via 
#' the Levenberg-Marquardt algorithm (`nls.lm` function from the `minpack.lm` 
#' package).
#' @param observed Vector of observations (e.g. a reflectance spectrum).
#' @param inits Vector of initial conditions for the parameters.
#' @param model An R function that calls the RTM and returns the error to be 
#' minimized. Be sure to include constants here.
#' @param lower Lower bounds on parameters (default=NULL, which means -Inf).
#' @param uppper Upper bounds on parameters (default=NULL, which means +Inf).
#' @export

invert.lsq <- function(observed, inits, model, lower=NULL, upper=NULL){
    library(minpack.lm)
    observed <- as.matrix(observed)
    merit <- function(params){
        spec <- model(params)
        error <- spec - observed
        return(error)
    }
    fit <- nls.lm(par=inits, lower=lower, upper=upper, fn=merit)
    return(fit)
}
=======
#'@name invert.lsq
#'@title Least squares model inversion
#'@author Alexey Shiklomanov
#'@details Performs a least-squares inversion of an arbitrary radiative 
#'transfer model (passed as an R function). The inversion attempts to minimize 
#'the sum of residual least squares between modeled and observed spectra via 
#'the Levenberg-Marquardt algorithm (`nls.lm` function from the `minpack.lm` 
#'package).
#'@param observed Vector of observations (e.g. a reflectance spectrum).
#'@param inits Vector of initial conditions for the parameters.
#'@param model An R function that calls the RTM and returns the error to be 
#'minimized. Be sure to include constants here.
#'@param lower Lower bounds on parameters (default=NULL, which means -Inf).
#'@param uppper Upper bounds on parameters (default=NULL, which means +Inf).
invert.lsq <- function(observed, inits, model, lower = NULL, upper = NULL) {
  library(minpack.lm)
  observed <- as.matrix(observed)
  merit <- function(params) {
    spec <- model(params)
    error <- spec - observed
    return(error)
  }
  fit <- nls.lm(par = inits, lower = lower, upper = upper, fn = merit)
  return(fit)
} # invert.lsq
>>>>>>> ca3cd416
<|MERGE_RESOLUTION|>--- conflicted
+++ resolved
@@ -1,6 +1,6 @@
-<<<<<<< HEAD
+#' @title Least squares model inversion
+#' 
 #' @name invert.lsq
-#' @title Least squares model inversion
 #' @author Alexey Shiklomanov
 #' @details Performs a least-squares inversion of an arbitrary radiative 
 #' transfer model (passed as an R function). The inversion attempts to minimize 
@@ -16,40 +16,13 @@
 #' @export
 
 invert.lsq <- function(observed, inits, model, lower=NULL, upper=NULL){
-    library(minpack.lm)
-    observed <- as.matrix(observed)
-    merit <- function(params){
-        spec <- model(params)
-        error <- spec - observed
-        return(error)
-    }
-    fit <- nls.lm(par=inits, lower=lower, upper=upper, fn=merit)
-    return(fit)
-}
-=======
-#'@name invert.lsq
-#'@title Least squares model inversion
-#'@author Alexey Shiklomanov
-#'@details Performs a least-squares inversion of an arbitrary radiative 
-#'transfer model (passed as an R function). The inversion attempts to minimize 
-#'the sum of residual least squares between modeled and observed spectra via 
-#'the Levenberg-Marquardt algorithm (`nls.lm` function from the `minpack.lm` 
-#'package).
-#'@param observed Vector of observations (e.g. a reflectance spectrum).
-#'@param inits Vector of initial conditions for the parameters.
-#'@param model An R function that calls the RTM and returns the error to be 
-#'minimized. Be sure to include constants here.
-#'@param lower Lower bounds on parameters (default=NULL, which means -Inf).
-#'@param uppper Upper bounds on parameters (default=NULL, which means +Inf).
-invert.lsq <- function(observed, inits, model, lower = NULL, upper = NULL) {
-  library(minpack.lm)
+  testForPackage("minpack.lm")
   observed <- as.matrix(observed)
-  merit <- function(params) {
+  merit <- function(params){
     spec <- model(params)
     error <- spec - observed
     return(error)
   }
-  fit <- nls.lm(par = inits, lower = lower, upper = upper, fn = merit)
+  fit <- minpack.lm::nls.lm(par=inits, lower=lower, upper=upper, fn=merit)
   return(fit)
-} # invert.lsq
->>>>>>> ca3cd416
+} # invert.lsq
--- conflicted
+++ resolved
@@ -70,8 +70,6 @@
     burnin <- invert.options$ngibbs * 0.8
 
     # Begin first set of runs
-    i.ngibbs <- invert.options$ngibbs.min
-
     ## Create cluster
     maxcores <- detectCores()
     if(is.null(parallel.cores)){
@@ -84,7 +82,6 @@
                             parallel.cores, maxcores))
             parallel.cores <- maxcores
         }
-<<<<<<< HEAD
         cl <- makeCluster(parallel.cores, "FORK")
     }
     print(sprintf("Running %d chains in parallel. Progress bar unavailable", nchains))
@@ -95,7 +92,7 @@
         invert.options$inits <- x$inits
         invert.options$init.Jump <- x$init.Jump
         samps <- invert.custom(observed=observed, invert.options=invert.options, 
-                               quiet=quiet, return.jump=TRUE)
+                               quiet=quiet, return.jump=TRUE, seed = x)
         return(samps)
     }
     seeds <- 1e8 * runif(nchains)
@@ -125,15 +122,16 @@
         continue <- TRUE
         i.ngibbs <- invert.options$ngibbs.min
         while (continue & i.ngibbs < ngibbs.max) {
-            if (!quiet) print(sprintf("Starting at iteration %d...", i.ngibbs))
+            if (!quiet) print(sprintf("Running iterations %d to %d", i.ngibbs, i.ngibbs + ngibbs.step))
             seeds <- 1e8 * runif(nchains)
             inits <- lapply(samps.list, getLastRow)
             inputs <- list()
             for (i in 1:nchains) inputs[[i]] <- list(seed = seeds[i],
                                                      inits = inits[[i]],
                                                      jump = jump.list[[i]])
-            invert.options$ngibbs <- invert.options$ngibbs.step
+            invert.options$ngibbs <- ngibbs.step
             output.list <- parLapply(cl, inputs, invert.function)
+            i.ngibbs <- i.ngibbs + ngibbs.step
             if (!is.null(save.samples)) save(output.list, samps.list, file = save.samples)
             samps.list.current <- lapply(output.list, "[[", 'results')
             samps.list <- combineChains(samps.list, samps.list.current)
@@ -145,15 +143,6 @@
             if (conv.check$error) {
                 warning("Could not calculate Gelman diag. Assuming no convergence.")
                 conv.check$converged <- FALSE
-=======
-        if(parallel){
-            library(parallel)
-            invert.function <- function(x){
-                set.seed(x)
-                invert.options$inits <- inits.function()
-                samps <- invert.custom(observed=observed, invert.options=invert.options, quiet=quiet, seed=x)
-                return(samps)
->>>>>>> 5612ff94
             }
             if (conv.check$converged) {
                 # Done
@@ -161,7 +150,6 @@
                 continue <- FALSE
             } else {
                 continue <- TRUE
-                i.ngibbs <- i.ngibbs + invert.options$ngibbs.step
             }
         }
         if (i.ngibbs > ngibbs.max & continue) {

#-------------------------------------------------------------------------------
# Copyright (c) 2012 University of Illinois, NCSA.
# All rights reserved. This program and the accompanying materials
# are made available under the terms of the 
# University of Illinois/NCSA Open Source License
# which accompanies this distribution, and is available at
# http://opensource.ncsa.illinois.edu/license.html
#-------------------------------------------------------------------------------

run.meta.analysis.pft <- function(pft, iterations, random = TRUE, threshold = 1.2, dbfiles, dbcon, use_ghs = FALSE) {
  # check to see if get.trait was executed
  if (!file.exists(file.path(pft$outdir, "trait.data.Rdata")) || 
      !file.exists(file.path(pft$outdir, "prior.distns.Rdata"))) {
    PEcAn.logger::logger.severe("Could not find output from get.trait for", pft$name)
    return(NA)
  }
  
  # check to see if run.meta.analysis can be skipped
  if (file.exists(file.path(pft$outdir, "trait.mcmc.Rdata")) && 
      file.exists(file.path(pft$outdir, "post.distns.Rdata")) && 
      settings$meta.analysis$update != TRUE) {
    PEcAn.logger::logger.info("Assuming get.trait copied results already")
    return(pft)
  }
  
  # make sure there is a posteriorid
  if (is.null(pft$posteriorid)) {
    PEcAn.logger::logger.severe("Make sure to pass in pft list from get.trait. Missing posteriorid for", pft$name)
    return(NA)
  }
  
  # make sure random and use_ghs is logical, and threshold is numeric
  # when someone re-reads xml and continues from meta.analysis these can cause bugs (especially the threshold bug is very subtle)
  random    <- as.logical(random)
  use_ghs   <- as.logical(use_ghs)
  threshold <- as.numeric(threshold)
  
  # get list of existing files so they get ignored saving
  old.files <- list.files(path = pft$outdir)
  
  PEcAn.logger::logger.info("-------------------------------------------------------------------")
  PEcAn.logger::logger.info(" Running meta.analysis for PFT:", pft$name)
  PEcAn.logger::logger.info("-------------------------------------------------------------------")
  
  ## Load trait data for PFT
  load(file.path(pft$outdir, "trait.data.Rdata"))
  load(file.path(pft$outdir, "prior.distns.Rdata"))
  
  if (length(trait.data) == 0) {
    PEcAn.logger::logger.info("no trait data for PFT", pft$name, "\n so no meta-analysis will be performed")
    return(NA)
  }
  
  # create path where to store files
  pathname <- file.path(dbfiles, "posterior", pft$posteriorid)
  dir.create(pathname, showWarnings = FALSE, recursive = TRUE)
  
  ## Convert data to format expected by pecan.ma
  jagged.data <- lapply(trait.data, PEcAn.MA::jagify, use_ghs = use_ghs)
  
  if(!use_ghs){
    # check if any data left after excluding greenhouse
    all_trait_check <- sapply(jagged.data, nrow)
    if(any(all_trait_check == 0)){
      nodat <- which(all_trait_check == 0)
      jagged.data[nodat] <- NULL
      PEcAn.logger::logger.info("No more data left after excluding greenhouse data for the following traits:", paste(names(all_trait_check)[nodat], collapse = ", "))
    }
  }

  check_consistent <- function(data.median, prior, trait, msg_var,
                               perr = 5e-04, pwarn = 0.025) {

    p.data <- p.point.in.prior(point = data.median, prior = prior)

    if (p.data <= 1 - perr & p.data >= perr) {
      if (p.data <= 1 - pwarn & p.data >= pwarn) {
        PEcAn.logger::logger.info("OK! ", trait, " ", msg_var, " and prior are consistent:")
      } else {
        PEcAn.logger::logger.warn("CHECK THIS: ", trait, " ", msg_var, " and prior are inconsistent:")
      }
    } else {
      PEcAn.logger::logger.debug("NOT OK! ", trait, " ", msg_var, " and prior are probably not the same:")
      return(NA)
    }
    PEcAn.logger::logger.info(trait, "P[X<x] =", p.data)
    return(1)
  }

  
  ## Check that data is consistent with prior
  for (trait in names(jagged.data)) {
    data.median <- median(jagged.data[[trait]]$Y)
    prior       <- prior.distns[trait, ]
    check       <- check_consistent(data.median, prior, trait, "data")
    if (is.na(check)) {
      return(NA)
    }
  }
  
  ## Average trait data
  trait.average <- sapply(jagged.data, function(x) mean(x$Y, na.rm = TRUE) )
  
  ## Set gamma distribution prior
  tau_value <- 0.01
  prior.variances <- as.data.frame(rep(1, nrow(prior.distns)))
  row.names(prior.variances) <- row.names(prior.distns)
  prior.variances[names(trait.average), ] <- 0.001 * trait.average ^ 2
  prior.variances["seedling_mortality", 1] <- 1
  taupriors <- list(tauA = tau_value, tauB = apply(prior.variances, 1, function(x) min(tau_value, x)))
  
  ### Run the meta-analysis
  trait.mcmc <- pecan.ma(jagged.data,
                         prior.distns,
                         taupriors, 
                         j.iter = iterations, 
                         outdir = pft$outdir, 
                         random = random)
  
  ### Check that meta-analysis posteriors are consistent with priors
  for (trait in names(trait.mcmc)) {
    post.median <- median(as.matrix(trait.mcmc[[trait]][, "beta.o"]))
    prior       <- prior.distns[trait, ]
    check <- check_consistent(post.median, prior, trait, "data")
    if (is.na(check)) {
      return(NA)
    }
  }
  
<<<<<<< HEAD
=======
  ### Generate summaries and diagnostics, discard samples if trait failed to converge
  trait.mcmc <- pecan.ma.summary(trait.mcmc, pft$name, pft$outdir, threshold)
  
>>>>>>> 71b2f590
  ### Save the meta.analysis output
  save(trait.mcmc, file = file.path(pft$outdir, "trait.mcmc.Rdata"))
  
  ### Generate summaries and diagnostics
  pecan.ma.summary(trait.mcmc, pft$name, pft$outdir, threshold)
  
  post.distns <- approx.posterior(trait.mcmc, prior.distns, jagged.data, pft$outdir)
  dist_MA_path <- file.path(pft$outdir, "post.distns.MA.Rdata")
  save(post.distns, file = dist_MA_path)

  dist_path <- file.path(pft$outdir, "post.distns.Rdata")
  
  # Symlink to post.distns.Rdata (no 'MA' identifier)
  if (file.exists(dist_path)) {
    file.remove(dist_path)
  }
  file.symlink(dist_MA_path, dist_path)
  
  ### save and store in database all results except those that were there already
  for (file in list.files(path = pft$outdir)) {
    # Skip file if it was there already, or if it's a symlink (like the post.distns.Rdata link above)
    if (file %in% old.files || nchar(Sys.readlink(file.path(pft$outdir, file))) > 0) {
      next
    }
    filename <- file.path(pathname, file)
    file.copy(file.path(pft$outdir, file), filename)
    dbfile.insert(pathname, file, "Posterior", pft$posteriorid, dbcon)
  }
} # run.meta.analysis.pft

##--------------------------------------------------------------------------------------------------##
##' Run meta analysis
##' 
##' @name run.meta.analysis
##'
##' @title Invoke PEcAn meta.analysis
##' This will use the following items from setings:
##' - settings$pfts
##' - settings$database$bety
##' - settings$database$dbfiles
##' - settings$meta.analysis$update
##' @param pfts the list of pfts to get traits for
##' @param iterations the number of iterations for the mcmc analysis
##' @param random should random effects be used?
##' @param use_ghs do not exclude greenhouse data if TRUE
##' @param dbfiles location where previous results are found
##' @param database database connection parameters
##' @param threshold Gelman-Rubin convergence diagnostic, passed on to
##'   \code{\link{pecan.ma.summary}}
##' @return nothing, as side effect saves \code{trait.mcmc} created by
##' \code{\link{pecan.ma}} and post.distns created by
##' \code{\link{approx.posterior}(trait.mcmc, ...)}  to trait.mcmc.Rdata \
##' and post.distns.Rdata, respectively
##' @export
##' @author Shawn Serbin, David LeBauer
run.meta.analysis <- function(pfts, iterations, random = TRUE, threshold = 1.2, dbfiles, database, use_ghs = FALSE) {
  # process all pfts
  dbcon <- db.open(database)
  on.exit(db.close(dbcon))

  result <- lapply(pfts, run.meta.analysis.pft, iterations = iterations, random = random, 
                   threshold = threshold, dbfiles = dbfiles, dbcon = dbcon, use_ghs = use_ghs)
} # run.meta.analysis.R
## ==================================================================================================#

##' @export
runModule.run.meta.analysis <- function(settings) {
  if (PEcAn.settings::is.MultiSettings(settings)) {
    pfts <- list()
    pft.names <- character(0)
    for (i in seq_along(settings)) {
      pfts.i      <- settings[[i]]$pfts
      pft.names.i <- sapply(pfts.i, function(x) x$name)
      ind         <- which(pft.names.i %in% setdiff(pft.names.i, pft.names))
      pfts        <- c(pfts, pfts.i[ind])
      pft.names   <- sapply(pfts, function(x) x$name)
    }
    
    PEcAn.logger::logger.info(paste0("Running meta-analysis on all PFTs listed by any Settings object in the list: ", 
                       paste(pft.names, collapse = ", ")))
    
    iterations <- settings$meta.analysis$iter
    random     <- settings$meta.analysis$random.effects$on
    use_ghs    <- settings$meta.analysis$random.effects$use_ghs
    threshold  <- settings$meta.analysis$threshold
    dbfiles    <- settings$database$dbfiles
    database   <- settings$database$bety
    run.meta.analysis(pfts, iterations, random, threshold, dbfiles, database, use_ghs)
  } else if (PEcAn.settings::is.Settings(settings)) {
    pfts       <- settings$pfts
    iterations <- settings$meta.analysis$iter
    random     <- settings$meta.analysis$random.effects$on
    use_ghs    <- settings$meta.analysis$random.effects$use_ghs
    threshold  <- settings$meta.analysis$threshold
    dbfiles    <- settings$database$dbfiles
    database   <- settings$database$bety
    run.meta.analysis(pfts, iterations, random, threshold, dbfiles, database, use_ghs)
  } else {
    stop("runModule.run.meta.analysis only works with Settings or MultiSettings")
  }
} # runModule.run.meta.analysis

##--------------------------------------------------------------------------------------------------#
##' compare point to prior distribution
##'
##' used to compare data to prior, meta analysis posterior to prior
##' @title find quantile of point within prior distribution
##' @param point 
##' @param prior list of distn, parama, paramb
##' @return result of p<distn>(point, parama, paramb)
##' @export p.point.in.prior
##' @author David LeBauer
p.point.in.prior <- function(point, prior) {
  # Why is this (below) called, and then never used?
  prior.median <- do.call(paste0("q", prior$distn),
                          list(0.5, prior$parama, prior$paramb))
  out <- do.call(paste0("p", prior$distn), 
                 list(point, prior$parama, prior$paramb))
  return(out)
} # p.point.in.prior<|MERGE_RESOLUTION|>--- conflicted
+++ resolved
@@ -127,17 +127,11 @@
     }
   }
   
-<<<<<<< HEAD
-=======
   ### Generate summaries and diagnostics, discard samples if trait failed to converge
   trait.mcmc <- pecan.ma.summary(trait.mcmc, pft$name, pft$outdir, threshold)
   
->>>>>>> 71b2f590
   ### Save the meta.analysis output
   save(trait.mcmc, file = file.path(pft$outdir, "trait.mcmc.Rdata"))
-  
-  ### Generate summaries and diagnostics
-  pecan.ma.summary(trait.mcmc, pft$name, pft$outdir, threshold)
   
   post.distns <- approx.posterior(trait.mcmc, prior.distns, jagged.data, pft$outdir)
   dist_MA_path <- file.path(pft$outdir, "post.distns.MA.Rdata")

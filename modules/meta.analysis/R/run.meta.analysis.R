#-------------------------------------------------------------------------------
# Copyright (c) 2012 University of Illinois, NCSA.
# All rights reserved. This program and the accompanying materials
# are made available under the terms of the 
# University of Illinois/NCSA Open Source License
# which accompanies this distribution, and is available at
# http://opensource.ncsa.illinois.edu/license.html
#-------------------------------------------------------------------------------
run.meta.analysis.pft <- function(pft, iterations, random = TRUE, threshold = 1.2, dbfiles, dbcon) {
    require(coda)
  # check to see if get.trait was executed
  if (!file.exists(file.path(pft$outdir, 'trait.data.Rdata')) || !file.exists(file.path(pft$outdir, 'prior.distns.Rdata'))) {
    logger.severe("Could not find output from get.trait for", pft$name)
    return(NA)
  }

  # check to see if run.meta.analysis can be skipped
  if (file.exists(file.path(pft$outdir, 'trait.mcmc.Rdata')) && 
      file.exists(file.path(pft$outdir, 'post.distns.Rdata')) &&
      settings$meta.analysis$update != TRUE ) {
    logger.info("Assuming get.trait copied results already")
    return(pft)
  }

  # make sure there is a posteriorid
  if (is.null(pft$posteriorid)) {
    logger.severe("Make sure to pass in pft list from get.trait. Missing posteriorid for", pft$name)
    return(NA)
  }

  # get list of existing files so they get ignored saving
  old.files <- list.files(path=pft$outdir)

  logger.info("-------------------------------------------------------------------")
  logger.info(" Running meta.analysis for PFT:", pft$name)
  logger.info("-------------------------------------------------------------------")
  
  ## Load trait data for PFT
  load(file.path(pft$outdir, 'trait.data.Rdata'))
  load(file.path(pft$outdir, 'prior.distns.Rdata'))

  if(length(trait.data) == 0) {
    logger.info("no trait data for PFT", pft$name, "\n so no meta-analysis will be performed")
    return(NA)
  }

  # create path where to store files
  pathname <- file.path(dbfiles, "posterior", pft$posteriorid)
  dir.create(pathname, showWarnings = FALSE, recursive = TRUE)

  ## Convert data to format expected by pecan.ma
  jagged.data <- lapply(trait.data, jagify)

  ## Check that data is consistent with prior
  for(trait in names(jagged.data)){
    data.median    <- median(jagged.data[[trait]]$Y)
    prior          <- prior.distns[trait, ]
    p.data         <- p.point.in.prior(point = data.median, prior = prior)
    if(p.data <= 0.9995 & p.data >= 0.0005){
      if (p.data <= 0.975 & p.data >= 0.025) {
        logger.info("OK! ", trait, " data and prior are consistent:")
      } else {
        logger.warn("CHECK THIS: ", trait, " data and prior are inconsistent:")
      }
    } else if (p.data > 0.9995 | p.data < 0.0005) {
      logger.debug("NOT OK! ", trait," data and prior are probably not the same:")
      return(NA)
    }
    logger.info(trait, "P[X<x] =", p.data)
  }
  
  ## Average trait data
  trait.average <- sapply(jagged.data,
                          function(x){mean(x$Y, na.rm = TRUE)})
  
  ## Set gamma distribution prior
  prior.variances = as.data.frame(rep(1, nrow(prior.distns)))
  row.names(prior.variances) = row.names(prior.distns)
  prior.variances[names(trait.average), ] = 0.001 * trait.average^2 
  prior.variances["seedling_mortality", 1] = 1.0
  taupriors <- list(tauA = 0.01,
                    tauB = apply(prior.variances, 1, function(x) min(0.01, x)))
  
  ### Run the meta-analysis
  trait.mcmc  <- pecan.ma(jagged.data, prior.distns, taupriors, j.iter = iterations, 
                          outdir = pft$outdir, random = random)
  ### Check that meta-analysis posteriors are consistent with priors
  for(trait in names(trait.mcmc)){
    post.median    <- median(as.matrix(trait.mcmc[[trait]][,'beta.o']))
    prior          <- prior.distns[trait, ]
    p.ma.post      <- p.point.in.prior(point = post.median, prior = prior)
    ## if inside 95%CI, ok.
    if(p.ma.post <= 0.9995 & p.ma.post >= 0.0005){
      if (p.ma.post <= 0.975 & p.ma.post >= 0.025) {
        logger.info("OK! ", trait, " posterior and prior are consistent:")
      } else {
        logger.warn("CHECK THIS: ", trait, " posterior and prior are inconsistent:")
      }
    } else if (p.ma.post > 0.9995 | p.ma.post < 0.0005) {
      logger.severe("NOT OK! ", trait," posterior and prior are probably not the same:")
      return(NA)
    }
    logger.info(trait, "P[X<x] =", p.ma.post)
  }
   
  ### Generate summaries and diagnostics
  pecan.ma.summary(trait.mcmc, pft$name, pft$outdir, threshold)
  
  ### Save the meta.analysis output
  save(trait.mcmc, file = file.path(pft$outdir, 'trait.mcmc.Rdata'))
  
  post.distns <- approx.posterior(trait.mcmc, prior.distns, jagged.data, pft$outdir)
  save(post.distns, file = file.path(pft$outdir, 'post.distns.MA.Rdata'))
  
  # Symlink to post.distns.Rdata (no "MA" identifier)
  if(file.exists(file.path(pft$outdir, 'post.distns.Rdata'))) {
    file.remove(file.path(pft$outdir, 'post.distns.Rdata'))
  }
  file.symlink(file.path(pft$outdir, 'post.distns.MA.Rdata'), file.path(pft$outdir, 'post.distns.Rdata'))

  ### save and store in database all results except those that were there already
  for(file in list.files(path=pft$outdir)) {
    # Skip file if it was there already, or if it's a symlink (like the post.distns.Rdata link above)
    if (file %in% old.files || nchar(Sys.readlink(file.path(pft$outdir, file))) > 0) {
      next
    }
    filename <- file.path(pathname, file)
    file.copy(file.path(pft$outdir, file), filename)
    dbfile.insert(pathname,file, 'Posterior', pft$posteriorid, dbcon)
  }
}

##--------------------------------------------------------------------------------------------------##
##' Run meta analysis
##' 
##' @name run.meta.analysis
##'
##' @title Invoke PEcAn meta.analysis
##' This will use the following items from setings:
##' - settings$pfts
##' - settings$database$bety
##' - settings$run$dbfiles
##' - settings$meta.analysis$update
##' @param pfts the list of pfts to get traits for
##' @param iterations the number of iterations for the mcmc analysis
##' @param random should random effects be used?
##' @param dbfiles location where previous results are found
##' @param database database connection parameters
##' @return nothing, as side effect saves \code{trait.mcmc} created by
##' \code{\link{pecan.ma}} and post.distns created by
##' \code{\link{approx.posterior(trait.mcmc, ...)}}  to trait.mcmc.Rdata \
##' and post.distns.Rdata, respectively
##' @export
##' @author Shawn Serbin, David LeBauer
run.meta.analysis <- function(pfts, iterations, random = TRUE, threshold = 1.2, dbfiles, database) {
  # process all pfts
  dbcon <- db.open(database)
  result <- lapply(pfts, run.meta.analysis.pft, iterations, random, threshold, dbfiles, dbcon)
  db.close(dbcon)
<<<<<<< HEAD
  get.parameter.samples(pfts = pfts)
=======

>>>>>>> d72c3611
} ### End of function: run.meta.analysis.R
##==================================================================================================#


##--------------------------------------------------------------------------------------------------#
##' compare point to prior distribution
##'
##' used to compare data to prior, meta analysis posterior to prior
##' @title find quantile of point within prior distribution
##' @param point 
##' @param prior list of distn, parama, paramb
##' @return result of p<distn>(point, parama, paramb)
##' @export p.point.in.prior
##' @author David LeBauer
p.point.in.prior <- function(point, prior){
  prior.median <- do.call(paste('q', prior$distn, sep = ""),
                          list(0.5, prior$parama, prior$paramb))
  p.point <- do.call(paste('p', prior$distn, sep = ""),
                     list(point, prior$parama, prior$paramb))
  return(p.point)
}
#==================================================================================================#


####################################################################################################
### EOF.  End of R script file.      				
####################################################################################################<|MERGE_RESOLUTION|>--- conflicted
+++ resolved
@@ -157,11 +157,7 @@
   dbcon <- db.open(database)
   result <- lapply(pfts, run.meta.analysis.pft, iterations, random, threshold, dbfiles, dbcon)
   db.close(dbcon)
-<<<<<<< HEAD
-  get.parameter.samples(pfts = pfts)
-=======
 
->>>>>>> d72c3611
 } ### End of function: run.meta.analysis.R
 ##==================================================================================================#
 

--- conflicted
+++ resolved
@@ -30,11 +30,8 @@
   
   fail <- rep(FALSE, length(mcmc.object))
   names(fail) <- names(mcmc.object)
-<<<<<<< HEAD
-=======
   not.converged <- data.frame()
   
->>>>>>> 71b2f590
   sink(file = file.path(outdir, "meta-analysis.log"), append = TRUE, split = TRUE)
   for (trait in names(mcmc.object)) {
     
@@ -90,20 +87,11 @@
   } # trait-loop ends
   
   if (any(fail)) {
-<<<<<<< HEAD
-    PEcAn.logger::logger.warn("JAGS model failed to converge for one or more pft.")
-=======
     PEcAn.logger::logger.warn("JAGS model failed to converge for one or more trait. Discarding samples.")
->>>>>>> 71b2f590
     for (i in seq_len(nrow(not.converged))) {
       with(not.converged[i, ], PEcAn.logger::logger.info(paste(pft, trait, "MPSRF = ", mpsrf)))
     }
     mcmc.object[fail] <- NULL #discard samples
-<<<<<<< HEAD
-    trait.mcmc <- mcmc.object
-    save(trait.mcmc, file = file.path(outdir, "trait.mcmc.Rdata"))
-=======
->>>>>>> 71b2f590
   }
   sink()
   return(mcmc.object)

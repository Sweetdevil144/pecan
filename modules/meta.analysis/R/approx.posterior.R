--- conflicted
+++ resolved
@@ -75,11 +75,7 @@
       }
       posteriors[trait, "parama"] <- fit$estimate[1]
       posteriors[trait, "paramb"] <- fit$estimate[2]
-<<<<<<< HEAD
-    } else if (pdist %in% zerobound | (pdist == "unif" & pparm[1] >= 0)) {
-=======
     } else if (pdist %in% zerobound || (pdist == "unif" & pparm[1] >= 0)) {
->>>>>>> 71b2f590
       dist.names <- c("exp", "lnorm", "weibull", "norm")
       fit <- list()
       fit[[1]] <- try(suppressWarnings(MASS::fitdistr(dat, "exponential")), silent = TRUE)

#-------------------------------------------------------------------------------
# Copyright (c) 2012 University of Illinois, NCSA.
# All rights reserved. This program and the accompanying materials
# are made available under the terms of the 
# University of Illinois/NCSA Open Source License
# which accompanies this distribution, and is available at
# http://opensource.ncsa.illinois.edu/license.html
#-------------------------------------------------------------------------------

##' Approximate the posterior MCMC with a closed form pdf
##'
##' returns priors where posterior MCMC are missing
##' 
##' NOTE: this function is similar to PEcAn.priors::fit.dist
##' @title Approximate posterior
##' @param trait.mcmc meta analysis outputs
##' @param priors dataframe of priors used in meta analysis
##' @param trait.data data used in meta-analysis (used for plotting)
##' @param outdir directory in which to plot results
##' @param filename.flag text to be included in the posteriors.pdf filename to make unique
##' @return posteriors data frame, similar to priors,
##' but with closed form pdfs fit to meta-analysis results  
##' @export
##' @author David LeBauer, Carl Davidson, Mike Dietze
##' @examples
##' \dontrun{
##'   data('trait.mcmc', package = 'PEcAn.utils')
##'   data('prior.distns', package = 'PEcAn.utils')
##'   approx.posterior(trait.mcmc, priors = prior.distns)
##' }
approx.posterior <- function(trait.mcmc, priors, trait.data = NULL, outdir = NULL, filename.flag = "") {
  
  ## initialization
  posteriors <- priors
  do.plot <- exists("outdir")
  if (do.plot == TRUE) {
    pdf(file.path(outdir, paste("posteriors", filename.flag, ".pdf", sep = "")))
  }
  
  dens_plot <- function(posteriors, priors, dat, trait, trait.data,
                        plot_quantiles = c(0.01, 0.99)) {
    
    f <- function(x) {
      cl <- call(paste0("d", posteriors[ptrait, "distn"]),
                 x,
                 posteriors[ptrait, "parama"], 
                 posteriors[ptrait, "paramb"])
      eval(cl)
    } # f
    
    fq <- function(x) {
      cl <- call(paste0("q", priors[ptrait, "distn"]),
                 x, 
                 priors[ptrait, "parama"], 
                 priors[ptrait, "paramb"])
      eval(cl)
    } # fq
    
    qbounds <- fq(plot_quantiles)
    x <- seq(qbounds[1], qbounds[2], length = 1000)
    rng <- range(dat)
    if (!is.null(trait.data)) {
      rng <- range(trait.data[[trait]]$Y)
    }
    
    plot(density(dat), col = 2, lwd = 2, main = trait, xlim = rng)
    if (!is.null(trait.data)) {
      rug(trait.data[[trait]]$Y, lwd = 2, col = "purple")
    }
    lines(x, f(x), lwd = 2, type = "l")
    lines(x, fp(x), lwd = 3, type = "l", col = 3)
    legend("topleft", 
           legend = c("data", "prior", "post", "approx"), 
           col = c("purple", 3, 2, 1), lwd = 2)
  } # dens_plot
  
  
  ## loop over traits
  for (trait in names(trait.mcmc)) {
    
    dat <- trait.mcmc[[trait]]
    vname <- colnames(dat[[1]])
    if ("beta.o" %in% vname) {
      dat <- as.matrix(dat)[, "beta.o"]
    }
    
    pdist <- priors[trait, "distn"]
    pparm <- as.numeric(priors[trait, 2:3])
    ptrait <- trait
    

    ## first determine the candidate set of models based on any range restrictions
    zerobound <- c("exp", "gamma", "lnorm", "weibull")
    if (pdist %in% "beta") {
      m   <- mean(dat)
      v   <- var(dat)
      k   <- (1 - m)/m
      a   <- (k / ((1 + k) ^ 2 * v) - 1) / (1 + k)
      b   <- a * k
      fit <- try(fitdistr(dat, "beta", list(shape1 = a, shape2 = b)))
      
      if (do.plot) {
        x <- seq(0, 1, length = 1000)
        plot(density(dat), col = 2, lwd = 2, main = trait)
        if (!is.null(trait.data)) {
          rug(trait.data[[trait]]$Y, lwd = 2, col = "purple")
        }
        lines(x, dbeta(x, fit$estimate[1], fit$estimate[2]), lwd = 2, type = "l")
        lines(x, dbeta(x, pparm[1], pparm[2]), lwd = 3, type = "l", col = 3)
        legend("topleft", 
               legend = c("data", "prior", "post", "approx"), 
               col = c("purple", 3, 2, 1), lwd = 2)
      }
      posteriors[trait, "parama"] <- fit$estimate[1]
      posteriors[trait, "paramb"] <- fit$estimate[2]
    } else if (pdist %in% zerobound | (pdist == "unif" & pparm[1] > 0)) {
      dist.names <- c("exp", "lnorm", "weibull", "norm")
      fit <- list()
      fit[[1]] <- try(suppressWarnings(fitdistr(dat, "exponential")), silent = TRUE)
      ## fit[[2]] <- fitdistr(dat,'f',list(df1=10,df2=2*mean(dat)/(max(mean(dat)-1,1))))
      fit[[2]] <- try(suppressWarnings(fitdistr(dat, "lognormal")), silent = TRUE)
      fit[[3]] <- try(suppressWarnings(fitdistr(dat, "weibull")), silent = TRUE)
      fit[[4]] <- try(suppressWarnings(fitdistr(dat, "normal")), silent = TRUE)
      
      if (!trait == "cuticular_cond") {
        fit[[5]] <- try(suppressWarnings(fitdistr(dat, "gamma")), silent = TRUE)
        dist.names <- c(dist.names, "gamma")
      }
      failfit.bool <- sapply(fit, class) == "try-error"
      fit[failfit.bool] <- NULL
      dist.names <- dist.names[!failfit.bool]
      
      fparm <- lapply(fit, function(x) { as.numeric(x$estimate) })
      fAIC <- lapply(fit, AIC) 
      
      bestfit <- which.min(fAIC)
      posteriors[ptrait, "distn"] <- dist.names[bestfit]
      posteriors[ptrait, "parama"] <- fit[[bestfit]]$estimate[1]
      if (bestfit == 1) {
        posteriors[ptrait, "paramb"] <- NA
      } else {
        posteriors[ptrait, "paramb"] <- fit[[bestfit]]$estimate[2]
      }
<<<<<<< HEAD
      
=======

>>>>>>> c6a177b6
      if (do.plot) {
        .dens_plot(posteriors, priors, ptrait, dat, trait, trait.data)
      }
    } else {
      ## default: NORMAL
      posteriors[trait, "distn"] <- "norm"
      posteriors[trait, "parama"] <- mean(dat)
      posteriors[trait, "paramb"] <- sd(dat)
      if (do.plot) {
        .dens_plot(posteriors, priors, ptrait, dat, trait, trait.data)
      }
    }
  }  ## end trait loop
  
  if (do.plot) {
    dev.off()
  }
  
  return(posteriors)
} # approx.posterior
<<<<<<< HEAD


.dens_plot <- function(posteriors, priors, ptrait, dat, trait, trait.data,
                      plot_quantiles = c(0.01, 0.99)) {

  f <- function(x) {
    cl <- call(paste0("d", posteriors[ptrait, "distn"]),
               x,
               posteriors[ptrait, "parama"], 
               posteriors[ptrait, "paramb"])
    eval(cl)
  } # f

  fq <- function(x) {
    cl <- call(paste0("q", priors[ptrait, "distn"]),
               x, 
               priors[ptrait, "parama"], 
               priors[ptrait, "paramb"])
    eval(cl)
  } # fq

  fp <- function(x) {
    cl <- call(paste0("d", priors[ptrait, "distn"]), 
               x, 
               priors[ptrait, "parama"], 
               priors[ptrait, "paramb"])
    eval(cl)
  } # fp
  
  qbounds <- fq(plot_quantiles)
  x <- seq(qbounds[1], qbounds[2], length = 1000)
  rng <- range(dat)
  if (!is.null(trait.data)) {
    rng <- range(trait.data[[trait]]$Y)
  }

  plot(density(dat), col = 2, lwd = 2, main = trait, xlim = rng)
  if (!is.null(trait.data)) {
    rug(trait.data[[trait]]$Y, lwd = 2, col = "purple")
  }
  lines(x, f(x), lwd = 2, type = "l")
  lines(x, fp(x), lwd = 3, type = "l", col = 3)
  legend("topleft", 
         legend = c("data", "prior", "post", "approx"), 
         col = c("purple", 3, 2, 1), lwd = 2)
}
=======
>>>>>>> c6a177b6
<|MERGE_RESOLUTION|>--- conflicted
+++ resolved
@@ -36,44 +36,6 @@
   if (do.plot == TRUE) {
     pdf(file.path(outdir, paste("posteriors", filename.flag, ".pdf", sep = "")))
   }
-  
-  dens_plot <- function(posteriors, priors, dat, trait, trait.data,
-                        plot_quantiles = c(0.01, 0.99)) {
-    
-    f <- function(x) {
-      cl <- call(paste0("d", posteriors[ptrait, "distn"]),
-                 x,
-                 posteriors[ptrait, "parama"], 
-                 posteriors[ptrait, "paramb"])
-      eval(cl)
-    } # f
-    
-    fq <- function(x) {
-      cl <- call(paste0("q", priors[ptrait, "distn"]),
-                 x, 
-                 priors[ptrait, "parama"], 
-                 priors[ptrait, "paramb"])
-      eval(cl)
-    } # fq
-    
-    qbounds <- fq(plot_quantiles)
-    x <- seq(qbounds[1], qbounds[2], length = 1000)
-    rng <- range(dat)
-    if (!is.null(trait.data)) {
-      rng <- range(trait.data[[trait]]$Y)
-    }
-    
-    plot(density(dat), col = 2, lwd = 2, main = trait, xlim = rng)
-    if (!is.null(trait.data)) {
-      rug(trait.data[[trait]]$Y, lwd = 2, col = "purple")
-    }
-    lines(x, f(x), lwd = 2, type = "l")
-    lines(x, fp(x), lwd = 3, type = "l", col = 3)
-    legend("topleft", 
-           legend = c("data", "prior", "post", "approx"), 
-           col = c("purple", 3, 2, 1), lwd = 2)
-  } # dens_plot
-  
   
   ## loop over traits
   for (trait in names(trait.mcmc)) {
@@ -141,11 +103,7 @@
       } else {
         posteriors[ptrait, "paramb"] <- fit[[bestfit]]$estimate[2]
       }
-<<<<<<< HEAD
-      
-=======
 
->>>>>>> c6a177b6
       if (do.plot) {
         .dens_plot(posteriors, priors, ptrait, dat, trait, trait.data)
       }
@@ -166,12 +124,10 @@
   
   return(posteriors)
 } # approx.posterior
-<<<<<<< HEAD
 
 
 .dens_plot <- function(posteriors, priors, ptrait, dat, trait, trait.data,
                       plot_quantiles = c(0.01, 0.99)) {
-
   f <- function(x) {
     cl <- call(paste0("d", posteriors[ptrait, "distn"]),
                x,
@@ -212,6 +168,4 @@
   legend("topleft", 
          legend = c("data", "prior", "post", "approx"), 
          col = c("purple", 3, 2, 1), lwd = 2)
-}
-=======
->>>>>>> c6a177b6
+}
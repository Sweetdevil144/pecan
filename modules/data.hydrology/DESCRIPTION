Package: PEcAn.data.hydrology
Type: Package
Title: PEcAn functions used for ecological forecasts and reanalysis
Version: 1.4.8
Date: 2016-08-09
Author: David LeBauer, Mike Dietze, Xiaohui Feng, Dan Wang, Mike Dietze, Carl
    Davidson, Rob Kooper
Maintainer: David LeBauer <dlebauer@illinois.edu>
Description: The Predictive Ecosystem Carbon Analyzer (PEcAn) is a scientific
    workflow management tool that is designed to simplify the management of
    model parameterization, execution, and analysis. The goal of PECAn is to
    streamline the interaction between data and models, and to improve the
    efficacy of scientific investigation.
<<<<<<< HEAD
Suggests: testthat, RMySQL
=======
Depends: RMySQL
Suggests:
    testthat (>= 1.0.2)
>>>>>>> d5fa7074
License: FreeBSD + file LICENSE
Copyright: Authors
LazyLoad: yes
LazyData: FALSE
Collate:<|MERGE_RESOLUTION|>--- conflicted
+++ resolved
@@ -11,13 +11,9 @@
     model parameterization, execution, and analysis. The goal of PECAn is to
     streamline the interaction between data and models, and to improve the
     efficacy of scientific investigation.
-<<<<<<< HEAD
-Suggests: testthat, RMySQL
-=======
-Depends: RMySQL
-Suggests:
-    testthat (>= 1.0.2)
->>>>>>> d5fa7074
+Suggests: 
+    testthat (>= 1.0.2), 
+    RMySQL
 License: FreeBSD + file LICENSE
 Copyright: Authors
 LazyLoad: yes

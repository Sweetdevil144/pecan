Package: PEcAn.benchmark
Type: Package
Title: PEcAn functions used for benchmarking
Version: 1.4.8
Date: 2016-08-09
Author: Michael Dietze, David LeBauer, Rob Kooper, Toni Viskari
Maintainer: Mike Dietze <dietze@bu.edu>
Description: The Predictive Ecosystem Carbon Analyzer (PEcAn) is a scientific
    workflow management tool that is designed to simplify the management of
    model parameterization, execution, and analysis. The goal of PEcAn is to
    streamline the interaction between data and models, and to improve the
    efficacy of scientific investigation.
Imports:
<<<<<<< HEAD
    lubridate (>= 1.6.0)
=======
    XML (>= 3.98-1.4)
>>>>>>> 521865c8
Suggests:
    testthat (>= 1.0.2)
License: FreeBSD + file LICENSE
Copyright: Authors
LazyLoad: yes
LazyData: FALSE
RoxygenNote: 5.0.1<|MERGE_RESOLUTION|>--- conflicted
+++ resolved
@@ -11,11 +11,8 @@
     streamline the interaction between data and models, and to improve the
     efficacy of scientific investigation.
 Imports:
-<<<<<<< HEAD
-    lubridate (>= 1.6.0)
-=======
+    lubridate (>= 1.6.0),
     XML (>= 3.98-1.4)
->>>>>>> 521865c8
 Suggests:
     testthat (>= 1.0.2)
 License: FreeBSD + file LICENSE

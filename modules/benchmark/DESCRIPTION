--- conflicted
+++ resolved
@@ -11,11 +11,8 @@
     streamline the interaction between data and models, and to improve the
     efficacy of scientific investigation.
 Imports:
-<<<<<<< HEAD
+    lubridate (>= 1.6.0),
     udunits2 (>= 0.11),
-=======
-    lubridate (>= 1.6.0),
->>>>>>> d5fa7074
     XML (>= 3.98-1.4)
 Suggests:
     testthat (>= 1.0.2)

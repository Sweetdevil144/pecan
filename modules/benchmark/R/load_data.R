##' @name load_data
##' @title load_data
##' @export
##' @param data.path character
##' @param format list
##' @param start_year numeric
##' @param end_year numeric
##' @param site list
##' @author Betsy Cowdery
##' Generic function to convert input files containing observational data to 
##' a common PEcAn format. 
load_data <- function(data.path, format, start_year = NA, end_year = NA, site = NA, 
                      vars.used.index=NULL, time.row = NULL) {

  ## load everything in format by default
  if(is.null(time.row)){
    time.row <- format$time.row 
  }
  if(is.null(vars.used.index)){
    vars.used.index <- setdiff(seq_along(format$vars$variable_id), format$time.row)
  }
  
  library(PEcAn.utils)
  library(PEcAn.benchmark)
  library(lubridate)
  library(udunits2)
  library(dplyr)
  
  # Determine the function that should be used to load the data
  mimetype <- gsub("-", "_", format$mimetype)
  fcn1 <- paste0("load_", format$file_name)
  fcn2 <- paste0("load_", mimetype)
  if (exists(fcn1)) {
    fcn <- match.fun(fcn1)
  } else if (exists(fcn2)) {
    fcn <- match.fun(fcn2)
  } else if (!exists(fcn1) & !exists(fcn2)) { 
    #To Do: call to DAP to see if conversion to csv is possible
    #Brown Dog API call through BDFiddle, requires username and password
    key   <- get_key("https://bd-api.ncsa.illinois.edu",username,password)
    token <- get_token("https://bd-api.ncsa.illinois.edu",key)
    #output_path = "/fs/data3/jam2767/veg_test" where are we putting converted file?
    converted.data.path <- convert_file(url = "https://bd-api.ncsa.illinois.edu", input_filename = data.path, 
                 output = "csv", output_path, token)
      if (is.na(converted.data.path)){
      PEcAn.utils::logger.error("Converted file was not returned from Brown Dog")
      }
    #not doing anything about mimetypes not convertible by BD right now
    fcn <- match.fun(fcn2)
    data.path <- converted.data.path
  } else {
<<<<<<< HEAD
    PEcAn.utils::logger.warn("Brown Dog is currently unable to perform this conversion")
=======
    PEcAn.utils::logger.warn(paste0("no load_data for current mimetype ",mimetype," - converting using browndog"))
>>>>>>> dacd76a3
  }
  
  out <- fcn(data.path, format, site, format$vars$input_name[c(vars.used.index, time.row)])
  
  # Convert loaded data to the same standard variable names and units
  
  vars_used <- format$vars[vars.used.index, ]
  
  for (i in seq_len(nrow(vars_used))) {
    col <- names(out) == vars_used$input_name[i]
    if (vars_used$input_units[i] == vars_used$pecan_units[i]) {
      print("match")
      colnames(out)[col] <- vars_used$pecan_name[i]
    } else {
      x <- as.matrix(out[col])
      u1 <- vars_used$input_units[i]
      u2 <- vars_used$pecan_units[i]
      if (udunits2::ud.are.convertible(u1, u2)) {
        print(sprintf("convert %s %s to %s %s",
                      vars_used$input_name[i], vars_used$input_units[i], 
                      vars_used$pecan_name[i], vars_used$pecan_units[i]))
        out[col] <- udunits2::ud.convert(x, u1, u2)[, 1]
        colnames(out)[col] <- vars_used$pecan_name[i]
      } else if (misc.are.convertible(u1, u2)) {
        print(sprintf("convert %s %s to %s %s", 
                      vars_used$input_name[i], u1, 
                      vars_used$pecan_name[i], u2))
        out[col] <- misc.convert(x, u1, u2)
        colnames(out)[col] <- vars_used$pecan_name[i]
      } else {
        PEcAn.utils::logger.error("Units cannot be converted")
      }  # This error should probably be thrown much earlier, like in query.format.vars - will move it eventually
    }
  }
  
  if(!is.null(time.row)){  
    # Need a much more spohisticated approach to converting into time format. 
    y <- dplyr::select(out, one_of(format$vars$input_name[time.row]))
    
    if(!is.null(site$time_zone)){
      tz = site$time_zone
    }else{
      tz = "UTC"
      PEcAn.utils::logger.warn("No site timezone. Assuming input time zone is UTC. This may be incorrect.")
    }
    
    out$posix <- strptime(apply(y, 1, function(x) paste(x, collapse = " ")), 
                          format=paste(format$vars$storage_type[time.row], collapse = " "), tz = tz)
  }
  
  return(out)
} # load_data

##' Future things to think about
##'   - error estimates
##'   - QAQC
##'   - STEPPS -> cov
##'   - MCMC samples
##'   - 'data products' vs raw data
##'   - Is there a generic structure to ovbs?
##' <|MERGE_RESOLUTION|>--- conflicted
+++ resolved
@@ -49,11 +49,7 @@
     fcn <- match.fun(fcn2)
     data.path <- converted.data.path
   } else {
-<<<<<<< HEAD
-    PEcAn.utils::logger.warn("Brown Dog is currently unable to perform this conversion")
-=======
-    PEcAn.utils::logger.warn(paste0("no load_data for current mimetype ",mimetype," - converting using browndog"))
->>>>>>> dacd76a3
+    PEcAn.utils::logger.warn(paste0("Brown Dog is currently unable to perform conversion from ",mimetype," to a PEcAn usable format")
   }
   
   out <- fcn(data.path, format, site, format$vars$input_name[c(vars.used.index, time.row)])

##' @name load_data
##' @title load_data
##' @export
##' @param data.path character
##' @param format list
##' @param start_year numeric
##' @param end_year numeric
##' @param site list
##' @author Betsy Cowdery, Istem Fer, Joshua Mantooth
##' Generic function to convert input files containing observational data to 
##' a common PEcAn format. 

load_data <- function(data.path, format, start_year = NA, end_year = NA, site = NA, 
                      vars.used.index=NULL, time.row = NULL, ...) {

  ## load everything in format by default
  if(is.null(time.row)){
    time.row <- format$time.row 
  }
  if(is.null(vars.used.index)){
    vars.used.index <- setdiff(seq_along(format$vars$variable_id), format$time.row)
  }
  
  library(PEcAn.utils)
  library(PEcAn.benchmark)
  library(lubridate)
  library(udunits2)
  library(dplyr)
  
  # Determine the function that should be used to load the data
  mimetype <- gsub("-", "_", format$mimetype)
  fcn1 <- paste0("load_", format$file_name)
  fcn2 <- paste0("load_", mimetype)
  if (exists(fcn1)) {
    fcn <- match.fun(fcn1)
  } else if (exists(fcn2)) {
    fcn <- match.fun(fcn2)
  } else if (!exists(fcn1) & !exists(fcn2) & require(bd)) { 
    #To Do: call to DAP to see if conversion to csv is possible
    #Brown Dog API call through BDFiddle, requires username and password
    key   <- get_key("https://bd-api.ncsa.illinois.edu",username,password)
    token <- get_token("https://bd-api.ncsa.illinois.edu",key)
    #output_path = where are we putting converted file?
    converted.data.path <- convert_file(url = "https://bd-api.ncsa.illinois.edu", input_filename = data.path, 
                                        output = "csv", output_path = output_path, token = token)
    if (is.na(converted.data.path)){
      PEcAn.utils::logger.error("Converted file was not returned from Brown Dog")
    }
    #not doing anything about mimetypes not convertible by BD right now
    fcn <- match.fun("load_csv")
    data.path <- converted.data.path
  } else {
    PEcAn.utils::logger.warn("Brown Dog is currently unable to perform conversion from ",mimetype," to a PEcAn usable format")
  }
  
  vars =  format$vars$input_name[c(vars.used.index, time.row)]
  out <- fcn(data.path, format, site, vars)
  
  # Convert loaded data to the same standard variable names and units
  
  vars_used <- format$vars[vars.used.index, ]
  
  # check wide format and transform to long
  if(any(duplicated(vars_used$bety_name))){	
    w2l       <- format_wide2long(out, format, vars_used, time.row)		
    out       <- w2l$long_data		
    format    <- w2l$format		
    vars_used <- w2l$vars_used		
    time.row  <- w2l$time.row		
   }

  
  for (i in seq_len(nrow(vars_used))) {
    col <- names(out) == vars_used$input_name[i]
    if (vars_used$input_units[i] == vars_used$pecan_units[i]) {
      print("match")
      colnames(out)[col] <- vars_used$pecan_name[i]
    } else {
      x <- as.matrix(out[col])
      u1 <- vars_used$input_units[i]
      u2 <- vars_used$pecan_units[i]
      if (udunits2::ud.are.convertible(u1, u2)) {
        print(sprintf("convert %s %s to %s %s",
                      vars_used$input_name[i], vars_used$input_units[i], 
                      vars_used$pecan_name[i], vars_used$pecan_units[i]))
<<<<<<< HEAD
        out[col] <- udunits2::ud.convert(as.numeric(x), u1, u2)#[, 1] 
=======
        out[col] <- udunits2::ud.convert(as.numeric(x), u1, u2)
>>>>>>> d16f0fa4
        colnames(out)[col] <- vars_used$pecan_name[i]
      } else if (misc.are.convertible(u1, u2)) {
        print(sprintf("convert %s %s to %s %s", 
                      vars_used$input_name[i], u1, 
                      vars_used$pecan_name[i], u2))
        out[col] <- as.vector(misc.convert(x, u1, u2)) # Betsy: Adding this because misc.convert returns vector with attributes original agrument x, which causes problems later
        colnames(out)[col] <- vars_used$pecan_name[i]
      } else {
        PEcAn.utils::logger.warn(paste("Units cannot be converted. Removing variable. please check the units of",vars_used$input_name[i]))
        out<-out[,!names(out) %in% c(vars_used$input_name[i])] 
        vars_used<-vars_used[!names(vars_used) %in% c(vars_used$input_name[i],vars_used$pecan_name[i]),]
      }
    }
  }
  
  if(!is.null(time.row)){  
    
    # load_data was not changing the name of the 'time' column
    col <- names(out) %in% format$vars$input_name[time.row]
    names(out)[col] <- format$vars$pecan_name[time.row]
    
    # Need a much more spohisticated approach to converting into time format. 
    y <- dplyr::select(out, one_of(format$vars$pecan_name[time.row]))
    
    if(!is.null(site$time_zone)){
      tz = site$time_zone
    }else{
      tz = "UTC"
      PEcAn.utils::logger.warn("No site timezone. Assuming input time zone is UTC. This may be incorrect.")
    }
    
    out$posix <- strptime(apply(y, 1, function(x) paste(x, collapse = " ")), 
                          format=paste(format$vars$storage_type[time.row], collapse = " "),
                          tz = tz) %>% as.POSIXct()
    }
  
  # Subset by start year and end year when loading data
  # This was part of the arguments but never implemented
  if(!is.na(start_year)){
    out$year <- lubridate::year(out$posix)
    out <- out %>% filter(.,year >= as.numeric(start_year))
    print("subsetting by start year")
  }
  
  if(!is.na(end_year)){
    out$year <- lubridate::year(out$posix)
    out <- out %>% filter(.,year <= as.numeric(end_year))
    print("subsetting by end year")
  }
  
  return(out)
} # load_data
<|MERGE_RESOLUTION|>--- conflicted
+++ resolved
@@ -83,11 +83,7 @@
         print(sprintf("convert %s %s to %s %s",
                       vars_used$input_name[i], vars_used$input_units[i], 
                       vars_used$pecan_name[i], vars_used$pecan_units[i]))
-<<<<<<< HEAD
-        out[col] <- udunits2::ud.convert(as.numeric(x), u1, u2)#[, 1] 
-=======
         out[col] <- udunits2::ud.convert(as.numeric(x), u1, u2)
->>>>>>> d16f0fa4
         colnames(out)[col] <- vars_used$pecan_name[i]
       } else if (misc.are.convertible(u1, u2)) {
         print(sprintf("convert %s %s to %s %s", 

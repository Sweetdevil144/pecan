--- conflicted
+++ resolved
@@ -62,23 +62,14 @@
       }  # This error should probably be thrown much earlier, like in query.format.vars - will move it eventually
     }
   }
-<<<<<<< HEAD
 
   if(!is.null(time.row)){  
      # Need a much more spohisticated approach to converting into time format. 
      y <- select(out, one_of(format$vars$input_name[time.row]))
-     out$posix <- strptime(apply(y,1,function(x) paste(x,collapse=" ")), format=paste(format$vars$storage_type[time.row], collapse=" "), tz = "GMT")
+     out$posix <- strptime(apply(y, 1, function(x) paste(x, collapse = " ")), format=paste(format$vars$storage_type[time.row], collapse = " "), tz = "UTC")
   }
 
-=======
->>>>>>> 9d40a616
   
-  if (!is.null(time.row)) {
-    # Need a much more spohisticated approach to converting into time format.
-    y <- select(out, one_of(format$vars$input_name[time.row]))
-    out$posix <- strptime(apply(y, 1, function(x) paste(x, collapse = " ")), 
-                          format = paste(format$vars$storage_type[time.row], collapse = " "))
-  }
   return(out)
 } # load.data
 

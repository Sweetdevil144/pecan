--- conflicted
+++ resolved
@@ -14,11 +14,6 @@
   
   library(PEcAn.utils)
   library(PEcAn.benchmark)
-<<<<<<< HEAD
-  library(lubridate)
-=======
-  library(udunits2)
->>>>>>> d5fa7074
   library(dplyr)
   
   # Determine the function that should be used to load the data

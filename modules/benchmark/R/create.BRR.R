--- conflicted
+++ resolved
@@ -9,88 +9,49 @@
 ##' 
 ##' @author Betsy Cowdery 
 
-create.BRR <- function(ensemble.id, workflow, con) {
+create.BRR <- function(ens_wf, con){
   
-  cnd1 <- workflow$hostname == fqdn()
-  cnd2 <- workflow$hostname == "test-pecan.bu.edu" & fqdn() == "pecan2.bu.edu"
-  cnd3 <- workflow$hostname == "pecan2.bu.edu" & fqdn() == "test-pecan.bu.edu"
-
-  if (cnd1 | cnd2 | cnd3) {
-    # If the ensemble run was done on localhost, turn into a BRR
+  cnd1 <- ens_wf$hostname == fqdn() 
+  cnd2 <- ens_wf$hostname == 'test-pecan.bu.edu' & fqdn() == 'pecan2.bu.edu'
+  cnd3 <- ens_wf$hostname == 'pecan2.bu.edu' & fqdn() == 'test-pecan.bu.edu'
+  
+  
+  if(cnd1|cnd2|cnd3){  # If the ensemble run was done on localhost, turn into a BRR
     
-<<<<<<< HEAD
-    BRR <- db.query(paste0("INSERT INTO reference_runs",
-                           "(model_id, settings, user_id, created_at, updated_at)",
-                           "VALUES(",workflow$model_id,", '",workflow$params,"' , ",user_id,
-                           ", NOW() , NOW()) RETURNING *;"),con)
+    settingsXML <- file.path(ens_wf$folder,"pecan.xml")
+    
+    # Automatically creates a new pecan.xml I think. Need to fix this. 
+    clean <- clean.settings(settingsXML, "findme.xml")
+    # Remove database & host information
+    clean$database <- NULL 
+    clean$host <- NULL
+    clean$info <- NULL
+    clean$outdir <- NULL
+    str(clean)
+    
+    settings_xml <- toString(listToXml(clean, "pecan"))
+    
+    ref_run <- db.query(paste0(" SELECT * from reference_runs where settings = '", settings_xml,"'"),con)
+    
+    if(length(ref_run) == 0){ # Make new reference run entry
+      ref_run <- db.query(paste0("INSERT INTO reference_runs",
+                                 "(model_id, settings, user_id, created_at, updated_at)",
+                                 "VALUES(",ens_wf$model_id,", '",settings_xml,"' , ",user_id,
+                                 ", NOW() , NOW()) RETURNING *;"),con)
+    }else if(dim(ref_run)[1] > 1){# There shouldn't be more than one reference run with the same settings
+      logger.error("There is more than one reference run in the database with these settings. Review for duplicates. ")
+    }
     
     bm.ensemble <- db.query(paste0("INSERT INTO benchmarks_ensembles",
                                    "(reference_run_id, ensemble_id, model_id, ",
                                    "user_id, created_at, updated_at, citation_id)",
-                                   "VALUES(",BRR$id,",",ensemble.id,",", BRR$model_id,", ",user_id,
+                                   "VALUES(",ref_run$id,",",ens_wf$ensemble_id,",", ref_run$model_id,", ",user_id,
                                    ", NOW() , NOW(), 1000000001 ) RETURNING *;"),con)
 
+    bm.ensemble <- rename(bm.ensemble, bm_ensemble_id = id)
+    BRR <- ref_run %>% rename(.,reference_run_id = id) %>% left_join(.,bm.ensemble) 
+    
     return(BRR)
   }else{logger.error(sprintf("Cannot create a benchmark reference run for a run on hostname: %s", 
-                             workflow$hostname))}
-}
-  
-  
-  # Case in which we would need a remote connection to get the pecan.xml file - not functional
-  
-  # else if(workflow$hostname != fqdn()){
-  #   
-  #   old.settings <- file.path(workflow$folder, "pecan.xml") 
-  #   # some sort of remote call to copy over the contents of old.settings into new.settings 
-  #   new.settings <- sprintf("pecan/%s.pecan.xml", basename(workflow$folder))
-  #   
-  #   cmdFcn <- sprintf("system('cat %s', intern=TRUE)",old.settings)
-  #   result <- remote.execute.R(script=cmdFcn,workflow$hostname,user=,verbose=TRUE,R="R")
-  #   writeLines(result, new.settings)
-  #   clean.settings(new.settings,new.settings)
-  #   
-  #   system(sprintf("Rscript web/workflow.R %s", new.settings))
-  #   return(settings)
-  #   
-  #   BRR <- db.query(paste0("INSERT INTO reference_runs (model_id, settings, user_id, created_at, updated_at) VALUES(",settings$model$id,", '",settings$outdir,"' , ",user_id,", NOW() , NOW()) RETURNING *;"),con)
-  #   
-  #   bm.ensemble <- db.query(paste0("INSERT INTO benchmarks_ensembles (reference_run_id, ensemble_id, model_id, user_id, created_at, updated_at, citation_id) VALUES(",BRR$id,",",ensemble$id,",", BRR$model_id,", ",user_id,", NOW() , NOW(), 1000000001 ) RETURNING *;"),con)
-  #   }
-=======
-    BRR <- db.query(paste0("INSERT INTO reference_runs (model_id, settings, user_id, created_at, updated_at) VALUES(", 
-      workflow$model_id, ", '", workflow$folder, "' , ", user_id, ", NOW() , NOW()) RETURNING *;"), 
-      con)
-    
-    bm.ensemble <- db.query(paste0("INSERT INTO benchmarks_ensembles (reference_run_id, ensemble_id, model_id, user_id, created_at, updated_at, citation_id) VALUES(", 
-      BRR$id, ",", ensemble.id, ",", BRR$model_id, ", ", user_id, ", NOW() , NOW(), 1000000001 ) RETURNING *;"), 
-      con)
-    
-    return(BRR)
-  } else {
-    logger.error(sprintf("Cannot create a benchmark reference run for a run on hostname: %s", 
-      workflow$hostname))
-  }
-} # create.BRR
-
-
-# Case in which we would need a remote connection to get the pecan.xml file - not functional
-
-# else if(workflow$hostname != fqdn()){
-#   
-#   old.settings <- file.path(workflow$folder, "pecan.xml") 
-#   # some sort of remote call to copy over the contents of old.settings into new.settings 
-#   new.settings <- sprintf("pecan/%s.pecan.xml", basename(workflow$folder))
-#   
-#   cmdFcn <- sprintf("system('cat %s', intern=TRUE)",old.settings)
-#   result <- remote.execute.R(script=cmdFcn,workflow$hostname,user=,verbose=TRUE,R="R")
-#   writeLines(result, new.settings)
-#   clean.settings(new.settings,new.settings)
-#   
-#   system(sprintf("Rscript web/workflow.R %s", new.settings))
-#   return(settings)
-#   
-#   BRR <- db.query(paste0("INSERT INTO reference_runs (model_id, settings, user_id, created_at, updated_at) VALUES(",settings$model$id,", '",settings$outdir,"' , ",user_id,", NOW() , NOW()) RETURNING *;"),con)
-#   
-#   bm.ensemble <- db.query(paste0("INSERT INTO benchmarks_ensembles (reference_run_id, ensemble_id, model_id, user_id, created_at, updated_at, citation_id) VALUES(",BRR$id,",",ensemble$id,",", BRR$model_id,", ",user_id,", NOW() , NOW(), 1000000001 ) RETURNING *;"),con)
-#   }
->>>>>>> 07a4d508
+                             ens_wf$hostname))}
+} #create.BRR
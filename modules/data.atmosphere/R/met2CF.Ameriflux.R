##' Get meteorology variables from Ameriflux L2 netCDF files and convert to netCDF CF format
##'
##' @name met2CF.Ameriflux
##' @title met2CF.Ameriflux
##' @export
##' @param start_year first year to be converted
##' @param end_year last year to be converted
##' @param in.path location on disk where inputs are stored
##' @param in.prefix prefix of input and output files
##' @param outfolder location on disk where outputs will be stored
##' @param overwrite should existing files be overwritten
##' 
##' @author Josh Mantooth, Mike Dietze, Elizabeth Cowdery
met2CF.Ameriflux <- function(start_year, end_year, in.path, in.prefix, outfolder, overwrite=FALSE){
  #---------------- Load libraries. -----------------------------------------------------------------#
#  require(PEcAn.all)
#  require(RPostgreSQL)
  require(ncdf4)
  #--------------------------------------------------------------------------------------------------#  
  
  if(!file.exists(outfolder)){
    dir.create(outfolder)
  }
  
<<<<<<< HEAD
  rows <- end_year - start_year + 1
  results <- data.frame(file=character(rows), host=character(rows),
                        mimetype=character(rows), formatname=character(rows),
                        startdate=character(rows), enddate=character(rows),
                        stringsAsFactors = FALSE)
  for(year in start_year:end_year){
    old.file <- file.path(in.path, paste(in.prefix, year, "nc", sep="."))
    new.file <- file.path(outfolder, paste(in.prefix, year, "nc", sep="."))
    
    # create array with results
    row <- year - start_year + 1
    results$file[row] <- new.file
    results$host[row] <- fqdn()
    results$startdate[row] <- paste0(year,"-01-01 00:00:00")
    results$enddate[row] <- paste0(year,"-12-31 23:59:59")
    results$mimetype[row] <- 'application/x-netcdf'
    results$formatname[row] <- 'CF'
    
    if (file.exists(new.file) && !overwrite) {
      logger.debug("File '", new.file, "' already exists, skipping to next file.")
      next
    }
    
    ## copy old file to new directory
    file.copy(old.file, new.file, overwrite=TRUE)
=======
  for(i in 1:length(files)){
    
    old.file =file.path(in.path,files[i])
    #open raw ameriflux
    nc <- nc_open(old.file,write=TRUE)
    
    #get variables to be copied to new file
    cp.vars <- list()
    vars<-c('TA','WD','WS','PRESS','Rg','Rgl','PREC','RH','PAR','Rn','TS1','TS2','VPD','CO2','DTIME','APARpct','ZL')
    for(j in 1:length(vars)){
      cp.vars[[j]] <- ncvar_get(nc,varid=vars[j])
    }
    
    #get variable attributes
    cp.atts <- list()
    for(j in 1:length(vars)){
    cp.atts[[j]] <- ncatt_get(nc,varid=vars[j])
    }
    
    #get global attributes
    cp.global.atts <- ncatt_get(nc, varid=0)
    
    #get dimension
    tdim = nc$dim[["DTIME"]]
    name <- files[i] #used to create time dimension
    
    #create new coordinate dimensions based on site location lat/lon
    lat <- ncdim_def(name='latitude',units='',vals=1:1,create_dimvar=FALSE)
    lon <- ncdim_def(name='longitude',units='',vals=1:1,create_dimvar=FALSE)
    time <- ncdim_def(name='time',units='',vals=tdim$vals,create_dimvar=TRUE,unlim=TRUE,longname=name)
    
    #define variables to be inserted to new file
    cp.vars.3d <- list()
    for(j in 1:length(vars)){
    cp.vars.3d[[j]] <- ncvar_def(name=vars[[j]],units=cp.atts[[j]]$units,dim=(list(lat,lon,time)),missval=as.numeric(-9999)) 
    }   
    
    #create cf ameriflux with correct name
    name_list1 <- unlist(strsplit(name, "_"))[c(-3,-6)]
    name_list2 <- unlist(strsplit(tail(unlist(strsplit(name, "_")),1),"[.]"))
    date <- unlist(strsplit(name, "_"))[3]
    
    nn <- paste0(c(name_list1,name_list2[1]), collapse ="_")
    new.file <- paste(c(nn,date,name_list2[2]), collapse=".")
>>>>>>> 85af6736
    
    new.file.rename =file.path(outfolder,new.file)
    
    #create new file
    nc2<-nc_create(filename = new.file.rename, vars = cp.vars.3d)
    
<<<<<<< HEAD
    #time dimension for adding new variables
    tdim = nc$dim[["time"]]
=======
    for(j in 1:length(vars)){
    ncvar_put(nc=nc2, varid = vars[j], vals = cp.vars[[j]])
    }
    
    #close old file & new file
    nc_close(nc)
    nc_close(nc2) 

    #re-open new file to make write-able
    nc2 <- nc_open(new.file.rename,write=TRUE)

    #insert variable attributes
    for(j in 1:length(vars)){
      for(k in 1:length(cp.atts[[1]])){ #all elements have the same number of attributes
    ncatt_put(nc2, varid = vars[j], attname = names(cp.atts[[j]])[k], attval = as.character(cp.atts[[j]][k])) #attnames
      }
    }
 
   #insert global attributes
   for(j in 1:length(cp.global.atts)){
   ncatt_put(nc2, varid=0, attname = names(cp.global.atts)[j], attval = cp.global.atts[[j]])
   }
   
  
    #renaming variables and performing unit conversions
    ta <- ncvar_get(nc=nc2,varid='TA')
    ta.k <- which(ta > -6999) #select non-missing data
    ta.new <- ta[ta.k] + 273.15 #change units from Celsius to Kelvin
    ta <- replace(x=ta,list=ta.k,values=ta.new) #insert Kelvin values into vector
    nc2 <- ncvar_rename(nc=nc2,'TA','air_temperature')
    ncatt_put(nc=nc2,varid='air_temperature',attname='units',attval='degrees K')
    ncvar_put(nc=nc2,varid='air_temperature',vals=ta)
>>>>>>> 85af6736
    
    # convert TA to air_temperature
    ta <- ncvar_get(nc, varid="TA")
    ta[ta==-6999 || ta==-9999] <- NA
    # unit conversion
    ta <- ta + 273.15
    ncatt_put(nc=nc,varid='TA',attname='units',attval='degrees K') 
    #ncvar_change_missval(nc, 'TA', -9999)
    ncvar_put(nc,varid='TA',vals=ta)
    nc <- ncvar_rename(nc=nc,'TA','air_temperature')
    
    # convert TS1 to soil_temperature
    # TODO: leave TS1 for now
    ts <- ncvar_get(nc=nc,varid='TS1')
    ts[ts==-6999 || ts==-9999] <- NA
    # unit conversion
    ts <- ts + 273.15
    ts.var <- ncvar_def(name='soil_temperature',units='degrees K',dim=list(tdim),missval=-9999) #define netCDF variable, doesn't include longname and comments
    nc <- ncvar_add(nc,v=ts.var,verbose=TRUE) #add variable to existing netCDF file
    ncvar_put(nc,varid='soil_temperature',vals=ts)
        
    #convert wind speed and wind direction to U and V
    wd <- ncvar_get(nc=nc2,varid='WD') #wind direction
    ws <- ncvar_get(nc=nc2,varid='WS') #wind speed
    sub <- which(ws > -6999 & wd > -6999)
    w.miss <- pmin(ws[-sub],wd[-sub])
    wd.sub <- wd[sub] #use wind direction coincident with windspeed
    u = v = rep(NA,length(ws))
    u[sub] <- ws[sub]*cos(wd.sub*(pi/180))
    v[sub] <- ws[sub]*sin(wd.sub*(pi/180))
    u[-sub] = w.miss
    v[-sub] = w.miss
    nc <- ncvar_rename(nc=nc2,'WS','wind_speed') #CF name
    nc <- ncvar_rename(nc=nc2,'WD','wind_direction') #CF name
    
    #create u and v variables and insert into file
<<<<<<< HEAD
    tdim = nc$dim[["time"]]
    u.var <- ncvar_def(name='eastward_wind',units='m/s',dim=list(tdim),missval= -9999) #define netCDF variable, doesn't include longname and comments
    nc <- ncvar_add(nc=nc,v=u.var,verbose=TRUE) #add variable to existing netCDF file
    ncvar_put(nc,varid='eastward_wind',vals=u)
    
    v.var <- ncvar_def(name='northward_wind',units='m/s',dim=list(tdim),missval= -9999) #define netCDF variable, doesn't include longname and comments
    nc <- ncvar_add(nc=nc,v=v.var,verbose=TRUE) #add variable to existing netCDF file
    ncvar_put(nc,varid='northward_wind',vals=v)
   
    # convert PRESS to air_pressure
    press <- ncvar_get(nc=nc,varid="PRESS")
    press[press==-6999 || press==-9999] <- NA
    # unit conversion
    press <- press * 1000
    ncatt_put(nc=nc,varid='PRESS',attname='units',attval='Pa') 
    #ncvar_change_missval(nc, 'PRESS', -9999)
    ncvar_put(nc,varid='PRESS',vals=press)
    nc <- ncvar_rename(nc,'PRESS', 'air_pressure', verbose=TRUE)
    
    # convert PAR to surface_downwelling_photosynthetic_photon_flux_in_air
    par <- ncvar_get(nc, varid="PAR")
    par[par==-6999 || par==-9999] <- NA
    # unit conversion
    par <- par / 1e6
    ncatt_put(nc=nc,varid='PAR',attname='units',attval='mol m-2 s-1') 
    #ncvar_change_missval(nc, 'PAR', -9999)
    ncvar_put(nc,varid='PAR',vals=par)
    nc <- ncvar_rename(nc,'PAR','surface_downwelling_photosynthetic_photon_flux_in_air', verbose=TRUE)
    
    # convert VPD to water_vapor_saturation_deficit
    vpd <- ncvar_get(nc, varid="VPD")
    vpd[vpd==-6999 || vpd==-9999] <- NA
    # HACK This needs fixing
    vpd[vpd<0] <- NA
    # unit conversion
    vpd <- vpd * 1000
    ncatt_put(nc=nc,varid='VPD',attname='units',attval='Pa') 
    #ncvar_change_missval(nc, 'VPD', -9999)
    ncvar_put(nc,varid='VPD',vals=vpd)
    nc <- ncvar_rename(nc,'VPD','water_vapor_saturation_deficit')
    
    # rename Rg to surface_downwelling_shortwave_flux
    nc <- ncvar_rename(nc=nc,'Rg','surface_downwelling_shortwave_flux')

    # rename Rgl to surface_downwelling_longwave_flux
    nc <- ncvar_rename(nc=nc,'Rgl','surface_downwelling_longwave_flux')
=======
    u.var <- ncvar_def(name='eastward_wind',units='m/s',dim=list(lat,lon,time),missval= -9999) #define netCDF variable, doesn't include longname and comments
    nc = ncvar_add(nc=nc2,v=u.var,verbose=TRUE) #add variable to existing netCDF file
    ncvar_put(nc,varid='eastward_wind',vals=u)
    
    v.var <- ncvar_def(name='northward_wind',units='m/s',dim=list(lat,lon,time),missval= -9999) #define netCDF variable, doesn't include longname and comments
    nc = ncvar_add(nc=nc2,v=v.var,verbose=TRUE) #add variable to existing netCDF file
    ncvar_put(nc,varid='northward_wind',vals=v)
   
    #convert air pressure to CF standard
    press <- ncvar_get(nc=nc2,varid="PRESS")
    press.pa <- which(press > -6999)
    press.new <- press[press.pa] * 1000 #kilopascals to pascals
    press <- replace(x=press,list=press.pa,values=press.new)

    nc2 <- ncvar_rename(nc=nc2,'PRESS','air_pressure')
    ncatt_put(nc=nc2,varid='air_pressure',attname='units',attval='Pa')
    ncvar_put(nc=nc2,varid='air_pressure',vals=press)
   
    #p.var <- ncvar_def(name='air_pressure',units='Pa',dim=list(lat,lon,time),missval= -9999)
    #nc = ncvar_add(nc=nc2,v=p.var,verbose=TRUE) #add variable to existing netCDF file
    #ncvar_put(nc,varid='air_pressure',vals=press)
    
    nc <- ncvar_rename(nc=nc2,'Rg','surface_downwelling_shortwave_flux')
    nc <- ncvar_rename(nc=nc2,'Rgl','surface_downwelling_longwave_flux')
>>>>>>> 85af6736
    
    #convert precipitation to CF standard
    t <- ncvar_get(nc=nc2,varid="time")
    min <- 0.02083/30 #0.02083 time = 30 minutes
    timestep <- round(x=mean(diff(t))/min,digits=1) #round to nearest 0.1 minute
    prec <- ncvar_get(nc=nc2,varid="PREC")
    prec.sub <- which(prec > -6999)
    prec.new <- prec[prec.sub]/timestep/60 #mm/s = kg/m2/s
    prec <- replace(x=prec,list=prec.sub,values=prec.new)
<<<<<<< HEAD
    ncatt_put(nc=nc,varid='PREC',attname='units',attval='kg/m^2/s') 
    ncvar_put(nc=nc, varid='PREC',vals=prec)
    nc <- ncvar_rename(nc=nc,'PREC','precipitation_flux')
=======
    ncvar_put(nc=nc2, varid='PREC',vals=prec)
    ncatt_put(nc=nc2,varid='PREC',attname='units',attval='kg/m^2/s') 
    nc <- ncvar_rename(nc=nc2,'PREC','precipitation_flux')
>>>>>>> 85af6736
    
    # convert RH to SH
    rh <- ncvar_get(nc=nc2,varid='RH')
    rh.sub <- which(rh > -6999) #select non-missing data
    rh.sh <- as.vector(rh.sub/100) #percent to proportion: needed for conversion
    rh.sh <- replace(x=rh,list=rh.sub,values=rh.sh) #insert proportion values into RH vector
    ta.rh <- ta[rh.sub] # use T coincident with RH
    sh.miss <- rh2qair(rh=rh.sh[rh.sub],T=ta.rh) #conversion, doesn't include missvals. was rh2rv
    sh <- replace(x=rh,list=rh.sub,values=sh.miss) #insert Kelvin values into vector
<<<<<<< HEAD
    sh.var <- ncvar_def(name='specific_humidity',units='kg/kg',dim=list(tdim),missval= -9999) #define netCDF variable, doesn't include longname and comments
    nc <- ncvar_add(nc=nc,v=sh.var,verbose=TRUE) #add variable to existing netCDF file
=======
    sh.var <- ncvar_def(name='specific_humidity',units='kg/kg',dim=list(lat,lon,time),missval= -9999) #define netCDF variable, doesn't include longname and comments
    nc = ncvar_add(nc=nc2,v=sh.var,verbose=TRUE) #add variable to existing netCDF file
>>>>>>> 85af6736
    ncvar_put(nc,varid='specific_humidity',vals=sh)
    ncatt_put(nc=nc2,varid='RH',attname='units',attval='percent') 
    nc <- ncvar_rename(nc=nc2,'RH','relative_humidity')
    
    # fixing APARpct
    ncatt_put(nc=nc2,varid='APARpct',attname='units',attval='percent') 
    # fixing ZL
    ncatt_put(nc=nc2,varid='ZL',attname='units',attval='m/m')
    
    #get site location attribute
    loc <- ncatt_get(nc=nc2,varid=0,attname='site_location')
    lat.value <- rep(as.numeric(substr(loc$value,20,28)),nc2$dim$time$len)
    lon.value <- rep(as.numeric(substr(loc$value,40,48)),nc2$dim$time$len)
    
    #create site location variables
    lat.var <- ncvar_def(name='latitude',units='degree_north',dim=list(lat,lon,time),missval=-9999) 
    nc <- ncvar_add(nc=nc2,v=lat.var,verbose=TRUE) #add latitude to existing netCDF file
    ncvar_put(nc,varid='latitude',vals=lat.value)
    
    lon.var <- ncvar_def(name='longitude',units='degree_east',dim=list(lat,lon,time),missval=-9999) 
    nc <- ncvar_add(nc=nc2,v=lon.var,verbose=TRUE) #add longitude to existing netCDF file
    ncvar_put(nc,varid='longitude',vals=lon.value)
<<<<<<< HEAD
    
    nc_close(nc)
=======
      

    nc_close(nc2)
    
>>>>>>> 85af6736
  }  ## end loop over files
  
  invisible(results)
}   ## end netCDF CF conversion ##
<|MERGE_RESOLUTION|>--- conflicted
+++ resolved
@@ -1,3 +1,45 @@
+# helper function to copy variables and attributes from one
+# nc file to another. This will do conversion of the variables
+# as well as on the min/max values
+copyvals <- function(nc1, var1, nc2, var2, dim2, units2=NA, conv=NULL, missval=-6999.0, verbose=FALSE) {
+    vals <- ncvar_get(nc=nc1, varid=var1)
+    vals[vals==-6999 || vals==-9999] <- NA
+    if (!is.null(conv)) {
+      vals <- lapply(vals, conv)
+    }
+    if (is.na(units2)) {
+      units2 <- ncatt_get(nc=nc1, varid=var1, attname='units', verbose=verbose)$value
+    }
+    var <- ncvar_def(name=var2, units=units2, dim=dim2, missval=missval, verbose=verbose)
+    nc2 <- ncvar_add(nc=nc2, v=var, verbose=verbose)
+    ncvar_put(nc=nc2, varid=var2, vals=vals)
+    
+    # copy and convert attributes
+    att <- ncatt_get(nc1, var1, 'long_name')
+    if (att$hasatt) {
+      val <- att$value
+      ncatt_put(nc=nc2, varid=var2, attname='long_name', attval=val)
+    }
+    
+    att <- ncatt_get(nc1, var1, 'valid_min')
+    if (att$hasatt) {
+      val <- ifelse(is.null(conv), att$value, conv(att$value))
+      ncatt_put(nc=nc2, varid=var2, attname='valid_min', attval=val)
+    }
+    
+    att <- ncatt_get(nc1, var1, 'valid_max')
+    if (att$hasatt) {
+      val <- ifelse(is.null(conv), att$value, conv(att$value))
+      ncatt_put(nc=nc2, varid=var2, attname='valid_max', attval=val)
+    }
+    
+    att <- ncatt_get(nc1, var1, 'comment')
+    if (att$hasatt) {
+      val <- sub(', -9999.* = missing value, -6999.* = unreported value', '', att$value)
+      ncatt_put(nc=nc2, varid=var2, attname='comment', attval=val)
+    }
+}
+
 ##' Get meteorology variables from Ameriflux L2 netCDF files and convert to netCDF CF format
 ##'
 ##' @name met2CF.Ameriflux
@@ -11,10 +53,8 @@
 ##' @param overwrite should existing files be overwritten
 ##' 
 ##' @author Josh Mantooth, Mike Dietze, Elizabeth Cowdery
-met2CF.Ameriflux <- function(start_year, end_year, in.path, in.prefix, outfolder, overwrite=FALSE){
+met2CF.Ameriflux <- function(start_year, end_year, in.path, in.prefix, outfolder, overwrite=FALSE, verbose=FALSE){
   #---------------- Load libraries. -----------------------------------------------------------------#
-#  require(PEcAn.all)
-#  require(RPostgreSQL)
   require(ncdf4)
   #--------------------------------------------------------------------------------------------------#  
   
@@ -22,7 +62,6 @@
     dir.create(outfolder)
   }
   
-<<<<<<< HEAD
   rows <- end_year - start_year + 1
   results <- data.frame(file=character(rows), host=character(rows),
                         mimetype=character(rows), formatname=character(rows),
@@ -46,272 +85,146 @@
       next
     }
     
-    ## copy old file to new directory
-    file.copy(old.file, new.file, overwrite=TRUE)
-=======
-  for(i in 1:length(files)){
-    
-    old.file =file.path(in.path,files[i])
     #open raw ameriflux
     nc <- nc_open(old.file,write=TRUE)
-    
-    #get variables to be copied to new file
-    cp.vars <- list()
-    vars<-c('TA','WD','WS','PRESS','Rg','Rgl','PREC','RH','PAR','Rn','TS1','TS2','VPD','CO2','DTIME','APARpct','ZL')
-    for(j in 1:length(vars)){
-      cp.vars[[j]] <- ncvar_get(nc,varid=vars[j])
-    }
-    
-    #get variable attributes
-    cp.atts <- list()
-    for(j in 1:length(vars)){
-    cp.atts[[j]] <- ncatt_get(nc,varid=vars[j])
-    }
-    
-    #get global attributes
-    cp.global.atts <- ncatt_get(nc, varid=0)
-    
-    #get dimension
-    tdim = nc$dim[["DTIME"]]
-    name <- files[i] #used to create time dimension
-    
-    #create new coordinate dimensions based on site location lat/lon
-    lat <- ncdim_def(name='latitude',units='',vals=1:1,create_dimvar=FALSE)
-    lon <- ncdim_def(name='longitude',units='',vals=1:1,create_dimvar=FALSE)
-    time <- ncdim_def(name='time',units='',vals=tdim$vals,create_dimvar=TRUE,unlim=TRUE,longname=name)
-    
-    #define variables to be inserted to new file
-    cp.vars.3d <- list()
-    for(j in 1:length(vars)){
-    cp.vars.3d[[j]] <- ncvar_def(name=vars[[j]],units=cp.atts[[j]]$units,dim=(list(lat,lon,time)),missval=as.numeric(-9999)) 
-    }   
-    
-    #create cf ameriflux with correct name
-    name_list1 <- unlist(strsplit(name, "_"))[c(-3,-6)]
-    name_list2 <- unlist(strsplit(tail(unlist(strsplit(name, "_")),1),"[.]"))
-    date <- unlist(strsplit(name, "_"))[3]
-    
-    nn <- paste0(c(name_list1,name_list2[1]), collapse ="_")
-    new.file <- paste(c(nn,date,name_list2[2]), collapse=".")
->>>>>>> 85af6736
-    
-    new.file.rename =file.path(outfolder,new.file)
-    
-    #create new file
-    nc2<-nc_create(filename = new.file.rename, vars = cp.vars.3d)
-    
-<<<<<<< HEAD
-    #time dimension for adding new variables
-    tdim = nc$dim[["time"]]
-=======
-    for(j in 1:length(vars)){
-    ncvar_put(nc=nc2, varid = vars[j], vals = cp.vars[[j]])
-    }
-    
-    #close old file & new file
+        
+    # get dimension and site info
+    tdim <- nc1$dim[["DTIME"]]
+    loc <- ncatt_get(nc=nc1, varid=0, attname='site_location')
+    
+    # create new coordinate dimensions based on site location lat/lon
+    lat <- ncdim_def(name='latitude', units='', vals=1:1, create_dimvar=FALSE)
+    lon <- ncdim_def(name='longitude',units='',vals=1:1, create_dimvar=FALSE)
+    time <- ncdim_def(name='time', units='', vals=tdim$vals, create_dimvar=TRUE, unlim=TRUE)
+    dim=list(lat,lon,time)
+    
+    # copy lat attribute to latitude
+    vals <- rep(as.numeric(substr(loc$value,20,28)), tdim$len)
+    var <- ncvar_def(name="latitude",
+                     units="degree_north",
+                     dim=(list(lat,lon,time)), missval=as.numeric(-9999))
+    nc2 <- nc_create(filename=new.file, vars=var, verbose=verbose)
+    ncvar_put(nc=nc2, varid='latitude', vals=vals)
+
+    # copy lon attribute to longitude
+    vals <- rep(as.numeric(substr(loc$value,40,48)), tdim$len)
+    var <- ncvar_def(name="longitude",
+                     units="degree_east",
+                     dim=(list(lat,lon,time)), missval=as.numeric(-9999))
+    nc2 <- ncvar_add(nc=nc2, v=var, verbose=verbose)
+    ncvar_put(nc=nc2, varid='longitude', vals=vals)
+    
+    # Convert all variables, this will include conversions or computations
+    # to create values from original file. In case of conversions the steps
+    # will pretty much always be:
+    #  a) get values from original file
+    #  b) set -6999 and -9999 to NA
+    #  c) do unit conversions
+    #  d) create output variable
+    #  e) write results to new file
+
+    # convert TA to air_temperature
+    copyvals(nc1=nc1, var1='TA',
+             nc2=nc2, var2='air_temperature', units2='degrees K', dim2=dim, 
+             conv=function(x) { x + 273.15 }, verbose=verbose)
+    
+    # convert PRESS to air_pressure
+    copyvals(nc1=nc1, var1='PRESS',
+             nc2=nc2, var2='air_pressure', units2='Pa', dim2=dim, 
+             conv=function(x) { x * 1000 }, verbose=verbose)
+    
+    # convert TS1 to soil_temperature
+    copyvals(nc1=nc1, var1='TS1',
+             nc2=nc2, var2='soil_temperature', units2='degrees K', dim2=dim, 
+             conv=function(x) { x + 273.15 }, verbose=verbose)
+
+    # copy RH to relative_humidity
+    copyvals(nc1=nc1, var1='RH',
+             nc2=nc2, var2='relative_humidity', dim2=dim, 
+             verbose=verbose)
+
+    # convert RH to SH
+    rh <- ncvar_get(nc=nc1, varid="RH")
+    rh[rh==-6999 || rh==-9999] <- NA
+    rh <- rh / 100
+    ta <- ncvar_get(nc=nc1, varid="TA")
+    ta[ta==-6999 || ta==-9999] <- NA
+    ta <- ta + 273.15
+    sh <- rh2qair(rh=rh,T=ta)
+    var <- ncvar_def(name='specific_humidity', units='kg/kg', dim=dim, missval=-6999.0, verbose=verbose)
+    nc2 <- ncvar_add(nc=nc2, v=var, verbose=verbose)
+    ncvar_put(nc=nc2, varid='specific_humidity', vals=sh)
+    
+    # convert VPD to water_vapor_saturation_deficit
+    # HACK : conversion will make all values < 0 to be NA
+    copyvals(nc1=nc1, var1='VPD',
+             nc2=nc2, var2='water_vapor_saturation_deficit', units2='mol m-2 s-1', dim2=dim, 
+             conv=function(x) { ifelse(x<0, NA, x*1000) }, verbose=verbose)
+
+    # copy Rg to surface_downwelling_shortwave_flux_in_air
+    copyvals(nc1=nc1, var1='Rg',
+             nc2=nc2, var2='surface_downwelling_shortwave_flux_in_air', dim2=dim, 
+             verbose=verbose)
+
+    # copy Rgl to surface_downwelling_longwave_flux_in_air
+    copyvals(nc1=nc1, var1='Rgl',
+             nc2=nc2, var2='surface_downwelling_longwave_flux_in_air', dim2=dim, 
+             verbose=verbose)
+
+    # convert PAR to surface_downwelling_photosynthetic_photon_flux_in_air
+    copyvals(nc1=nc1, var1='PAR',
+             nc2=nc2, var2='surface_downwelling_photosynthetic_photon_flux_in_air', units2='mol m-2 s-1', dim2=dim, 
+             conv=function(x) { x / 1e6 }, verbose=verbose)
+
+    # copy WD to wind_direction (not official CF)
+    copyvals(nc1=nc1, var1='WD',
+             nc2=nc2, var2='wind_direction', dim2=dim, 
+             verbose=verbose)
+
+    # copy WS to wind_speed
+    copyvals(nc1=nc1, var1='WS',
+             nc2=nc2, var2='wind_speed', dim2=dim, 
+             verbose=verbose)
+
+    # convert PREC to precipitation_flux
+    t <- tdim$vals
+    min <- 0.02083/30 # 0.02083 time = 30 minutes
+    timestep <- round(x=mean(diff(t))/min,digits=1) # round to nearest 0.1 minute
+    copyvals(nc1=nc1, var1='PREC',
+             nc2=nc2, var2='precipitation_flux', units2='kg/m^2/s', dim2=dim, 
+             conv=function(x) { x/timestep/60 }, verbose=verbose)
+
+    # convert wind speed and wind direction to eastward_wind and northward_wind
+    wd <- ncvar_get(nc=nc1, varid='WD') #wind direction
+    wd[wd==-6999 || wd==-9999] <- NA
+    ws <- ncvar_get(nc=nc1, varid='WS') #wind speed
+    ws[ws==-6999 || ws==-9999] <- NA
+    ew <- ws * cos(wd * (pi/180))
+    nw <- ws * sin(wd * (pi/180))
+    max <- ncatt_get(nc=nc1, varid='WS', 'valid_max')$value
+
+    var <- ncvar_def(name='eastward_wind', units='m/s', dim=dim, missval=-6999.0, verbose=verbose)
+    nc2 <- ncvar_add(nc=nc2, v=var, verbose=verbose)
+    ncvar_put(nc=nc2, varid='eastward_wind', vals=ew)
+    ncatt_put(nc=nc2, varid='eastward_wind', attname='valid_min', attval=-max)
+    ncatt_put(nc=nc2, varid='eastward_wind', attname='valid_max', attval=max)
+
+    var <- ncvar_def(name='northward_wind', units='m/s', dim=dim, missval=-6999.0, verbose=verbose)
+    nc2 <- ncvar_add(nc=nc2, v=var, verbose=verbose)
+    ncvar_put(nc=nc2, varid='northward_wind', vals=nw)
+    ncatt_put(nc=nc2, varid='northward_wind', attname='valid_min', attval=-max)
+    ncatt_put(nc=nc2, varid='northward_wind', attname='valid_max', attval=max)
+
+    # add global attributes from original file
+    cp.global.atts <- ncatt_get(nc=nc1, varid=0)
+    for(j in 1:length(cp.global.atts)){
+      ncatt_put(nc=nc2, varid=0, attname=names(cp.global.atts)[j], attval=cp.global.atts[[j]])
+    }
+
+    # done, close both files
     nc_close(nc)
-    nc_close(nc2) 
-
-    #re-open new file to make write-able
-    nc2 <- nc_open(new.file.rename,write=TRUE)
-
-    #insert variable attributes
-    for(j in 1:length(vars)){
-      for(k in 1:length(cp.atts[[1]])){ #all elements have the same number of attributes
-    ncatt_put(nc2, varid = vars[j], attname = names(cp.atts[[j]])[k], attval = as.character(cp.atts[[j]][k])) #attnames
-      }
-    }
- 
-   #insert global attributes
-   for(j in 1:length(cp.global.atts)){
-   ncatt_put(nc2, varid=0, attname = names(cp.global.atts)[j], attval = cp.global.atts[[j]])
-   }
-   
-  
-    #renaming variables and performing unit conversions
-    ta <- ncvar_get(nc=nc2,varid='TA')
-    ta.k <- which(ta > -6999) #select non-missing data
-    ta.new <- ta[ta.k] + 273.15 #change units from Celsius to Kelvin
-    ta <- replace(x=ta,list=ta.k,values=ta.new) #insert Kelvin values into vector
-    nc2 <- ncvar_rename(nc=nc2,'TA','air_temperature')
-    ncatt_put(nc=nc2,varid='air_temperature',attname='units',attval='degrees K')
-    ncvar_put(nc=nc2,varid='air_temperature',vals=ta)
->>>>>>> 85af6736
-    
-    # convert TA to air_temperature
-    ta <- ncvar_get(nc, varid="TA")
-    ta[ta==-6999 || ta==-9999] <- NA
-    # unit conversion
-    ta <- ta + 273.15
-    ncatt_put(nc=nc,varid='TA',attname='units',attval='degrees K') 
-    #ncvar_change_missval(nc, 'TA', -9999)
-    ncvar_put(nc,varid='TA',vals=ta)
-    nc <- ncvar_rename(nc=nc,'TA','air_temperature')
-    
-    # convert TS1 to soil_temperature
-    # TODO: leave TS1 for now
-    ts <- ncvar_get(nc=nc,varid='TS1')
-    ts[ts==-6999 || ts==-9999] <- NA
-    # unit conversion
-    ts <- ts + 273.15
-    ts.var <- ncvar_def(name='soil_temperature',units='degrees K',dim=list(tdim),missval=-9999) #define netCDF variable, doesn't include longname and comments
-    nc <- ncvar_add(nc,v=ts.var,verbose=TRUE) #add variable to existing netCDF file
-    ncvar_put(nc,varid='soil_temperature',vals=ts)
-        
-    #convert wind speed and wind direction to U and V
-    wd <- ncvar_get(nc=nc2,varid='WD') #wind direction
-    ws <- ncvar_get(nc=nc2,varid='WS') #wind speed
-    sub <- which(ws > -6999 & wd > -6999)
-    w.miss <- pmin(ws[-sub],wd[-sub])
-    wd.sub <- wd[sub] #use wind direction coincident with windspeed
-    u = v = rep(NA,length(ws))
-    u[sub] <- ws[sub]*cos(wd.sub*(pi/180))
-    v[sub] <- ws[sub]*sin(wd.sub*(pi/180))
-    u[-sub] = w.miss
-    v[-sub] = w.miss
-    nc <- ncvar_rename(nc=nc2,'WS','wind_speed') #CF name
-    nc <- ncvar_rename(nc=nc2,'WD','wind_direction') #CF name
-    
-    #create u and v variables and insert into file
-<<<<<<< HEAD
-    tdim = nc$dim[["time"]]
-    u.var <- ncvar_def(name='eastward_wind',units='m/s',dim=list(tdim),missval= -9999) #define netCDF variable, doesn't include longname and comments
-    nc <- ncvar_add(nc=nc,v=u.var,verbose=TRUE) #add variable to existing netCDF file
-    ncvar_put(nc,varid='eastward_wind',vals=u)
-    
-    v.var <- ncvar_def(name='northward_wind',units='m/s',dim=list(tdim),missval= -9999) #define netCDF variable, doesn't include longname and comments
-    nc <- ncvar_add(nc=nc,v=v.var,verbose=TRUE) #add variable to existing netCDF file
-    ncvar_put(nc,varid='northward_wind',vals=v)
-   
-    # convert PRESS to air_pressure
-    press <- ncvar_get(nc=nc,varid="PRESS")
-    press[press==-6999 || press==-9999] <- NA
-    # unit conversion
-    press <- press * 1000
-    ncatt_put(nc=nc,varid='PRESS',attname='units',attval='Pa') 
-    #ncvar_change_missval(nc, 'PRESS', -9999)
-    ncvar_put(nc,varid='PRESS',vals=press)
-    nc <- ncvar_rename(nc,'PRESS', 'air_pressure', verbose=TRUE)
-    
-    # convert PAR to surface_downwelling_photosynthetic_photon_flux_in_air
-    par <- ncvar_get(nc, varid="PAR")
-    par[par==-6999 || par==-9999] <- NA
-    # unit conversion
-    par <- par / 1e6
-    ncatt_put(nc=nc,varid='PAR',attname='units',attval='mol m-2 s-1') 
-    #ncvar_change_missval(nc, 'PAR', -9999)
-    ncvar_put(nc,varid='PAR',vals=par)
-    nc <- ncvar_rename(nc,'PAR','surface_downwelling_photosynthetic_photon_flux_in_air', verbose=TRUE)
-    
-    # convert VPD to water_vapor_saturation_deficit
-    vpd <- ncvar_get(nc, varid="VPD")
-    vpd[vpd==-6999 || vpd==-9999] <- NA
-    # HACK This needs fixing
-    vpd[vpd<0] <- NA
-    # unit conversion
-    vpd <- vpd * 1000
-    ncatt_put(nc=nc,varid='VPD',attname='units',attval='Pa') 
-    #ncvar_change_missval(nc, 'VPD', -9999)
-    ncvar_put(nc,varid='VPD',vals=vpd)
-    nc <- ncvar_rename(nc,'VPD','water_vapor_saturation_deficit')
-    
-    # rename Rg to surface_downwelling_shortwave_flux
-    nc <- ncvar_rename(nc=nc,'Rg','surface_downwelling_shortwave_flux')
-
-    # rename Rgl to surface_downwelling_longwave_flux
-    nc <- ncvar_rename(nc=nc,'Rgl','surface_downwelling_longwave_flux')
-=======
-    u.var <- ncvar_def(name='eastward_wind',units='m/s',dim=list(lat,lon,time),missval= -9999) #define netCDF variable, doesn't include longname and comments
-    nc = ncvar_add(nc=nc2,v=u.var,verbose=TRUE) #add variable to existing netCDF file
-    ncvar_put(nc,varid='eastward_wind',vals=u)
-    
-    v.var <- ncvar_def(name='northward_wind',units='m/s',dim=list(lat,lon,time),missval= -9999) #define netCDF variable, doesn't include longname and comments
-    nc = ncvar_add(nc=nc2,v=v.var,verbose=TRUE) #add variable to existing netCDF file
-    ncvar_put(nc,varid='northward_wind',vals=v)
-   
-    #convert air pressure to CF standard
-    press <- ncvar_get(nc=nc2,varid="PRESS")
-    press.pa <- which(press > -6999)
-    press.new <- press[press.pa] * 1000 #kilopascals to pascals
-    press <- replace(x=press,list=press.pa,values=press.new)
-
-    nc2 <- ncvar_rename(nc=nc2,'PRESS','air_pressure')
-    ncatt_put(nc=nc2,varid='air_pressure',attname='units',attval='Pa')
-    ncvar_put(nc=nc2,varid='air_pressure',vals=press)
-   
-    #p.var <- ncvar_def(name='air_pressure',units='Pa',dim=list(lat,lon,time),missval= -9999)
-    #nc = ncvar_add(nc=nc2,v=p.var,verbose=TRUE) #add variable to existing netCDF file
-    #ncvar_put(nc,varid='air_pressure',vals=press)
-    
-    nc <- ncvar_rename(nc=nc2,'Rg','surface_downwelling_shortwave_flux')
-    nc <- ncvar_rename(nc=nc2,'Rgl','surface_downwelling_longwave_flux')
->>>>>>> 85af6736
-    
-    #convert precipitation to CF standard
-    t <- ncvar_get(nc=nc2,varid="time")
-    min <- 0.02083/30 #0.02083 time = 30 minutes
-    timestep <- round(x=mean(diff(t))/min,digits=1) #round to nearest 0.1 minute
-    prec <- ncvar_get(nc=nc2,varid="PREC")
-    prec.sub <- which(prec > -6999)
-    prec.new <- prec[prec.sub]/timestep/60 #mm/s = kg/m2/s
-    prec <- replace(x=prec,list=prec.sub,values=prec.new)
-<<<<<<< HEAD
-    ncatt_put(nc=nc,varid='PREC',attname='units',attval='kg/m^2/s') 
-    ncvar_put(nc=nc, varid='PREC',vals=prec)
-    nc <- ncvar_rename(nc=nc,'PREC','precipitation_flux')
-=======
-    ncvar_put(nc=nc2, varid='PREC',vals=prec)
-    ncatt_put(nc=nc2,varid='PREC',attname='units',attval='kg/m^2/s') 
-    nc <- ncvar_rename(nc=nc2,'PREC','precipitation_flux')
->>>>>>> 85af6736
-    
-    # convert RH to SH
-    rh <- ncvar_get(nc=nc2,varid='RH')
-    rh.sub <- which(rh > -6999) #select non-missing data
-    rh.sh <- as.vector(rh.sub/100) #percent to proportion: needed for conversion
-    rh.sh <- replace(x=rh,list=rh.sub,values=rh.sh) #insert proportion values into RH vector
-    ta.rh <- ta[rh.sub] # use T coincident with RH
-    sh.miss <- rh2qair(rh=rh.sh[rh.sub],T=ta.rh) #conversion, doesn't include missvals. was rh2rv
-    sh <- replace(x=rh,list=rh.sub,values=sh.miss) #insert Kelvin values into vector
-<<<<<<< HEAD
-    sh.var <- ncvar_def(name='specific_humidity',units='kg/kg',dim=list(tdim),missval= -9999) #define netCDF variable, doesn't include longname and comments
-    nc <- ncvar_add(nc=nc,v=sh.var,verbose=TRUE) #add variable to existing netCDF file
-=======
-    sh.var <- ncvar_def(name='specific_humidity',units='kg/kg',dim=list(lat,lon,time),missval= -9999) #define netCDF variable, doesn't include longname and comments
-    nc = ncvar_add(nc=nc2,v=sh.var,verbose=TRUE) #add variable to existing netCDF file
->>>>>>> 85af6736
-    ncvar_put(nc,varid='specific_humidity',vals=sh)
-    ncatt_put(nc=nc2,varid='RH',attname='units',attval='percent') 
-    nc <- ncvar_rename(nc=nc2,'RH','relative_humidity')
-    
-    # fixing APARpct
-    ncatt_put(nc=nc2,varid='APARpct',attname='units',attval='percent') 
-    # fixing ZL
-    ncatt_put(nc=nc2,varid='ZL',attname='units',attval='m/m')
-    
-    #get site location attribute
-    loc <- ncatt_get(nc=nc2,varid=0,attname='site_location')
-    lat.value <- rep(as.numeric(substr(loc$value,20,28)),nc2$dim$time$len)
-    lon.value <- rep(as.numeric(substr(loc$value,40,48)),nc2$dim$time$len)
-    
-    #create site location variables
-    lat.var <- ncvar_def(name='latitude',units='degree_north',dim=list(lat,lon,time),missval=-9999) 
-    nc <- ncvar_add(nc=nc2,v=lat.var,verbose=TRUE) #add latitude to existing netCDF file
-    ncvar_put(nc,varid='latitude',vals=lat.value)
-    
-    lon.var <- ncvar_def(name='longitude',units='degree_east',dim=list(lat,lon,time),missval=-9999) 
-    nc <- ncvar_add(nc=nc2,v=lon.var,verbose=TRUE) #add longitude to existing netCDF file
-    ncvar_put(nc,varid='longitude',vals=lon.value)
-<<<<<<< HEAD
-    
-    nc_close(nc)
-=======
-      
-
     nc_close(nc2)
-    
->>>>>>> 85af6736
-  }  ## end loop over files
+  }  ## end loop over years
   
   invisible(results)
 }   ## end netCDF CF conversion ##

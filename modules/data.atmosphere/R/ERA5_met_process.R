#' Met Processes for ERA5 data
#'
#' @param settings a multi-settings object
#' @param in.path met input path
#' @param out.path output path
#' @param write.db if write into Bety database
#' @param write if write the settings into pecan.xml file in the outdir of settings.
#'
#' @return if write.db is True then return input IDs with physical paths; if write.db is False then return just physical paths of extracted ERA5 clim files.
#' @export
#' 
#' @author Dongchen Zhang
#' @importFrom magrittr %>%
#'
<<<<<<< HEAD
ERA5_met_process <- function(settings, in.path, out.path, Write=FALSE){
  #getting site info
  #getting site ID
  observations <- c()
  for (i in 1:length(settings)) {
    obs <- settings[[i]]$run$site$id
    observations <- c(observations,obs)
=======
#' @examples
ERA5_met_process <- function(settings, in.path, out.path, write.db=FALSE, write = TRUE){
  #Initialize the multicore computation.
  if (future::supportsMulticore()) {
    future::plan(future::multicore)
  } else {
    future::plan(future::multisession)
>>>>>>> 98d07037
  }
  
  #getting site info
  #grab the site info from Bety DB if we can't get the site info directly from the settings object.
  if ("try-error" %in% class(try(site_info <- settings$run %>% 
                                 purrr::map('site')%>% 
                                 purrr::map(function(site.list){
                                   #conversion from string to number
                                   site.list$lat <- as.numeric(site.list$lat)
                                   site.list$lon <- as.numeric(site.list$lon)
                                   list(site.id=site.list$id, lat=site.list$lat, lon=site.list$lon, site_name=site.list$name)
                                 }) %>% 
                                 dplyr::bind_rows() %>% 
                                 as.list()))) {
    #getting site ID
    observations <- c()
    for (i in 1:length(settings)) {
      obs <- settings[[i]]$run$site$id
      observations <- c(observations,obs)
    }
    
    #query site info
    bety <- dplyr::src_postgres(dbname   = settings$database$bety$dbname,
                                host     = settings$database$bety$host,
                                user     = settings$database$bety$user,
                                password = settings$database$bety$password)
    con <- bety$con
    site_ID <- observations
    suppressWarnings(site_qry <- glue::glue_sql("SELECT *, ST_X(ST_CENTROID(geometry)) AS lon,
                                              ST_Y(ST_CENTROID(geometry)) AS lat FROM sites WHERE id IN ({ids*})",
                                                ids = site_ID, .con = con))
    suppressWarnings(qry_results <- PEcAn.DB::db.query(con = con, query = site_qry))#use PEcAn.DB instead
    site_info <- list(site_id=qry_results$id, site_name=qry_results$sitename, lat=qry_results$lat,
                      lon=qry_results$lon, time_zone=qry_results$time_zone)
  }
  
  #initialize db query elements
  if(write.db){
    mimetype <- "application/x-netcdf"
    formatname <- "CF Meteorology"
    hostname <- PEcAn.remote::fqdn()
    # find mimetype, if it does not exist, it will create one
    mimetypeid <- PEcAn.DB::get.id("mimetypes", "type_string", mimetype, con, create = TRUE)
    
    # find appropriate format, create if it does not exist
    formatid <- PEcAn.DB::get.id(
      table = "formats",
      colnames = c("mimetype_id", "name"),
      values = c(mimetypeid, formatname),
      con = con,
      create = TRUE,
      dates = TRUE
    )
    
    # setup parent part of query if specified
    parent <- ""
    
    #initialize Input_IDs object when looping over each site
    Input_IDs <- list()
  }
  
  #restructure the site_info into list.
  site_info$start_date <- start_date <- rep(settings$state.data.assimilation$start.date, length(settings))
  site_info$end_date <- end_date <- rep(settings$state.data.assimilation$end.date, length(settings))
  site_info$out.path <- rep(out.path, length(settings))
  site_info$in.path <- rep(in.path, length(settings))
  site_info$model.type <- rep(settings$model$type, length(settings))
  new.site.info <- split(as.data.frame(site_info), seq(nrow(as.data.frame(site_info))))
  
  #Extract ERA5 for each site.
  PEcAn.logger::logger.info("Started extracting ERA5 data!\n")
  Clim_paths <- furrr::future_map(new.site.info, function(site){
    #check if sub-folder exists, if doesn't then create a new folder specific for each site
    site_outFolder <- paste0(site$out.path,'/', site$site.id)
    #check if folder already exists, if it does, then jump to the next loop
    if(!file.exists(site_outFolder)){
      dir.create(site_outFolder)
    }else{
      #grab physical paths of existing ERA5 files
      #need to be generalized when more models come in.
      clim.paths <- list(in.path=list.files(path=site_outFolder, pattern = '*.clim', full.names = T))
      names(clim.paths) <- site$site.id
      return(clim.paths)
    }
    
    #extract ERA5.nc files
    PEcAn.data.atmosphere::extract.nc.ERA5(slat = site$lat,
                                           slon = site$lon,
                                           in.path = site$in.path,
                                           start_date = site$start_date,
                                           end_date = site$end_date,
                                           outfolder = site_outFolder,
                                           in.prefix = 'ERA5_',
                                           newsite = as.character(site$site.id))
    
    #starting working on met2model.model function over each ensemble
    #setting up met2model function depending on model name from settings
    met2model_method <- do.call("::", list(paste0("PEcAn.", site$model.type), paste0("met2model.", site$model.type)))
    #grab the rbind.xts function
    rbind.xts <- do.call("::", list("xts", "rbind.xts"))
    #find every path associated with each ensemble member
    ens_nc <- list.files(path = site_outFolder, full.names = T)
    #loop over each ensemble member
    for (i in 1:length(ens_nc)) {
      nc_path <- ens_nc[i]
      
      #find a proper in prefix for each ensemble member
      ens_num <- strsplit(basename(nc_path),"_")[[1]][3]
      in_prefix <- paste0("ERA5.", ens_num)
      
      #preparing for the met2model.SIPNET function
      met2model_method(in.path = nc_path,
                       in.prefix = in_prefix,
                       outfolder = site_outFolder,
                       start_date = site$start_date,
                       end_date = site$end_date)
    }
    # grab physical paths of ERA5 files
    clim.paths <- list(in.path=list.files(path=site_outFolder, pattern = '*.clim', full.names = T))
    names(clim.paths) <- site$site.id
    return(clim.paths)
  }, .progress = TRUE)
  PEcAn.logger::logger.info("\nFinished!")
  
  #write the paths into settings.
  if (write) {
    #write paths into settings.
    for (i in seq_along(settings)) {
      #fill in dates related to met files.
      settings[[i]]$run$site$met.start <- 
        settings[[i]]$run$start.date <- 
        settings[[i]]$state.data.assimilation$start.date
      settings[[i]]$run$site$met.end <- 
        settings[[i]]$run$end.date <- 
        settings[[i]]$state.data.assimilation$end.date
      settings[[i]]$run$inputs$met <- as.list(unlist(Clim_paths[[i]])) %>% purrr::set_names(rep("path", length(Clim_paths[[i]])))
    }
    
    #write settings into xml file.
    PEcAn.logger::logger.info(paste0("Write updated pecan.xml file into: ", file.path(settings$outdir, "pecan.xml")))
    PEcAn.settings::write.settings(settings, outputfile = "pecan.xml")
  }
  
  #write into bety
  if(write.db){
    PEcAn.logger::logger.info("Write into database!")
    #loop over each site
    for (i in 1:length(site_info$site_id)) {
      #loop over each ensemble
      #initialize arrays to store input and dbfile IDs.
      dbfile_IDs <- c()
      input_IDs <- c()
      for(j in 1:length(Clim_paths[[i]])){
        #create input record for each ensemble member
        #insert into inputs table
        cmd <- paste0(
          "INSERT INTO inputs ",
          "(site_id, format_id, start_date, end_date, name) VALUES (",
          site_info$site_id[i], ", ", formatid, ", '", start_date, "', '", end_date, "','", paste0('ERA5_',site_info$site_id[i],"_",as.character(j)),
          "') RETURNING id"
        )
        # This is the id that we just registered
        inputid <- PEcAn.DB::db.query(query = cmd, con = con)
        input_IDs <- c(input_IDs, inputid)
        
        #create dbfiles associated with each ensemble ID
        dbfileid <- PEcAn.DB::dbfile.insert(
          in.path = Clim_paths[[i]][j], in.prefix = paste0("ERA5.", as.character(j)), type = "Input", id = inputid,
          con = con, reuse = TRUE, hostname = hostname
        )
        dbfile_IDs <- c(dbfile_IDs, dbfileid)
      }
      Input_IDs[[i]] <- list(input_ID=inputid$id, dbfile_IDs=dbfile_IDs, Site_ID=site_info$site_id[i], in.path=Clim_paths[[i]])
    }
    save(Input_IDs, file=paste0(out.path, '/', 'Inputs.RData'))
    return(Input_IDs)
  }else{
    save(Clim_paths, file=paste0(out.path, '/', 'Inputs.RData'))
    return(Clim_paths)
  }
}<|MERGE_RESOLUTION|>--- conflicted
+++ resolved
@@ -12,23 +12,12 @@
 #' @author Dongchen Zhang
 #' @importFrom magrittr %>%
 #'
-<<<<<<< HEAD
-ERA5_met_process <- function(settings, in.path, out.path, Write=FALSE){
-  #getting site info
-  #getting site ID
-  observations <- c()
-  for (i in 1:length(settings)) {
-    obs <- settings[[i]]$run$site$id
-    observations <- c(observations,obs)
-=======
-#' @examples
 ERA5_met_process <- function(settings, in.path, out.path, write.db=FALSE, write = TRUE){
   #Initialize the multicore computation.
   if (future::supportsMulticore()) {
     future::plan(future::multicore)
   } else {
     future::plan(future::multisession)
->>>>>>> 98d07037
   }
   
   #getting site info

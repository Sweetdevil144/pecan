--- conflicted
+++ resolved
@@ -37,9 +37,7 @@
   lat_GFDL = floor(lat_GFDL)+1
   lon_GFDL = lon_floor/2.5 
   lon_GFDL = floor(lon_GFDL)+1
-  
-  
-  
+
   start = as.Date(start_date,format='Y%m%d')
   start = gsub("-", "", start)
   end = as.Date(end_date,format='Y%m%d')
@@ -54,18 +52,14 @@
   results <- data.frame(file=character(rows), host=character(rows),
                         mimetype=character(rows), formatname=character(rows),
                         startdate=character(rows), enddate=character(rows),
-<<<<<<< HEAD
-                        dbfile.name = paste("GFDL",model,scenario,ensemble_member,sep="."),
-=======
                         dbfile.name = paste("GFDL",model,experiment,scenario,sep="."),#"GFDL",
->>>>>>> f2086031
                         stringsAsFactors = FALSE)
   
   var = data.frame(DAP.name = c("tas","rlds","ps","rsds","uas","vas","huss","pr"),
                    CF.name = c("air_temperature","surface_downwelling_longwave_flux_in_air","air_pressure","surface_downwelling_shortwave_flux_in_air","eastward_wind","northward_wind","specific_humidity","precipitation_flux"),
                    units = c('Kelvin',"W/m2","Pascal","W/m2","m/s","m/s","g/g","kg/m2/s")
   )
-  
+
   for (i in 1:rows){
     year = ylist[i]    
     ntime = (14600)
@@ -77,12 +71,11 @@
     url_year = met_start + floor((year-met_start)/met_block)*met_block
     start_url = paste0(url_year,"0101")
     end_url = paste0(url_year+met_block-1,"1231")
-    
-    
+
     ## Create dimensions
     lat <- ncdim_def(name='latitude', units='degree_north', vals=lat.in, create_dimvar=TRUE)
     lon <- ncdim_def(name='longitude', units='degree_east', vals=lon.in, create_dimvar=TRUE)
-    time <- ncdim_def(name='time', units="sec", vals=(1:2920)*10800, create_dimvar=TRUE, unlim=TRUE)
+    time <- ncdim_def(name='time', units="sec", vals=(1:14600)*10800, create_dimvar=TRUE, unlim=TRUE)
     dim=list(lat,lon,time)
     
     var.list = list()

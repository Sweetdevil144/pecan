raw.NARR <- function(outfolder,start_year,end_year,pkg,NARR.host){
  
  # Check database for file, and instert if not already there.
  args    <- c(pkg,"download.NARR",outfolder,start_year,end_year)  
  cmdArgs <- paste(args,collapse=" ")
  Rfcn    <- "pecan/scripts/Rfcn.R"
  host    <- system("hostname",intern=TRUE)
  username <- ""
  
  if(NARR.host %in% c("localhost",host)){
    ## if the machine is local, run conversion function
    system(paste(Rfcn,cmdArgs))
<<<<<<< HEAD
  }else{
    ## if the machine is remote, run conversion remotely
    usr = ifelse(username==NULL | username=="","",paste0(username,"@"))
    system2("ssh",paste0(usr,paste(NARR.host,Rfcn,cmdArgs)))
=======
  } else {
    ## if the machine is remote, run conversion remotely
    usr = ifelse(username==NULL | username=="","",paste0(username,"@"))
    system2("ssh",paste0(usr,paste(NARR.host,Rfcn,cmdArgs)))
    success <- system2("ssh",paste0(usr,paste(NARR.host,Rfcn,chkArgs)))
>>>>>>> 82f5fae7
  }
  
  dbparms  <- list(driver="PostgreSQL" , user = "bety", dbname = "bety", password = "bety", host = "psql-pecan.bu.edu")
  con      <- db.open(dbparms)
  input.id <- db.query(paste0("SELECT id FROM inputs WHERE name = '","NARR", "'"), con, dbparams)[['id']]
  
  n <- nchar(outfolder)
  if(substr(outfolder,n,n) != "/") outfolder = paste0(outfolder,"/")
  filename <- paste0(outfolder,"NARR.")
  type <- 'Input'
  
  file = db.query(paste0("SELECT * from dbfiles where file_path = '", outfolder, "'"),con)
  
  if(all(dim(file) == c(0, 0))){
    file.id = dbfile.insert(filename, type, input.id, con, host)
    print("Added db file!")
  }else{
    if(!(file$container_id == input.id && file$container_type == 'Input')){
      db.query(paste0("UPDATE dbfiles SET container_id = ",input.id,", container_type = 'Input' where file_path = '",outfolder,"'"),con)
      print("Updated db file!")   
    }else{print("Didn't need to add/update db file!")}
  }
<<<<<<< HEAD
   return(invisible(db.query(paste0("SELECT * from dbfiles where file_path = '", outfolder, "'"), con)[['id']]))
}
=======
  invisible(db.query(paste0("SELECT * FROM dbfiles WHERE container_type='", type, "' AND container_id=", input.id, "' ORDER BY id DESC LIMIT 1"), con)[['id']]) 
}
>>>>>>> 82f5fae7
<|MERGE_RESOLUTION|>--- conflicted
+++ resolved
@@ -1,27 +1,19 @@
 raw.NARR <- function(outfolder,start_year,end_year,pkg,NARR.host){
   
   # Check database for file, and instert if not already there.
-  args    <- c(pkg,"download.NARR",outfolder,start_year,end_year)  
-  cmdArgs <- paste(args,collapse=" ")
-  Rfcn    <- "pecan/scripts/Rfcn.R"
-  host    <- system("hostname",intern=TRUE)
+  args     <- c(pkg,"download.NARR",outfolder,start_year,end_year)  
+  cmdArgs  <- paste(args,collapse=" ")
+  Rfcn     <- "pecan/scripts/Rfcn.R"
+  host     <- system("hostname",intern=TRUE)
   username <- ""
   
   if(NARR.host %in% c("localhost",host)){
     ## if the machine is local, run conversion function
     system(paste(Rfcn,cmdArgs))
-<<<<<<< HEAD
   }else{
     ## if the machine is remote, run conversion remotely
     usr = ifelse(username==NULL | username=="","",paste0(username,"@"))
     system2("ssh",paste0(usr,paste(NARR.host,Rfcn,cmdArgs)))
-=======
-  } else {
-    ## if the machine is remote, run conversion remotely
-    usr = ifelse(username==NULL | username=="","",paste0(username,"@"))
-    system2("ssh",paste0(usr,paste(NARR.host,Rfcn,cmdArgs)))
-    success <- system2("ssh",paste0(usr,paste(NARR.host,Rfcn,chkArgs)))
->>>>>>> 82f5fae7
   }
   
   dbparms  <- list(driver="PostgreSQL" , user = "bety", dbname = "bety", password = "bety", host = "psql-pecan.bu.edu")
@@ -44,10 +36,5 @@
       print("Updated db file!")   
     }else{print("Didn't need to add/update db file!")}
   }
-<<<<<<< HEAD
    return(invisible(db.query(paste0("SELECT * from dbfiles where file_path = '", outfolder, "'"), con)[['id']]))
 }
-=======
-  invisible(db.query(paste0("SELECT * FROM dbfiles WHERE container_type='", type, "' AND container_id=", input.id, "' ORDER BY id DESC LIMIT 1"), con)[['id']]) 
-}
->>>>>>> 82f5fae7

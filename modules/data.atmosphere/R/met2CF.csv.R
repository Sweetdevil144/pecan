##' @name met2CF.csv
##' @title met2CF.csv
##' @export
##' 
##' @param in.path
##' @param in.prefix
##' @param outfolder
##' @param format data frame or list with elements orig, bety, units for the original variable name, bety variable name, 
##' and original units. Columns with NA for bety variable name are dropped. Units for datetime field are the lubridate function 
##' that will be used to parse the date (e.g. \code{ymd_hms} or \code{mdy_hm}). 
##' @param nc_verbose logical: run ncvar_add in verbose mode?
##' @export
##' @author Mike Dietze, David LeBauer
##' @examples
##' \dontrun{
##'   in.path = "~/Downloads/"
##'   in.file = "WR_E"
##'   outfolder = "/tmp/"
##'   format = list(orig=c("TA","PRECIP","RH","WS","WD","SW","PAR_in"),
##'                 units = c("celsius","mm","%","m/s","degrees","W m-2","umol m-2 s-1"),
##'                 bety=c("airT","precipitation_flux","relative_humidity","Wspd","wind_direction","solar_radiation","PAR"),
##'                 skip=7,
##'                 unit.row=TRUE,
##'                 na.strings=c("-9999","-6999","9999"))  
##'   lat = 40
##'   lon = -80
##'   met2CF.csv(in.path,in.file,outfolder,format,lat,lon)
##' }
met2CF.csv <- function(in.path, in.file, outfolder, format, lat=NULL, lon=NULL){

  files <- dir(in.path,in.file,full.names=TRUE)
  files <- files[grep("*.csv",files)]
  if(length(files)==0) return(NULL)
  
  if(!file.exists(outfolder)){
    dir.create(outfolder)
  }
  
  
  for(i in 1:length(files)){
    
    new.file <- file.path(outfolder, gsub(".csv","_CF.nc",basename(files[i])))
  
    dat <- read.csv(files[i], skip = format$skip, na.strings = format$na.strings, as.is=TRUE)

    ## some files have a line under the header that lists variable units
    if(format$unit.row){  
      units <- dat[1,]
      dat <- dat[-1,]
    }
    
    ## Get datetime vector
    datetime_index <- which(format$bety == "datetime")
    datetime_raw <- dat[, datetime_index]
    datetime <- do.call(format$units[datetime_index], list(datetime_raw))
    ## and remove datetime from 'dat' dataframe
    dat[, datetime_index] <- format$na.strings

    ## convert data to numeric

    dat <- as.data.frame(datetime = datetime, sapply(dat[,-datetime_index], as.numeric))
    
    ### create time dimension 
    days_since_1700 <- datetime - ymd("1700-01-01")
    t <- ncdim_def("time", "days since 1700-01-01", as.numeric(days_since_1700)) #define netCDF dimensions for variables
    timestep <- as.numeric(mean(ud.convert(diff(days_since_1700), "d", "s")))


    ## create lat lon dimensions
    x <- ncdim_def("lon", "degrees_east", lon) #define netCDF dimensions for variables
    y <- ncdim_def("lat", "degrees_north", lat)
    
    xytdim <- list(x,y,t)
    ## air_temperature / airT
    if("airT" %in% format$bety){
      k <- which(format$bety=="airT")
      airT.var <- ncvar_def(name="air_temperature",units = "K",dim = xytdim)
      nc <- nc_create(new.file, vars = airT.var) #create netCDF file
      ncvar_put(nc, varid = 'air_temperature',
                vals=met.conv(dat[,as.character(format$orig[k])],format$units[k],"celsius","K"))  
    }
    

    if("CO2" %in% format$bety){
      k <- which(format$bety == "CO2")
<<<<<<< HEAD
      co2.var <- ncvar_def(name = "CO2", units = "ppm", dim = list(x, y))      
      nc <- ncvar_add(nc = nc, v = co2.var, verbose = nc_verbose) #add variable to existing netCDF file
=======
      co2.var <- ncvar_def(name = "CO2", units = "ppm", dim = xytdim)      
      nc <- ncvar_add(nc = nc, v = co2.var) #add variable to existing netCDF file
>>>>>>> 044e6de5
      ncvar_put(nc, varid = 'CO2',
                vals = met.conv(dat[,as.character(format$orig[k])], format$units[k], "Pa", "Pa"))
    }

    ## air_pressure / Psurf
    if("air_pressure" %in% format$bety){
      k = which(format$bety=="air_pressure")
<<<<<<< HEAD
      Psurf.var = ncvar_def(name="air_pressure",units="Pa",dim=tdim)
      nc = ncvar_add(nc = nc, var = Psurf.var, verbose = nc_verbose) #add variable to existing netCDF file
      ncvar_put(nc, varid = 'air_pressure',
=======
      Psurf.var = ncvar_def(name="air_pressure",units = "Pa",dim = xytdim)
      nc = ncvar_add(nc=nc,v=Psurf.var) #add variable to existing netCDF file
      ncvar_put(nc,varid='air_pressure',
>>>>>>> 044e6de5
            vals=met.conv(dat[,as.character(format$orig[k])],format$units[k],"Pa","Pa"))
  
    }

    ## precipitation_flux / rain
    if("precipitation_flux" %in% format$bety){
      ## units preprocessing
      k = which(format$bety=="precipitation_flux")
      rain = dat[,as.character(format$orig[k])]
      rain.units = as.character(format$units[k])
      rain.units = switch(rain.units,
             mm = {rain=rain/timestep;"kg/m2/s"},
             m  = {rain=rain/timestep;"Mg/m2/s"},
             'in' = {rain=ud.convert(rain/timestep,"in","mm");"kg/m2/s"}
      )        
         
      ## insert
<<<<<<< HEAD
      rain.var = ncvar_def(name="precipitation_flux",units="kg/m2/s",dim=tdim)
      nc = ncvar_add(nc = nc, var = rain.var, verbose = nc_verbose) #add variable to existing netCDF file
      ncvar_put(nc, varid = 'precipitation_flux',
=======
      rain.var = ncvar_def(name="precipitation_flux",units = "kg/m2/s",dim = xytdim)
      nc = ncvar_add(nc=nc,v=rain.var) #add variable to existing netCDF file
      ncvar_put(nc,varid='precipitation_flux',
>>>>>>> 044e6de5
            vals=met.conv(rain,rain.units,"kg/m2/s","kg/m2/s"))  

    }

    ## relative_humidity / RH
    if("relative_humidity" %in% format$bety){
      k = which(format$bety=="relative_humidity")
<<<<<<< HEAD
      RH.var = ncvar_def(name="relative_humidity",units="%",dim=tdim)
      nc = ncvar_add(nc = nc, var = RH.var, verbose = nc_verbose) #add variable to existing netCDF file
      ncvar_put(nc, varid = 'relative_humidity', 
=======
      RH.var = ncvar_def(name="relative_humidity",units = "%",dim = xytdim)
      nc = ncvar_add(nc=nc,v=RH.var) #add variable to existing netCDF file
      ncvar_put(nc,varid='relative_humidity', 
>>>>>>> 044e6de5
                vals=met.conv(dat[,as.character(format$orig[k])],format$units[k],"%","%"))
    }

    ## specific_humidity / qair
    if("specific_humidity" %in% format$bety){
      k = which(format$bety=="specific_humidity")
<<<<<<< HEAD
      qair.var = ncvar_def(name="specific_humidity",units="%",dim=tdim)
      nc = ncvar_add(nc = nc, var = qair.var, verbose = nc_verbose) #add variable to existing netCDF file
      ncvar_put(nc, varid = 'specific_humidity',
=======
      qair.var = ncvar_def(name="specific_humidity",units = "%",dim = xytdim)
      nc = ncvar_add(nc=nc,v=qair.var) #add variable to existing netCDF file
      ncvar_put(nc,varid='specific_humidity',
>>>>>>> 044e6de5
            vals=met.conv(dat[,as.character(format$orig[k])],format$units[k],"1","1"))
    } else {
      ## file needs to be closed and re-opened to access added variables
      nc_close(nc)
      nc = nc_open(new.file,write=TRUE,readunlim=FALSE)
      if("relative_humidity" %in% names(nc$var) & "air_temperature" %in% names(nc$var)){
        ## Convert RH to SH
        qair = rh2qair(rh=ncvar_get(nc,"relative_humidity")/100,T=ncvar_get(nc,"air_temperature"))
<<<<<<< HEAD
        qair.var = ncvar_def(name="specific_humidity",units="%",dim=tdim)
        nc = ncvar_add(nc = nc, var = qair.var, verbose = nc_verbose) #add variable to existing netCDF file
        ncvar_put(nc, varid = 'specific_humidity',vals=qair)
=======
        qair.var = ncvar_def(name="specific_humidity",units = "%",dim = xytdim)
        nc = ncvar_add(nc=nc,v=qair.var) #add variable to existing netCDF file
        ncvar_put(nc,varid='specific_humidity',vals=qair)
>>>>>>> 044e6de5
      }
    }

    ## wind_speed
    if("eastward_wind" %in% format$bety & "northward_wind" %in% format$bety){
      
      k = which(format$bety=="eastward_wind")
<<<<<<< HEAD
      uwind.var = ncvar_def(name="eastward_wind",units="m/s",dim=tdim)
      nc = ncvar_add(nc = nc, var = uwind.var, verbose = nc_verbose) #add variable to existing netCDF file
      ncvar_put(nc, varid = 'eastward_wind',
                vals=met.conv(dat[,as.character(format$orig[k])],format$units[k],"m/s","m/s"))
 
      k = which(format$bety=="northward_wind")
      uwind.var = ncvar_def(name="northward_wind",units="m/s",dim=tdim)
      nc = ncvar_add(nc = nc, var = uwind.var, verbose = nc_verbose) #add variable to existing netCDF file
      ncvar_put(nc, varid = 'northward_wind',
=======
      uwind.var = ncvar_def(name="eastward_wind",units = "m/s",dim = xytdim)
      nc = ncvar_add(nc=nc,v=uwind.var) #add variable to existing netCDF file
      ncvar_put(nc,varid='eastward_wind',
                vals=met.conv(dat[,as.character(format$orig[k])],format$units[k],"m/s","m/s"))
 
      k = which(format$bety=="northward_wind")
      uwind.var = ncvar_def(name="northward_wind",units = "m/s",dim = xytdim)
      nc = ncvar_add(nc=nc,v=uwind.var) #add variable to existing netCDF file
      ncvar_put(nc,varid='northward_wind',
>>>>>>> 044e6de5
                vals=met.conv(dat[,as.character(format$orig[k])],format$units[k],"m/s","m/s"))
      
      
    } else{
      if("Wspd" %in% format$bety){
        
        ## extract & convert wind_speed
        k = which(format$bety=="Wspd")
        wind = met.conv(dat[,as.character(format$orig[k])],format$units[k],"m/s","m/s")
        
        if("wind_direction" %in% format$bety){
          
          k = which(format$bety=="wind_direction")
          wind_direction = met.conv(dat[,as.character(format$orig[k])],format$units[k],"degrees","radians")
          
          ## Convert wind_speed and wind_direction into eastward_wind and northward_wind
          uwind <- wind*cos(wind_direction)
          vwind <- wind*sin(wind_direction)
          
<<<<<<< HEAD
          u.var <- ncvar_def(name='eastward_wind',units='m/s',dim=list(tdim)) #define netCDF variable, doesn't include longname and comments
          nc = ncvar_add(nc = nc, var = u.var, verbose = nc_verbose) #add variable to existing netCDF file
          ncvar_put(nc, varid = 'eastward_wind',vals=uwind)
          
          v.var <- ncvar_def(name='northward_wind',units='m/s',dim=list(tdim)) #define netCDF variable, doesn't include longname and comments
          nc = ncvar_add(nc = nc, var = v.var, verbose = nc_verbose) #add variable to existing netCDF file
          ncvar_put(nc, varid = 'northward_wind',vals=vwind)
=======
          u.var <- ncvar_def(name='eastward_wind',units = 'm/s',dim = xytdim) #define netCDF variable, doesn't include longname and comments
          nc = ncvar_add(nc=nc,v=u.var) #add variable to existing netCDF file
          ncvar_put(nc,varid='eastward_wind',vals=uwind)
          
          v.var <- ncvar_def(name='northward_wind',units = 'm/s',dim = xytdim) #define netCDF variable, doesn't include longname and comments
          nc = ncvar_add(nc=nc,v=v.var) #add variable to existing netCDF file
          ncvar_put(nc,varid='northward_wind',vals=vwind)
>>>>>>> 044e6de5
          
          
        } else {
         
          ## if no direction information is available, just insert wind_speed
<<<<<<< HEAD
          wind.var = ncvar_def(name="wind_speed",units="m/s",dim=tdim)
          nc = ncvar_add(nc = nc, var = wind.var, verbose = nc_verbose) #add variable to existing netCDF file
          ncvar_put(nc, varid = 'wind_speed',vals=wind)
=======
          wind.var = ncvar_def(name="wind_speed",units = "m/s",dim = xytdim)
          nc = ncvar_add(nc=nc,v=wind.var) #add variable to existing netCDF file
          ncvar_put(nc,varid='wind_speed',vals=wind)
>>>>>>> 044e6de5
        }
        
      }
    }  ## end wind
    
    ## surface_downwelling_longwave_flux_in_air / lwdown / dlwrf 
    if("surface_downwelling_longwave_flux_in_air" %in% format$bety){
      k = which(format$bety=="surface_downwelling_longwave_flux_in_air")
<<<<<<< HEAD
      lwdown.var = ncvar_def(name="surface_downwelling_longwave_flux_in_air",units="W m-2",dim=tdim)
      nc = ncvar_add(nc = nc, var = lwdown.var, verbose = nc_verbose) #add variable to existing netCDF file
      ncvar_put(nc, varid = 'surface_downwelling_longwave_flux_in_air',
=======
      lwdown.var = ncvar_def(name="surface_downwelling_longwave_flux_in_air",units = "W m-2",dim = xytdim)
      nc = ncvar_add(nc=nc,v=lwdown.var) #add variable to existing netCDF file
      ncvar_put(nc,varid='surface_downwelling_longwave_flux_in_air',
>>>>>>> 044e6de5
            vals=met.conv(dat[,as.character(format$orig[k])],format$units[k],"W m-2","W m-2"))
    }
    
    ## surface_downwelling_shortwave_flux_in_air / swdown / dswrf / solar radiation
    swdown = NULL
    if("solar_radiation" %in% format$bety){
      k = which(format$bety=="solar_radiation")
      swdown = met.conv(dat[,as.character(format$orig[k])],format$units[k],"W m-2","W m-2")
<<<<<<< HEAD
      swdown.var = ncvar_def(name="surface_downwelling_shortwave_flux_in_air",units="W m-2",dim=tdim)
      nc = ncvar_add(nc = nc, var = swdown.var, verbose = nc_verbose) #add variable to existing netCDF file
      ncvar_put(nc, varid = 'surface_downwelling_shortwave_flux_in_air',
=======
      swdown.var = ncvar_def(name="surface_downwelling_shortwave_flux_in_air",units = "W m-2",dim = xytdim)
      nc = ncvar_add(nc=nc,v=swdown.var) #add variable to existing netCDF file
      ncvar_put(nc,varid='surface_downwelling_shortwave_flux_in_air',
>>>>>>> 044e6de5
            vals=swdown)
    }

    ## PAR 
    if("PAR" %in% format$bety){
      k = which(format$bety=="PAR")
      PAR = met.conv(dat[,as.character(format$orig[k])],format$units[k],"umol m-2 s-1","mol m-2 s-1")
<<<<<<< HEAD
      PAR.var = ncvar_def(name="surface_downwelling_photosynthetic_photon_flux_in_air",units="mol m-2 s-1",dim=tdim)
      nc = ncvar_add(nc = nc, var = PAR.var, verbose = nc_verbose) #add variable to existing netCDF file
      ncvar_put(nc, varid = 'surface_downwelling_photosynthetic_photon_flux_in_air', vals=PAR)
=======
      PAR.var = ncvar_def(name="surface_downwelling_photosynthetic_photon_flux_in_air",units = "mol m-2 s-1",dim = xytdim)
      nc = ncvar_add(nc=nc,v=PAR.var) #add variable to existing netCDF file
      ncvar_put(nc,varid='surface_downwelling_photosynthetic_photon_flux_in_air', vals=PAR)
>>>>>>> 044e6de5
    }


    nc_close(nc)
    
  } ## end loop over files
    
}

met.conv <- function(x,orig,bety,CF){
  orig = as.character(orig)
  bety = as.character(bety)
  CF   = as.character(CF)
  if(nchar(orig) == 0) orig = bety; ## if units not provided, default is that they were the same units as bety
  if(ud.is.parseable(orig)){
    if(ud.are.convertible(orig,bety)){
      return(ud.convert(ud.convert(x,orig,bety),bety,CF))
    } else {
      logger.error(paste("met.conv could not convert",orig,bety,CF))
    }
  } else {
    logger.error(paste("met.conv could not parse units:",orig),"Please check if these units conform to udunits")
  }
}<|MERGE_RESOLUTION|>--- conflicted
+++ resolved
@@ -26,7 +26,7 @@
 ##'   lon = -80
 ##'   met2CF.csv(in.path,in.file,outfolder,format,lat,lon)
 ##' }
-met2CF.csv <- function(in.path, in.file, outfolder, format, lat=NULL, lon=NULL){
+met2CF.csv <- function(in.path, in.file, outfolder, format, lat=NULL, lon=NULL, nc_verbose = FALSE){
 
   files <- dir(in.path,in.file,full.names=TRUE)
   files <- files[grep("*.csv",files)]
@@ -83,13 +83,8 @@
 
     if("CO2" %in% format$bety){
       k <- which(format$bety == "CO2")
-<<<<<<< HEAD
-      co2.var <- ncvar_def(name = "CO2", units = "ppm", dim = list(x, y))      
+      co2.var <- ncvar_def(name = "CO2", units = "ppm", dim = xytdim)
       nc <- ncvar_add(nc = nc, v = co2.var, verbose = nc_verbose) #add variable to existing netCDF file
-=======
-      co2.var <- ncvar_def(name = "CO2", units = "ppm", dim = xytdim)      
-      nc <- ncvar_add(nc = nc, v = co2.var) #add variable to existing netCDF file
->>>>>>> 044e6de5
       ncvar_put(nc, varid = 'CO2',
                 vals = met.conv(dat[,as.character(format$orig[k])], format$units[k], "Pa", "Pa"))
     }
@@ -97,15 +92,10 @@
     ## air_pressure / Psurf
     if("air_pressure" %in% format$bety){
       k = which(format$bety=="air_pressure")
-<<<<<<< HEAD
-      Psurf.var = ncvar_def(name="air_pressure",units="Pa",dim=tdim)
+
+      Psurf.var = ncvar_def(name="air_pressure",units = "Pa",dim = xytdim)
       nc = ncvar_add(nc = nc, var = Psurf.var, verbose = nc_verbose) #add variable to existing netCDF file
-      ncvar_put(nc, varid = 'air_pressure',
-=======
-      Psurf.var = ncvar_def(name="air_pressure",units = "Pa",dim = xytdim)
-      nc = ncvar_add(nc=nc,v=Psurf.var) #add variable to existing netCDF file
       ncvar_put(nc,varid='air_pressure',
->>>>>>> 044e6de5
             vals=met.conv(dat[,as.character(format$orig[k])],format$units[k],"Pa","Pa"))
   
     }
@@ -123,47 +113,29 @@
       )        
          
       ## insert
-<<<<<<< HEAD
-      rain.var = ncvar_def(name="precipitation_flux",units="kg/m2/s",dim=tdim)
+
+      rain.var = ncvar_def(name="precipitation_flux",units="kg/m2/s",dim=xytdim)
       nc = ncvar_add(nc = nc, var = rain.var, verbose = nc_verbose) #add variable to existing netCDF file
-      ncvar_put(nc, varid = 'precipitation_flux',
-=======
-      rain.var = ncvar_def(name="precipitation_flux",units = "kg/m2/s",dim = xytdim)
-      nc = ncvar_add(nc=nc,v=rain.var) #add variable to existing netCDF file
       ncvar_put(nc,varid='precipitation_flux',
->>>>>>> 044e6de5
-            vals=met.conv(rain,rain.units,"kg/m2/s","kg/m2/s"))  
-
-    }
+                vals=met.conv(rain,rain.units,"kg/m2/s","kg/m2/s"))  
+  }
 
     ## relative_humidity / RH
     if("relative_humidity" %in% format$bety){
       k = which(format$bety=="relative_humidity")
-<<<<<<< HEAD
-      RH.var = ncvar_def(name="relative_humidity",units="%",dim=tdim)
+      RH.var = ncvar_def(name="relative_humidity",units="%",dim=xytdim)
       nc = ncvar_add(nc = nc, var = RH.var, verbose = nc_verbose) #add variable to existing netCDF file
-      ncvar_put(nc, varid = 'relative_humidity', 
-=======
-      RH.var = ncvar_def(name="relative_humidity",units = "%",dim = xytdim)
-      nc = ncvar_add(nc=nc,v=RH.var) #add variable to existing netCDF file
       ncvar_put(nc,varid='relative_humidity', 
->>>>>>> 044e6de5
                 vals=met.conv(dat[,as.character(format$orig[k])],format$units[k],"%","%"))
     }
 
     ## specific_humidity / qair
     if("specific_humidity" %in% format$bety){
       k = which(format$bety=="specific_humidity")
-<<<<<<< HEAD
-      qair.var = ncvar_def(name="specific_humidity",units="%",dim=tdim)
+      qair.var = ncvar_def(name="specific_humidity",units="%",dim=xytdim)
       nc = ncvar_add(nc = nc, var = qair.var, verbose = nc_verbose) #add variable to existing netCDF file
       ncvar_put(nc, varid = 'specific_humidity',
-=======
-      qair.var = ncvar_def(name="specific_humidity",units = "%",dim = xytdim)
-      nc = ncvar_add(nc=nc,v=qair.var) #add variable to existing netCDF file
-      ncvar_put(nc,varid='specific_humidity',
->>>>>>> 044e6de5
-            vals=met.conv(dat[,as.character(format$orig[k])],format$units[k],"1","1"))
+                vals=met.conv(dat[,as.character(format$orig[k])],format$units[k],"1","1"))
     } else {
       ## file needs to be closed and re-opened to access added variables
       nc_close(nc)
@@ -171,15 +143,9 @@
       if("relative_humidity" %in% names(nc$var) & "air_temperature" %in% names(nc$var)){
         ## Convert RH to SH
         qair = rh2qair(rh=ncvar_get(nc,"relative_humidity")/100,T=ncvar_get(nc,"air_temperature"))
-<<<<<<< HEAD
-        qair.var = ncvar_def(name="specific_humidity",units="%",dim=tdim)
+        qair.var = ncvar_def(name="specific_humidity",units="%",dim=xytdim)
         nc = ncvar_add(nc = nc, var = qair.var, verbose = nc_verbose) #add variable to existing netCDF file
         ncvar_put(nc, varid = 'specific_humidity',vals=qair)
-=======
-        qair.var = ncvar_def(name="specific_humidity",units = "%",dim = xytdim)
-        nc = ncvar_add(nc=nc,v=qair.var) #add variable to existing netCDF file
-        ncvar_put(nc,varid='specific_humidity',vals=qair)
->>>>>>> 044e6de5
       }
     }
 
@@ -187,30 +153,17 @@
     if("eastward_wind" %in% format$bety & "northward_wind" %in% format$bety){
       
       k = which(format$bety=="eastward_wind")
-<<<<<<< HEAD
-      uwind.var = ncvar_def(name="eastward_wind",units="m/s",dim=tdim)
+      uwind.var = ncvar_def(name="eastward_wind",units="m/s",dim=xytdim)
       nc = ncvar_add(nc = nc, var = uwind.var, verbose = nc_verbose) #add variable to existing netCDF file
       ncvar_put(nc, varid = 'eastward_wind',
                 vals=met.conv(dat[,as.character(format$orig[k])],format$units[k],"m/s","m/s"))
  
       k = which(format$bety=="northward_wind")
-      uwind.var = ncvar_def(name="northward_wind",units="m/s",dim=tdim)
+      uwind.var = ncvar_def(name="northward_wind",units="m/s",dim=xytdim)
       nc = ncvar_add(nc = nc, var = uwind.var, verbose = nc_verbose) #add variable to existing netCDF file
       ncvar_put(nc, varid = 'northward_wind',
-=======
-      uwind.var = ncvar_def(name="eastward_wind",units = "m/s",dim = xytdim)
-      nc = ncvar_add(nc=nc,v=uwind.var) #add variable to existing netCDF file
-      ncvar_put(nc,varid='eastward_wind',
                 vals=met.conv(dat[,as.character(format$orig[k])],format$units[k],"m/s","m/s"))
- 
-      k = which(format$bety=="northward_wind")
-      uwind.var = ncvar_def(name="northward_wind",units = "m/s",dim = xytdim)
-      nc = ncvar_add(nc=nc,v=uwind.var) #add variable to existing netCDF file
-      ncvar_put(nc,varid='northward_wind',
->>>>>>> 044e6de5
-                vals=met.conv(dat[,as.character(format$orig[k])],format$units[k],"m/s","m/s"))
-      
-      
+            
     } else{
       if("Wspd" %in% format$bety){
         
@@ -227,37 +180,19 @@
           uwind <- wind*cos(wind_direction)
           vwind <- wind*sin(wind_direction)
           
-<<<<<<< HEAD
-          u.var <- ncvar_def(name='eastward_wind',units='m/s',dim=list(tdim)) #define netCDF variable, doesn't include longname and comments
+          u.var <- ncvar_def(name='eastward_wind',units='m/s',dim=list(xytdim)) #define netCDF variable, doesn't include longname and comments
           nc = ncvar_add(nc = nc, var = u.var, verbose = nc_verbose) #add variable to existing netCDF file
           ncvar_put(nc, varid = 'eastward_wind',vals=uwind)
           
-          v.var <- ncvar_def(name='northward_wind',units='m/s',dim=list(tdim)) #define netCDF variable, doesn't include longname and comments
+          v.var <- ncvar_def(name='northward_wind',units='m/s',dim=list(xytdim)) #define netCDF variable, doesn't include longname and comments
           nc = ncvar_add(nc = nc, var = v.var, verbose = nc_verbose) #add variable to existing netCDF file
-          ncvar_put(nc, varid = 'northward_wind',vals=vwind)
-=======
-          u.var <- ncvar_def(name='eastward_wind',units = 'm/s',dim = xytdim) #define netCDF variable, doesn't include longname and comments
-          nc = ncvar_add(nc=nc,v=u.var) #add variable to existing netCDF file
-          ncvar_put(nc,varid='eastward_wind',vals=uwind)
-          
-          v.var <- ncvar_def(name='northward_wind',units = 'm/s',dim = xytdim) #define netCDF variable, doesn't include longname and comments
-          nc = ncvar_add(nc=nc,v=v.var) #add variable to existing netCDF file
-          ncvar_put(nc,varid='northward_wind',vals=vwind)
->>>>>>> 044e6de5
-          
-          
+          ncvar_put(nc, varid = 'northward_wind',vals=vwind)          
         } else {
          
           ## if no direction information is available, just insert wind_speed
-<<<<<<< HEAD
-          wind.var = ncvar_def(name="wind_speed",units="m/s",dim=tdim)
+          wind.var = ncvar_def(name="wind_speed",units="m/s",dim=xytdim)
           nc = ncvar_add(nc = nc, var = wind.var, verbose = nc_verbose) #add variable to existing netCDF file
           ncvar_put(nc, varid = 'wind_speed',vals=wind)
-=======
-          wind.var = ncvar_def(name="wind_speed",units = "m/s",dim = xytdim)
-          nc = ncvar_add(nc=nc,v=wind.var) #add variable to existing netCDF file
-          ncvar_put(nc,varid='wind_speed',vals=wind)
->>>>>>> 044e6de5
         }
         
       }
@@ -266,15 +201,9 @@
     ## surface_downwelling_longwave_flux_in_air / lwdown / dlwrf 
     if("surface_downwelling_longwave_flux_in_air" %in% format$bety){
       k = which(format$bety=="surface_downwelling_longwave_flux_in_air")
-<<<<<<< HEAD
-      lwdown.var = ncvar_def(name="surface_downwelling_longwave_flux_in_air",units="W m-2",dim=tdim)
+      lwdown.var = ncvar_def(name="surface_downwelling_longwave_flux_in_air",units="W m-2",dim=xytdim)
       nc = ncvar_add(nc = nc, var = lwdown.var, verbose = nc_verbose) #add variable to existing netCDF file
       ncvar_put(nc, varid = 'surface_downwelling_longwave_flux_in_air',
-=======
-      lwdown.var = ncvar_def(name="surface_downwelling_longwave_flux_in_air",units = "W m-2",dim = xytdim)
-      nc = ncvar_add(nc=nc,v=lwdown.var) #add variable to existing netCDF file
-      ncvar_put(nc,varid='surface_downwelling_longwave_flux_in_air',
->>>>>>> 044e6de5
             vals=met.conv(dat[,as.character(format$orig[k])],format$units[k],"W m-2","W m-2"))
     }
     
@@ -283,15 +212,9 @@
     if("solar_radiation" %in% format$bety){
       k = which(format$bety=="solar_radiation")
       swdown = met.conv(dat[,as.character(format$orig[k])],format$units[k],"W m-2","W m-2")
-<<<<<<< HEAD
-      swdown.var = ncvar_def(name="surface_downwelling_shortwave_flux_in_air",units="W m-2",dim=tdim)
+      swdown.var = ncvar_def(name="surface_downwelling_shortwave_flux_in_air",units="W m-2",dim=xytdim)
       nc = ncvar_add(nc = nc, var = swdown.var, verbose = nc_verbose) #add variable to existing netCDF file
       ncvar_put(nc, varid = 'surface_downwelling_shortwave_flux_in_air',
-=======
-      swdown.var = ncvar_def(name="surface_downwelling_shortwave_flux_in_air",units = "W m-2",dim = xytdim)
-      nc = ncvar_add(nc=nc,v=swdown.var) #add variable to existing netCDF file
-      ncvar_put(nc,varid='surface_downwelling_shortwave_flux_in_air',
->>>>>>> 044e6de5
             vals=swdown)
     }
 
@@ -299,15 +222,9 @@
     if("PAR" %in% format$bety){
       k = which(format$bety=="PAR")
       PAR = met.conv(dat[,as.character(format$orig[k])],format$units[k],"umol m-2 s-1","mol m-2 s-1")
-<<<<<<< HEAD
-      PAR.var = ncvar_def(name="surface_downwelling_photosynthetic_photon_flux_in_air",units="mol m-2 s-1",dim=tdim)
+      PAR.var = ncvar_def(name="surface_downwelling_photosynthetic_photon_flux_in_air",units="mol m-2 s-1",dim=xytdim)
       nc = ncvar_add(nc = nc, var = PAR.var, verbose = nc_verbose) #add variable to existing netCDF file
       ncvar_put(nc, varid = 'surface_downwelling_photosynthetic_photon_flux_in_air', vals=PAR)
-=======
-      PAR.var = ncvar_def(name="surface_downwelling_photosynthetic_photon_flux_in_air",units = "mol m-2 s-1",dim = xytdim)
-      nc = ncvar_add(nc=nc,v=PAR.var) #add variable to existing netCDF file
-      ncvar_put(nc,varid='surface_downwelling_photosynthetic_photon_flux_in_air', vals=PAR)
->>>>>>> 044e6de5
     }
 
 

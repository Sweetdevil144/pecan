--- conflicted
+++ resolved
@@ -43,11 +43,6 @@
 met2CF.csv <- function(in.path, in.prefix, outfolder, start_date, end_date, format, lat = NULL, lon = NULL, 
                        nc_verbose = FALSE, overwrite = FALSE, ...) {
   library(PEcAn.utils)
-<<<<<<< HEAD
-  library(lubridate)
-=======
-  library(udunits2)
->>>>>>> d5fa7074
   library(ncdf4)
   
   start_year <- lubridate::year(start_date)

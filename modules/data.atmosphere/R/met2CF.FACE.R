##' @name met2CF.FACE
##' @title met2CF.FACE
##' @export
##' 
##' @param in.path
##' @param in.prefix
##' @param outfolder
##' @param convert FACE files to CF files
##' @author Elizabeth Cowdery
<<<<<<< HEAD
##' 
met2CF.FACE <- function(in.path,in.prefix,outfolder,start_date,end_date,input.id,site,format, ...) {
=======
##' @importFrom ncdf4 ncvar_get ncdim_def ncatt_get ncvar_add ncvar_put
met2CF.FACE <- function(in.path, in.prefix, outfolder, start_date, end_date, ...) {
>>>>>>> 4fff4905
  
  library(PEcAn.utils)
  
<<<<<<< HEAD
  ncvar_get <- ncdf4::ncvar_get
  ncvar_def <- ncdf4::ncvar_def
  ncdim_def <- ncdf4::ncdim_def
  ncatt_get <- ncdf4::ncatt_get
  ncatt_put <- ncdf4::ncatt_put
  ncvar_add <- ncdf4::ncvar_add
  ncvar_put <- ncdf4::ncvar_put
  nc_open   <- ncdf4::nc_open
  nc_close   <- ncdf4::nc_close
  nc_create <- ncdf4::nc_create
  
  nc.get.variable.list <- ncdf4.helpers::nc.get.variable.list
  
  files <- dir(in.path)
=======
  files <- dir(in.path, in.prefix)
>>>>>>> 4fff4905
  file <- files[grep(pattern = "*.nc", files)]
  if (!(length(file) == 1)) {
    return(NULL)
  }
  f <- gsub("//","/",file.path(in.path, file))
  
  for (treatment in c("a", "e")) {
    
    t.outfolder <- paste(unlist(strsplit(outfolder, "FACE")), collapse = paste0("FACE_", treatment))
    # t.outfolder <- paste0(outfolder,"_",treatment)
    if (!file.exists(t.outfolder)) {
      dir.create(t.outfolder)
    }
    f.cf <- file.path(t.outfolder, file)
    if (!file.exists(f.cf)) {
      # file.copy(f,f.cf)
      
      # paste('ncks -x -v', paste0(rm.vars,collapse = ','), f.cf, f.cf)
      
      #---------------------------------------------------------------------#
      # Latitude and Longitude
      
      nc1 <- nc_open(f, write = TRUE)
      
      time_units <- paste0("hours/2", unlist(strsplit(nc1$var$TIMEstp$units, "timesteps"))[2])
      time <- ncdim_def(name = "time", units = time_units, vals = nc1$dim$tstep$vals)
      lon <- ncdim_def("longitude", "degrees_east", site$lon)  # define netCDF dimensions for variables
      lat <- ncdim_def("latitude", "degrees_north", site$lat)
      dim <- list(lat, lon, time)
      
      # convert wind speed and wind direction to eastward_wind and northward_wind
      wd <- 0  # wind direction - not specified so I set to 0???
      ws <- ncvar_get(nc = nc1, varid = "Wind")  #wind speed
      ew <- ws * cos(wd * (pi / 180))
      nw <- ws * sin(wd * (pi / 180))
      
      var <- ncvar_def(name = "eastward_wind", units = "m/s", dim = dim, missval = -6999, verbose = FALSE)
      nc2 <- nc_create(filename = f.cf, vars = var, verbose = FALSE)
      ncvar_put(nc = nc2, varid = "eastward_wind", vals = ew)
      
      var <- ncvar_def(name = "northward_wind", units = "m/s", dim = dim, missval = -6999, verbose = FALSE)
      nc2 <- ncvar_add(nc = nc2, v = var, verbose = FALSE)
      ncvar_put(nc = nc2, varid = "northward_wind", vals = nw)
      
      #---------------------------------------------------------------------#
      # Loop through variables and convert 
      
      vars.used.index.all <- setdiff(seq_along(format$vars$variable_id), format$time.row)
      nt <- setdiff(c("a","e"), treatment) 
      exclude.treatment <- paste0(nt,c("CO2","O3"))
      vars.used.index <- vars.used.index.all[!(format$vars$input_name[vars.used.index.all] %in% exclude.treatment)]
      
      derp <- grep(paste0(treatment,"CO2"), format$vars$input_name[vars.used.index])
      if(length(derp) >1){
        for(i in 2:length(derp)){
          vars.used.index <- vars.used.index[-derp[i]]
        }
      }
      derp <- grep(paste0(treatment,"O3"), format$vars$input_name[vars.used.index])
      if(length(derp) >1){
        for(i in 2:length(derp)){
          vars.used.index <- vars.used.index[-derp[i]]
        }
      }
      vars_used <- format$vars[vars.used.index, ]
      
      # begin loop
      for (i in seq_len(nrow(vars_used))) {
        vals <- ncvar_get(nc1, vars_used$input_name[i])
        
        if (vars_used$input_units[i] == vars_used$pecan_units[i]) {
          print("match")
        } else {
          u1 <- vars_used$input_units[i]
          u2 <- vars_used$pecan_units[i]
          if (udunits2::ud.are.convertible(u1, u2)) {
            print(sprintf("convert %s %s to %s %s",
                          vars_used$input_name[i], vars_used$input_units[i], 
                          vars_used$pecan_name[i], vars_used$pecan_units[i]))
            vals <- udunits2::ud.convert(vals, u1, u2)
          } else if (misc.are.convertible(u1, u2)) {
            print(sprintf("convert %s %s to %s %s", 
                          vars_used$input_name[i], u1, 
                          vars_used$pecan_name[i], u2))
            vals <- misc.convert(x, u1, u2)
          } else {
            PEcAn.utils::logger.error("Units cannot be converted")
          } 
        }
        
        var <- ncvar_def(name = vars_used$pecan_name[i], 
                         units = vars_used$pecan_units[i], 
                         dim = dim, verbose = FALSE)
        nc2 <- ncvar_add(nc = nc2, v = var, verbose = FALSE)
        ncvar_put(nc = nc2, varid = vars_used$pecan_name[i], vals = vals)
        
        att <- ncatt_get(nc1,vars_used$input_name[i], "long_name")
        if (att$hasatt) {
          val <- att$value
          ncatt_put(nc = nc2, varid = vars_used$pecan_name[i], attname = "long_name", attval = val)
        }
      }
      nc_close(nc2)
    
      
      # Split into annual files
      
      year <- ncvar_get(nc1, "YEAR")
      y <- year[1]:year[length(year)]
      n <- length(y)
      t <- -1
      for (j in seq_len(n)) {
        new.file <- file.path(t.outfolder, paste(in.prefix, y[j],"nc", sep ="."))
        if (!file.exists(new.file)) {
          s <- t + 1
          print(s)
          e <- t + sum(year == y[j])
          print(e)
          if (file.exists(f.cf) == TRUE && file.exists(new.file) == FALSE) {
            system(paste0("ncks -d time,", s, ",", e, " ", f.cf, " ", new.file))
          }
        }
        t <- e
      }
      print(paste("Treatment ", treatment, " done"))

    } else {
      print(paste("Treatment ", treatment, " aleady done"))
    }  # end make new file
    file.remove(f.cf)
  }  # end loop over treatments
} # met2CF.FACE





# #####################################################################
# # HOW I PREVIOUSLY DID CONVERSIONS (I think it contains errors)
# # convert CO2 to mole_fraction_of_carbon_dioxide_in_air
# copyvals(nc1 = nc1, var1 = paste0(treatment, "CO2"), nc2 = nc2, 
#          var2 = "mole_fraction_of_carbon_dioxide_in_air", units2 = "mole/mole", 
#          dim2 = dim, conv = function(x) { x * 1e+06 },
#          verbose = verbose)
# 
# # deal with the rest of the variables
# 
# vars <- c("Rainf", "Tair", "RH", "VPD", "Qair", "Wind", "SWdown", "PAR", "LWdown", "Psurf", 
#           paste0(treatment, "O3"), "SolarElevation")
# 
# nvars <- c("precipitation_flux", "air_temperature", "relative_humidity", "water_vapor_saturation_deficit", 
#            "specific_humidity", "wind_speed", "surface_downwelling_shortwave_flux_in_air", 
#            "surface_downwelling_photosynthetic_radiative_flux_in_air", 
#            "surface_downwelling_longwave_flux_in_air", "air_pressure", 
#            "mass_concentration_of_ozone_in_air", 
#            "solar_elevation_angle")
# 
# if (!(length(nvars) == length(vars))) {
#   logger.error("Variable mismatch")
# }
# 
# l <- length(vars)
# for (k in seq_len(l)) {
#   if (vars[k] %in% nc.vars) {
#     # nc <- tncar_rename(nc,vars[k],nvars[k])
#     
#     vals <- ncvar_get(nc1, vars[k])
#     
#     units <- ncatt_get(nc1, varid = vars[k], attname = "units", verbose = FALSE)$value
#     
#     var <- ncvar_def(name = nvars[k], units = units, dim = dim, verbose = FALSE)
#     nc2 <- ncvar_add(nc = nc2, v = var, verbose = TRUE)
#     ncvar_put(nc = nc2, varid = nvars[k], vals = vals)
#     
#     att <- ncatt_get(nc1, vars[k], "long_name")
#     if (att$hasatt) {
#       val <- att$value
#       ncatt_put(nc = nc2, varid = nvars[k], attname = "long_name", attval = val)
#     }
#   }
# }
# 
# ncdf4::nc_close(nc2)<|MERGE_RESOLUTION|>--- conflicted
+++ resolved
@@ -7,34 +7,14 @@
 ##' @param outfolder
 ##' @param convert FACE files to CF files
 ##' @author Elizabeth Cowdery
-<<<<<<< HEAD
-##' 
+
+##' @importFrom ncdf4 ncvar_get ncdim_def ncatt_get ncvar_add ncvar_put
 met2CF.FACE <- function(in.path,in.prefix,outfolder,start_date,end_date,input.id,site,format, ...) {
-=======
-##' @importFrom ncdf4 ncvar_get ncdim_def ncatt_get ncvar_add ncvar_put
-met2CF.FACE <- function(in.path, in.prefix, outfolder, start_date, end_date, ...) {
->>>>>>> 4fff4905
+
   
   library(PEcAn.utils)
   
-<<<<<<< HEAD
-  ncvar_get <- ncdf4::ncvar_get
-  ncvar_def <- ncdf4::ncvar_def
-  ncdim_def <- ncdf4::ncdim_def
-  ncatt_get <- ncdf4::ncatt_get
-  ncatt_put <- ncdf4::ncatt_put
-  ncvar_add <- ncdf4::ncvar_add
-  ncvar_put <- ncdf4::ncvar_put
-  nc_open   <- ncdf4::nc_open
-  nc_close   <- ncdf4::nc_close
-  nc_create <- ncdf4::nc_create
-  
-  nc.get.variable.list <- ncdf4.helpers::nc.get.variable.list
-  
-  files <- dir(in.path)
-=======
   files <- dir(in.path, in.prefix)
->>>>>>> 4fff4905
   file <- files[grep(pattern = "*.nc", files)]
   if (!(length(file) == 1)) {
     return(NULL)

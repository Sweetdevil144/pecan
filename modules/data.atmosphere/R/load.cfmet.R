## ensures data.table objects treated as such http://stackoverflow.com/q/24501245/513006
.datatable.aware <- TRUE

##' Load met data from PEcAn formatted met driver
##'
##' subsets a PEcAn formatted met driver file and converts to a data.table / data.frame object
##' @title load CF met
##' @param met.nc object of class ncdf4 representing an open CF compliant, PEcAn standard netcdf file with met data
##' @param lat numeric value of latutude
##' @param lon numeric value of longitude
##' @param start.date format is 'YYYY-MM-DD'
##' @param end.date format is 'YYYY-MM-DD'
##' @return data.table of met data
##' @export
##' @author David LeBauer
load.cfmet <- cruncep_nc2dt <- function(met.nc, lat, lon, start.date, end.date) {
  
<<<<<<< HEAD
  library(lubridate)
=======
  library(udunits2)
>>>>>>> d5fa7074
  library(data.table)
  library(PEcAn.utils)
  
  ## Lat and Lon
  Lat <- ncvar_get(met.nc, "latitude")
  Lon <- ncvar_get(met.nc, "longitude")

  if(min(abs(Lat-lat)) > 2.5 | min(abs(Lon-lon)) > 2.5){
    logger.error("lat / lon (", lat, ",", lon, ") outside range of met file (", range(Lat), ",", range(Lon))
  }
  lati <- which.min(abs(Lat - lat))
  loni <- which.min(abs(Lon - lon))

  time.idx <- ncvar_get(met.nc, "time")

  ## confirm that time units are PEcAn standard
  basetime.string <- ncatt_get(met.nc, "time", "units")$value
  base.date       <- parse_date_time(basetime.string, c("ymd_hms", "ymd_h", "ymd"))
  base.units      <- strsplit(basetime.string, " since ")[[1]][1]

  ## convert to days
  if (!base.units == "days") {
    time.idx <- udunits2::ud.convert(time.idx, basetime.string, paste("days since ", base.date))
  }
  time.idx <- udunits2::ud.convert(time.idx, "days", "seconds")
  date <- as.POSIXct.numeric(time.idx, origin = base.date, tz = "UTC")

  ## data table warns not to use POSIXlt, which is induced by round() 
  ## but POSIXlt moves times off by a second
  suppressWarnings(all.dates <- data.table(index = seq(time.idx), date = round(date)))
  
  if (ymd(as.Date(start.date)) + days(1) < min(all.dates$date)) {
    logger.error("run start date", ymd(as.Date(start.date)), "before met data starts", min(all.dates$date))
  }
  if (ymd(as.Date(end.date)) > max(all.dates$date)) {
    logger.error("run end date", ymd(as.Date(start.date)), "after met data ends", min(all.dates$date))
  }
  
  run.dates <- all.dates[date > ymd(as.Date(start.date)) & date < ymd(as.Date(end.date)),
                         list(index, 
                              date = date, 
                              doy = yday(date),
                              year = year(date),
                              month = month(date),
                              day  = day(date), 
                              hour = hour(date) + minute(date) / 60)]
  
  results <- list()

  data(mstmip_vars, package = "PEcAn.utils")

  ## pressure naming hack pending https://github.com/ebimodeling/model-drivers/issues/2
  standard_names <- append(as.character(mstmip_vars$standard_name), "surface_pressure")
  variables <- as.character(standard_names[standard_names %in% 
                                             c("surface_pressure", attributes(met.nc$var)$names)])
  
  
  vars <- lapply(variables, function(x) get.ncvector(x, lati = lati, loni = loni, 
                                                     run.dates = run.dates, met.nc = met.nc))

  names(vars) <- gsub("surface_pressure", "air_pressure", variables)

  return(cbind(run.dates, as.data.table(vars[!sapply(vars, is.null)])))
} # load.cfmet<|MERGE_RESOLUTION|>--- conflicted
+++ resolved
@@ -15,11 +15,6 @@
 ##' @author David LeBauer
 load.cfmet <- cruncep_nc2dt <- function(met.nc, lat, lon, start.date, end.date) {
   
-<<<<<<< HEAD
-  library(lubridate)
-=======
-  library(udunits2)
->>>>>>> d5fa7074
   library(data.table)
   library(PEcAn.utils)
   

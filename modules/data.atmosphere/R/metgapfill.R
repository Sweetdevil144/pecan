##' Take an Ameriflux NetCDF file
##' Fill missing met values using MDS approach using MPI-BGC REddyProc library
##' Currently 
##' Future version: Choose which variables to gap fill
##' Future version will first downscale and fill with NARR, then REddyProc
##'
##' @export
##' @param in.path location on disk where inputs are stord
##' @param in.prefix prefix of input and output files
##' @param outfolder location on disk where outputs will be stored
##' @param start_date the start date of the data to be downloaded (will only use the year part of the date)
##' @param end_date the end date of the data to be downloaded (will only use the year part of the date)
##' @param overwrite should existing files be overwritten
##' @param verbose should the function be very verbose
##' @param lst is timezone offset from UTC, if timezone is available in time:units atribute in file, it will use that, default is to assume UTC
##' @author Ankur Desai
##' @importFrom PEcAn.utils fqdn logger.debug logger.error logger.warn logger.severe
##' @importFrom ncdf4 ncvar_get ncatt_get ncdim_def ncvar_def ncvar_add ncvar_put
metgapfill <- function(in.path, in.prefix, outfolder, start_date, end_date, lst = 0,
                       overwrite = FALSE, verbose = FALSE, ...) {
  
  #REddyProc installed to ~/R/library by install.packages("REddyProc", repos="http://R-Forge.R-project.org", type="source")
  #dependency minpack.lm may not install automatically, so install it first

<<<<<<< HEAD
  fqdn <- PEcAn.utils::fqdn
  logger.debug  <- PEcAn.utils::logger.debug 
  logger.error  <- PEcAn.utils::logger.error
  logger.warn   <- PEcAn.utils::logger.warn
  logger.severe <- PEcAn.utils::logger.severe
  
  sEddyProc             <- REddyProc::sEddyProc
  fCalcVPDfromRHandTair <- REddyProc::fCalcVPDfromRHandTair
  
=======
>>>>>>> dacd76a3
  # get start/end year code works on whole years only
  start_year <- lubridate::year(start_date)
  end_year  <- lubridate::year(end_date)
  
  if (!file.exists(outfolder)) {
    dir.create(outfolder)
  }
  
  rows <- end_year - start_year + 1
  results <- data.frame(file = character(rows), 
                        host = character(rows), 
                        mimetype = character(rows), 
                        formatname = character(rows), 
                        startdate = character(rows), 
                        enddate = character(rows), 
                        dbfile.name = in.prefix, 
                        stringsAsFactors = FALSE)
  
  for (year in start_year:end_year) {
    old.file <- file.path(in.path, paste(in.prefix, sprintf("%04d", year), "nc", sep = "."))
    new.file <- file.path(outfolder, paste(in.prefix, sprintf("%04d", year), "nc", sep = "."))
    
    # check if input exists
    if (!file.exists(old.file)) {
      logger.warn("Missing input file ", old.file, " for year", sprintf("%04d", year), 
                  "in folder", in.path)
      next
    }
    
    # create array with results
    row <- year - start_year + 1
    results$file[row]       <- new.file
    results$host[row]       <- fqdn()
    results$startdate[row]  <- sprintf("%04d-01-01 00:00:00", year)
    results$enddate[row]    <- sprintf("%04d-12-31 23:59:59", year)
    results$mimetype[row]   <- "application/x-netcdf"
    results$formatname[row] <- "CF (gapfilled)"
    
    if (file.exists(new.file) && !overwrite) {
      logger.debug("File '", new.file, "' already exists, skipping to next file.")
      next
    }
    
    ## copy old file to new directory
    file.copy(old.file, new.file, overwrite = TRUE)
    
    ## Let's start with reading a few variables
    nc <- ncdf4::nc_open(new.file, write = TRUE)
    
    ## Should probably check for variable names (need to install ncdf4-helpers package)
    
    # extract time, lat, lon
    time <- ncvar_get(nc = nc, varid = "time")
    lat  <- ncvar_get(nc = nc, varid = "latitude")
    lon  <- ncvar_get(nc = nc, varid = "longitude")
    
    ## create time lat lon dimensions for adding new variables
    x <- ncdim_def("longitude", "degrees_east", lon)
    y <- ncdim_def("latitude", "degrees_north", lat)
    t <- ncdim_def("time", "days since 1700-01-01", time)
    xytdim <- list(x, y, t)
    
    # extract elevation and timezone for radiation calculations
    elev  <- ncatt_get(nc = nc, varid = 0, "elevation")
    tzone <- ncatt_get(nc = nc, varid = "time", "units")
    ## Future: query elevation from site.id
    if (elev$hasatt) {
      elevation <- as.numeric((unlist(strsplit(elev$value, " ")))[1])
    } else {
      elevation <- 0  #assume sea level by default
    }
    if (tzone$hasatt) {
      tdimunit <- unlist(strsplit(tzone$value, " "))
      tdimtz <- substr(tdimunit[length(tdimunit)], 1, 1)
      if ((tdimtz == "+") || (tdimtz == "-")) {
        lst <- as.numeric(tdimunit[length(tdimunit)])  #extract timezone from file      
      }
    }
    
    ## Required to exist in file
    Tair <- try(ncvar_get(nc = nc, varid = "air_temperature"), silent = TRUE)
    if (!is.numeric(Tair)) {
      logger.error("air_temperature not defined in met file for metgapfill")
    }
    precip <- try(ncvar_get(nc = nc, varid = "precipitation_flux"), silent = TRUE)
    if (!is.numeric(precip)) {
      logger.error("precipitation_flux not defined in met file for metgapfill")
    }
    
    ## create an array of missing values for writing new variables prior to gap filling
    missingarr <- as.numeric(array(NA, length(Tair)))
    
    ## One of these must exist, create the other one for gap-filling
    Rg <- try(ncvar_get(nc = nc, varid = "surface_downwelling_shortwave_flux_in_air"), silent = TRUE)
    if (!is.numeric(Rg)) {
      Rg <- missingarr
      myvar <- ncvar_def(name = "surface_downwelling_shortwave_flux_in_air", 
                         units = "W m-2", 
                         dim = xytdim)
      nc <- ncvar_add(nc = nc, v = myvar)
      ncvar_put(nc, varid = myvar, missingarr)
    }
    
    PAR <- try(ncvar_get(nc = nc, varid = "surface_downwelling_photosynthetic_photon_flux_in_air"), 
               silent = TRUE)
    if (!is.numeric(PAR)) {
      PAR <- missingarr
      myvar <- ncvar_def(name = "surface_downwelling_photosynthetic_photon_flux_in_air",
                         units = "mol m-2 s-1", 
                         dim = xytdim)
      nc <- ncvar_add(nc = nc, v = myvar)
      ncvar_put(nc, varid = myvar, missingarr)
    }
    
    # check to see if we have Rg values
    if (length(which(is.na(Rg))) == length(Rg)) {
      if (length(which(is.na(PAR))) == length(PAR)) {
        logger.severe("Missing both PAR and Rg")
      }
      Rg <- PAR * 1e+06 / 2.1
    }
    
    ## Use Rg and PAR to gap fill
    badPAR       <- is.na(PAR)
    badRg        <- is.na(Rg)
    PAR[badPAR]  <- Rg[badPAR] * 2.1/1e+06
    Rg[badRg]    <- 1e+06 * PAR[badRg]/2.1
    Rg[Rg < 0]   <- 0
    PAR[PAR < 0] <- 0
    
    ## make night dark - based on met2model.ED2.R in models/ed/R First: calculate potential radiation
    sec <- nc$dim$time$vals
    sec <- udunits2::ud.convert(sec, unlist(strsplit(nc$dim$time$units, " "))[1], "seconds")
    dt <- ifelse(lubridate::leap_year(year), 
                 (366 * 24 * 60 * 60) / length(sec), 
                 (365 * 24 * 60 * 60) / length(sec))
    doy <- ifelse(lubridate::leap_year(year) == TRUE,
                  rep(1:366, each = 86400 / dt), 
                  rep(1:365, each = 86400 / dt))
    hr <- ifelse(lubridate::leap_year(year) == TRUE,
                 rep(seq(0, length = 86400 / dt, by = dt / 86400 * 24), 366), 
                 rep(seq(0, length = 86400 / dt, by = dt / 86400 * 24), 365))
    
    f      <- pi / 180 * (279.5 + 0.9856 * doy)
    et     <- (-104.7 * sin(f) + 596.2 * sin(2 * f) + 4.3 * 
                 sin(4 * f) - 429.3 * cos(f) - 2 * 
                 cos(2 * f) + 19.3 * cos(3 * f)) / 3600  # equation of time -> eccentricity and obliquity
    merid  <- floor(lon / 15) * 15
    merid[merid < 0] <- merid[merid < 0] + 15
    lc     <- (lon - merid) * -4/60  ## longitude correction
    tz     <- merid / 360 * 24  ## time zone
    midbin <- 0.5 * dt / 86400 * 24  ## shift calc to middle of bin
    t0   <- 12 + lc - et - tz - midbin  ## solar time
    h    <- pi/12 * (hr - t0)  ## solar hour
    dec  <- -23.45 * pi / 180 * cos(2 * pi * (doy + 10) / 365)  ## declination
    cosz <- sin(lat * pi / 180) * sin(dec) + cos(lat * pi / 180) * cos(dec) * cos(h)
    cosz[cosz < 0] <- 0
    rpot <- 1366 * cosz  #in UTC
    toff <- as.numeric(lst) * 3600/dt  #timezone offset correction
    if (toff < 0) {
      slen <- length(rpot)
      rpot <- c(rpot[(abs(toff) + 1):slen], rpot[1:abs(toff)])
    }
    if (toff > 0) {
      slen <- length(rpot)
      rpot <- c(rpot[(slen - toff + 1):slen], rpot[1:(slen - toff)])
    }
    ## Next: turn nighttime to 0
    Rg[rpot == 0] <- 0
    PAR[rpot == 0] <- 0
    ## we could add Rg[Rg>rpot] <- rpot, but probably should bias correct first?
    
    ## If these don't exist, create blank ones that will be filled with default values, or imputed from
    ## other vars
    co2 <- try(ncvar_get(nc = nc, varid = "mole_fraction_of_carbon_dioxide_in_air"), silent = TRUE)
    if (!is.numeric(co2)) {
      co2 <- missingarr
      myvar <- ncvar_def(name = "mole_fraction_of_carbon_dioxide_in_air", 
                         units = "mol mol-1", 
                         dim = xytdim)
      nc <- ncvar_add(nc = nc, v = myvar)
      ncvar_put(nc, varid = myvar, missingarr)
    }
    
    press <- try(ncvar_get(nc = nc, varid = "air_pressure"), silent = TRUE)
    if (!is.numeric(press)) {
      press <- missingarr
      myvar <- ncvar_def(name = "air_pressure", units = "Pa", dim = xytdim)
      nc <- ncvar_add(nc = nc, v = myvar)
      ncvar_put(nc, varid = myvar, missingarr)
    }
    # default pressure (in Pascals) if no pressure observations are available (based on NOAA 1976
    # equation for pressure altitude for WMO international standard atmosphere)
    standard_pressure <- ((1 - ((3.28084 * elevation) / 145366.45)) ^ (1 / 0.190284)) * 101325
    if (length(which(is.na(press))) == length(press)) {
      press[is.na(press)] <- standard_pressure
    }
    
    Lw <- try(ncvar_get(nc = nc, varid = "surface_downwelling_longwave_flux_in_air"), silent = TRUE)
    if (!is.numeric(Lw)) {
      Lw <- missingarr
      myvar <- ncvar_def(name = "surface_downwelling_longwave_flux_in_air",
                         units = "W m-2", 
                         dim = xytdim)
      nc <- ncvar_add(nc = nc, v = myvar)
      ncvar_put(nc, varid = myvar, missingarr)
    }
    
    Ts1 <- try(ncvar_get(nc = nc, varid = "soil_temperature"), silent = TRUE)
    if (!is.numeric(Ts1)) {
      Lw <- missingarr
      myvar <- ncvar_def(name = "soil_temperature", units = "K", dim = xytdim)
      nc <- ncvar_add(nc = nc, v = myvar)
      ncvar_put(nc, varid = myvar, missingarr)
    }
    
    ## one of these must exist, create the others
    rH <- try(ncvar_get(nc = nc, varid = "relative_humidity"), silent = TRUE)
    if (!is.numeric(rH)) {
      rH <- missingarr
      myvar <- ncvar_def(name = "relative_humidity", units = "%", dim = xytdim)
      nc <- ncvar_add(nc = nc, v = myvar)
      ncvar_put(nc, varid = myvar, missingarr)
    }
    sHum <- try(ncvar_get(nc = nc, varid = "specific_humidity"), silent = TRUE)
    if (!is.numeric(sHum)) {
      sHum <- missingarr
      myvar <- ncvar_def(name = "specific_humidity", units = "kg kg-1", dim = xytdim)
      nc <- ncvar_add(nc = nc, v = myvar)
      ncvar_put(nc, varid = myvar, missingarr)
    }
    VPD <- try(ncvar_get(nc = nc, varid = "water_vapor_saturation_deficit"), silent = TRUE)
    if (!is.numeric(VPD)) {
      VPD <- missingarr
      myvar <- ncvar_def(name = "water_vapor_saturation_deficit", units = "Pa", dim = xytdim)
      nc <- ncvar_add(nc = nc, v = myvar)
      ncvar_put(nc, varid = myvar, missingarr)
    }
    
    ## Fill these variables from each other
    if ((all(is.na(VPD))) & (!all(is.na(rH)))) {
      VPD <- as.numeric(fCalcVPDfromRHandTair(rH, Tair - 273.15)) * 100
    }
    if ((all(is.na(sHum))) & (!all(is.na(rH)))) {
      sHum <- rh2qair(rH / 100, Tair, press)
    }
    if ((all(is.na(rH))) & (!all(is.na(sHum)))) {
      rH <- qair2rh(sHum, Tair - 273.15, press / 100) * 100
    }
    if ((all(is.na(rH))) & (!all(is.na(VPD)))) {
      es <- get.es(Tair - 273.15) * 100
      rH <- 100 * ((es - VPD) / es)
      rH[rH < 0] <- 0
      rH[rH > 100] <- 100
    }
    # try again if we computed rH from VPD, get sHum from VPD-based rH
    if ((all(is.na(sHum))) & (!all(is.na(rH)))) {
      sHum <- rh2qair(rH / 100, Tair, press)
    }
    # try again if we computed rH from sHum, get VPD from sHum-based rH
    if ((all(is.na(VPD))) & (!all(is.na(rH)))) {
      VPD <- as.numeric(fCalcVPDfromRHandTair(rH, Tair - 273.15)) * 100
    }
    
    # now fill partial missing values of each
    badrH <- is.na(rH)
    if ((any(badrH)) & (!all(is.na(sHum)))) {
      rH[badrH] <- qair2rh(sHum[badrH], Tair[badrH] - 273.15, press[badrH] / 100) * 100
    }
    badrH <- is.na(rH)
    if ((any(badrH)) & (!all(is.na(VPD)))) {
      es <- get.es(Tair[badrH] - 273.15) * 100
      rH[badrH] <- 100 * ((es - VPD[badrH]) / es)
      rH[rH < 0] <- 0
      rH[rH > 100] <- 100
    }
    badsHum <- is.na(sHum)
    if ((any(badsHum)) & (!all(is.na(rH)))) {
      sHum[badsHum] <- rh2qair(rH[badsHum] / 100, Tair[badsHum], press[badsHum])
    }
    badVPD <- is.na(VPD)
    if ((any(badVPD)) & (!all(is.na(rH)))) {
      VPD[badVPD] <- as.numeric(fCalcVPDfromRHandTair(rH[badVPD], Tair[badVPD] - 273.15)) * 100
    }
    
    ## one set of these must exist (either wind_speed or east+north wind)
    ws <- try(ncvar_get(nc = nc, varid = "wind_speed"), silent = TRUE)
    if (!is.numeric(ws)) {
      ws <- missingarr
      myvar <- ncvar_def(name = "wind_speed", units = "m s-1", dim = xytdim)
      nc <- ncvar_add(nc = nc, v = myvar)
      ncvar_put(nc, varid = myvar, missingarr)
    }
    east_wind <- try(ncvar_get(nc = nc, varid = "eastward_wind"), silent = TRUE)
    if (!is.numeric(east_wind)) {
      east_wind <- missingarr
      myvar <- ncvar_def(name = "eastward_wind", units = "m s-1", dim = xytdim)
      nc <- ncvar_add(nc = nc, v = myvar)
      ncvar_put(nc, varid = myvar, missingarr)
    }
    north_wind <- try(ncvar_get(nc = nc, varid = "northward_wind"), silent = TRUE)
    if (!is.numeric(north_wind)) {
      north_wind <- missingarr
      myvar <- ncvar_def(name = "northward_wind", units = "m s-1", dim = xytdim)
      nc <- ncvar_add(nc = nc, v = myvar)
      ncvar_put(nc, varid = myvar, missingarr)
    }
    
    # Rn <- ncvar_get(nc=nc,varid='Rn') Ts2 <-ncvar_get(nc=nc,varid='TS2')
    
    ## make a data frame, convert -9999 to NA, convert to degrees C
    EddyData.F <- data.frame(Tair, Rg, rH, PAR, precip, sHum, Lw, Ts1, 
                             VPD, ws, co2, press, east_wind, north_wind)
    EddyData.F["Tair"] <- EddyData.F["Tair"] - 273.15
    EddyData.F["Ts1"] <- EddyData.F["Ts1"] - 273.15
    EddyData.F["VPD"] <- EddyData.F["VPD"] / 1000
    
    ## Optional need:
    ## Compute VPD EddyData.F <- cbind(EddyData.F,VPD=fCalcVPDfromRHandTair(EddyData.F$rH, EddyData.F$Tair))
    
    ## Estimate number of good values, don't gap fill if no gaps or all gaps
    n_Tair   <- sum(is.na(EddyData.F["Tair"]))
    n_Rg     <- sum(is.na(EddyData.F["Rg"]))
    n_rH     <- sum(is.na(EddyData.F["rH"]))
    n_PAR    <- sum(is.na(EddyData.F["PAR"]))
    n_precip <- sum(is.na(EddyData.F["precip"]))
    # n_Rn <- sum(is.na(EddyData.F['Rn']))
    n_sHum   <- sum(is.na(EddyData.F["sHum"]))
    n_Lw     <- sum(is.na(EddyData.F["Lw"]))
    n_Ts1    <- sum(is.na(EddyData.F["Ts1"]))
    # n_Ts2 <- sum(is.na(EddyData.F['Ts2']))
    n_VPD    <- sum(is.na(EddyData.F["VPD"]))
    n_ws     <- sum(is.na(EddyData.F["ws"]))
    n_co2    <- sum(is.na(EddyData.F["co2"]))
    n_press  <- sum(is.na(EddyData.F["press"]))
    n_east_wind  <- sum(is.na(EddyData.F["east_wind"]))
    n_north_wind <- sum(is.na(EddyData.F["north_wind"]))
    
    # figure out datetime of nc file and convert to POSIX
    nelem <- length(time)
    tunit <- ncatt_get(nc = nc, varid = "time", attname = "units", verbose = verbose)
    origin <- "1900-01-01 00:00:00"
    time <- round(as.POSIXlt(udunits2::ud.convert(time, tunit$value, paste("seconds since", origin)),
                             origin = origin, tz = "UTC"), units = "mins")
    dtime <- diff(time)
    if (dtime[1] == 30) {
      DTS.n <- 48
      time <- 30 * 60 + time
    } else {
      time <- 60 * 60 + time
      DTS.n <- 24
    }
    
    # if (length(time) > 10000) { 
    #  DTS.n <- 48 time <- 30*60 + time 
    # } else { time <- 60*60 + time DTS.n <- 24 }
    EddyData.F <- cbind(EddyData.F, DateTime = time)
    
    ## Create EddyProc object
    EddyProc.C <- sEddyProc$new("Site", 
                                EddyData.F, 
                                c("Tair", "Rg", "rH", "PAR", "precip", "sHum", 
                                  "Lw", "Ts1", "VPD", "ws", "co2",
                                  "press", "east_wind", "north_wind"), 
                                DTS.n = DTS.n)
    maxbad <- nelem / 2
    
    ## Gap fill with default (see below for examples of advanced options) Have to do Rg, Tair, VPD
    ## first
    
    ## First, define filled variable and do some simple gap filling where possible
    Rg_f     <- Rg
    Tair_f   <- Tair
    VPD_f    <- VPD
    rH_f     <- rH
    PAR_f    <- PAR
    precip_f <- precip
    sHum_f   <- sHum
    Lw_f     <- Lw
    Ts1_f    <- Ts1
    ws_f     <- ws
    ws_f[is.na(ws_f)] <- mean(ws, na.rm = TRUE)
    ws_f[is.na(ws_f)] <- 1
    co2_f   <- co2
    press_f <- press
    press_f[is.na(press_f)] <- mean(press, na.rm = TRUE)
    east_wind_f <- east_wind
    east_wind_f[is.na(east_wind_f)] <- 0
    north_wind_f <- north_wind
    north_wind_f[is.na(north_wind_f)] <- ws_f[is.na(north_wind_f)]
    
    if (n_Rg > 0 && n_Rg < maxbad) {
      EddyProc.C$sMDSGapFill("Rg", FillAll.b = FALSE, V1.s = "Rg", V2.s = "VPD", V3.s = "Tair", 
                             Verbose.b = verbose)
    }
    if (n_Tair > 0 && n_Tair < maxbad) {
      EddyProc.C$sMDSGapFill("Tair", FillAll.b = FALSE, V1.s = "Rg", V2.s = "VPD", V3.s = "Tair", 
                             Verbose.b = verbose)
    }
    if (n_VPD > 0 && n_VPD < maxbad) {
      EddyProc.C$sMDSGapFill("VPD", FillAll.b = FALSE, V1.s = "Rg", V2.s = "VPD", V3.s = "Tair", 
                             Verbose.b = verbose)
    }
    if (n_rH > 0 && n_rH < maxbad) {
      EddyProc.C$sMDSGapFill("rH", FillAll.b = FALSE, V1.s = "Rg", V2.s = "VPD", V3.s = "Tair", 
                             Verbose.b = verbose)
    }
    if (n_PAR > 0 && n_PAR < maxbad) {
      EddyProc.C$sMDSGapFill("PAR", FillAll.b = FALSE, V1.s = "Rg", V2.s = "VPD", V3.s = "Tair", 
                             Verbose.b = verbose)
    }
    if (n_precip > 0 && n_precip < maxbad) {
      EddyProc.C$sMDSGapFill("precip", FillAll.b = FALSE, V1.s = "Rg", V2.s = "VPD", V3.s = "Tair", 
                             Verbose.b = verbose)
    }
    if (n_sHum > 0 && n_sHum < maxbad) {
      EddyProc.C$sMDSGapFill("sHum", FillAll.b = FALSE, V1.s = "Rg", V2.s = "VPD", V3.s = "Tair", 
                             Verbose.b = verbose)
    }
    if (n_Lw > 0 && n_Lw < maxbad) {
      EddyProc.C$sMDSGapFill("Lw", FillAll.b = FALSE, V1.s = "Rg", V2.s = "VPD", V3.s = "Tair", 
                             Verbose.b = verbose)
    }
    if (n_Ts1 > 0 && n_Ts1 < maxbad) {
      EddyProc.C$sMDSGapFill("Ts1", FillAll.b = FALSE, V1.s = "Rg", V2.s = "VPD", V3.s = "Tair", 
                             Verbose.b = verbose)
    }
    if (n_ws > 0 && n_ws < maxbad) {
      EddyProc.C$sMDSGapFill("ws", FillAll.b = FALSE, V1.s = "Rg", V2.s = "VPD", V3.s = "Tair", 
                             Verbose.b = verbose)
    }
    if (n_co2 > 0 && n_co2 < maxbad) {
      EddyProc.C$sMDSGapFill("co2", FillAll.b = FALSE, V1.s = "Rg", V2.s = "VPD", V3.s = "Tair", 
                             Verbose.b = verbose)
    }
    if (n_press > 0 && n_press < maxbad) {
      EddyProc.C$sMDSGapFill("press", FillAll.b = FALSE, V1.s = "Rg", V2.s = "VPD", V3.s = "Tair", 
                             Verbose.b = verbose)
    }
    if (n_east_wind > 0 && n_east_wind < maxbad) {
      EddyProc.C$sMDSGapFill("east_wind", FillAll.b = FALSE, V1.s = "Rg", V2.s = "VPD", V3.s = "Tair", 
                             Verbose.b = verbose)
    }
    if (n_north_wind > 0 && n_north_wind < maxbad) {
      EddyProc.C$sMDSGapFill("north_wind", FillAll.b = FALSE, V1.s = "Rg", V2.s = "VPD", V3.s = "Tair", 
                             Verbose.b = verbose)
    }
    
    ## Extract filled variables into data frame print('Extracting dataframe elements and writing back
    ## to nc file')
    Extracted <- EddyProc.C$sExportResults()
    
    ## Write back to NC file, convert air T to Kelvin
    error <- c()
    if (("Tair_f" %in% colnames(Extracted))) {
      Tair_f <- Extracted[, "Tair_f"] + 273.15
    }
    if (length(which(is.na(Tair_f))) > 0) {
      error <- c(error, "air_temperature")
    }
    ncvar_put(nc, varid = "air_temperature", vals = Tair_f)
    
    if (("Rg_f" %in% colnames(Extracted))) {
      Rg_f <- Extracted[, "Rg_f"]
    }
    if (length(which(is.na(Rg_f))) > 0) {
      error <- c(error, "surface_downwelling_shortwave_flux_in_air")
    }
    ncvar_put(nc, varid = "surface_downwelling_shortwave_flux_in_air", vals = Rg_f)
    
    if (("rH_f" %in% colnames(Extracted))) {
      rH_f <- Extracted[, "rH_f"]
    }
    if (length(which(is.na(rH_f))) > 0) {
      error <- c(error, "relative_humidity")
    }
    ncvar_put(nc, varid = "relative_humidity", vals = rH_f)
    
    if (("PAR_f" %in% colnames(Extracted))) {
      PAR_f <- Extracted[, "PAR_f"]
    }
    if (length(which(is.na(PAR_f))) > 0) {
      error <- c(error, "surface_downwelling_photosynthetic_photon_flux_in_air")
    }
    ncvar_put(nc, varid = "surface_downwelling_photosynthetic_photon_flux_in_air", vals = PAR_f)
    
    if (("precip_f" %in% colnames(Extracted))) {
      precip_f <- Extracted[, "precip_f"]
    }
    if (length(which(is.na(precip_f))) > 0) {
      error <- c(error, "precipitation_flux")
    }
    ncvar_put(nc, varid = "precipitation_flux", vals = precip_f)
    
    if (("sHum_f" %in% colnames(Extracted))) {
      sHum_f <- Extracted[, "sHum_f"]
    }
    sHum_f[is.na(sHum_f)] <- 0.622 * 
      (rH_f[is.na(sHum_f)] / 100) * (get.es(Tair_f[is.na(sHum_f)] - 273.15) / 1000)
    if (length(which(is.na(sHum_f))) > 0) {
      error <- c(error, "specific_humidity")
    }
    ncvar_put(nc, varid = "specific_humidity", vals = sHum_f)
    
    if (("Lw_f" %in% colnames(Extracted))) {
      Lw_f <- Extracted[, "Lw_f"]
    }
    Lw_f[is.na(Lw_f)] <- 0.83 * 5.67e-08 * Tair_f^4
    if (length(which(is.na(Lw_f))) > 0) {
      error <- c(error, "surface_downwelling_longwave_flux_in_air")
    }
    ncvar_put(nc, varid = "surface_downwelling_longwave_flux_in_air", vals = Lw_f)
    
    if (("Ts1_f" %in% colnames(Extracted))) {
      Ts1_f <- Extracted[, "Ts1_f"] + 273.15
    }
    if (sum(is.na(Ts1_f)) > 0) {
      Tair_ff <- Tair_f
      Tair_ff[is.na(Tair_ff)] <- mean(Tair_ff, na.rm = TRUE)
      tau <- 15 * DTS.n
      filt <- exp(-(1:length(Tair_ff)) / tau)
      filt <- (filt / sum(filt))
      Ts_1ff <- convolve(Tair_ff, filt)
      Ts1_f[is.na(Ts1_f)] <- Ts_1ff[is.na(Ts1_f)]
    }
    if (length(which(is.na(Ts1_f))) > 0) {
      error <- c(error, "soil_temperature")
    }
    ncvar_put(nc, varid = "soil_temperature", vals = Ts1_f)
    
    if (("VPD_f" %in% colnames(Extracted))) {
      VPD_f <- Extracted[, "VPD_f"] * 1000
    }
    if (length(which(is.na(VPD_f))) > 0) {
      error <- c(error, "water_vapor_saturation_deficit")
    }
    ncvar_put(nc, varid = "water_vapor_saturation_deficit", vals = VPD_f)
    
    if (("ws_f" %in% colnames(Extracted))) {
      ws_f <- Extracted[, "ws_f"]
    }
    
    if (("co2_f" %in% colnames(Extracted))) {
      co2_f <- Extracted[, "co2_f"]
    }
    co2_f[is.na(co2_f)] <- mean(co2, na.rm = TRUE)
    co2_f[is.na(co2_f)] <- 380 / 1e+06
    if (length(which(is.na(co2_f))) > 0) {
      error <- c(error, "mole_fraction_of_carbon_dioxide_in_air")
    }
    ncvar_put(nc, varid = "mole_fraction_of_carbon_dioxide_in_air", vals = co2_f)
    
    if (("press_f" %in% colnames(Extracted))) {
      press_f <- Extracted[, "press_f"]
    }
    if (sum(is.na(press_f)) > 0) {
      press_f[is.na(press_f)] <- standard_pressure
    }
    if (length(which(is.na(press_f))) > 0) {
      error <- c(error, "air_pressure")
    }
    ncvar_put(nc, varid = "air_pressure", vals = press_f)
    
    if (("east_wind_f" %in% colnames(Extracted))) {
      east_wind_f <- Extracted[, "east_wind_f"]
    }
    if (length(which(is.na(east_wind_f))) > 0) {
      error <- c(error, "eastward_wind")
    }
    ncvar_put(nc, varid = "eastward_wind", vals = east_wind_f)
    
    if (("north_wind_f" %in% colnames(Extracted))) {
      north_wind_f <- Extracted[, "north_wind_f"]
    }
    north_wind_f[is.na(north_wind_f)] <- ws_f[is.na(north_wind_f)]
    north_wind_f[is.na(north_wind_f)] <- 1
    if (length(which(is.na(north_wind_f))) > 0) {
      error <- c(error, "northward_wind")
    }
    ncvar_put(nc, varid = "northward_wind", vals = north_wind_f)
    
    ws_f[is.na(ws_f)] <- sqrt(north_wind_f[is.na(ws_f)] ^ 2 + east_wind_f[is.na(ws_f)] ^ 2)
    if (length(which(is.na(ws_f))) > 0) {
      error <- c(error, "wind_speed")
    }
    ncvar_put(nc, varid = "wind_speed", vals = ws_f)
    
    ncdf4::nc_close(nc)
    
    if (length(error) > 0) {
      fail.file <- file.path(outfolder, 
                             paste(in.prefix, sprintf("%04d", year), "failure", "nc", sep = "."))
      file.rename(from = new.file, to = fail.file)
      logger.severe("Could not do gapfill, results are in", fail.file, ".", 
                    "The following variables have NA's:", paste(error, sep = ", "))
    }
  }  # end loop
  
  #++++++++++++++++++++++++++++++++++++++++++++++++++++++++++
  # Extra: Examples of extended usage for advanced users
  #++++++++++++++++++++++++++++++++++++++++++++++++++++++++++
  #+++ Add some (non-sense) example vectors:
  #+++ Quality flag vector (e.g. from applying ustar filter)
  #  EddyDataWithPosix.F <- cbind(EddyDataWithPosix.F, QF=rep(c(1,0,1,0,1,0,0,0,0,0),nrow(EddyData.F)/10))
  #+++ Step function vector to simulate e.g. high/low water table
  #  EddyDataWithPosix.F <- cbind(EddyDataWithPosix.F, Step=ifelse(EddyData.F$DoY < 200 | EddyData.F$DoY > 250, 0, 1))
  #+++ Initialize eddy processing class with more columns
  #  EddyTest.C <- sEddyProc$new('DE-Tha', EddyDataWithPosix.F, c('NEE', 'LE', 'H', 'Rg', 'Tair', 'Tsoil', 'rH', 'VPD', 'QF', 'Step'))
  #+++ Gap fill variable with (non-default) variables and limits including preselection with quality flag QF 
  #  EddyTest.C$sMDSGapFill('LE', QFVar.s='QF', QFValue.n=0, V1.s='Rg', T1.n=30, V2.s='Tsoil', T2.n=2, 'Step', 0.1)
  #+++ Use individual gap filling subroutines with different window sizes and up to five variables and limits
  #  EddyTest.C$sFillInit('NEE') #Initalize 'NEE' as variable to fill
  #  Result_Step1.F <- EddyTest.C$sFillLUT(3, 'Rg',50, 'rH',30, 'Tair',2.5, 'Tsoil',2, 'Step',0.5)
  #  Result_Step2.F <- EddyTest.C$sFillLUT(6, 'Tair',2.5, 'VPD',3, 'Step',0.5)
  #  Result_Step3.F <- EddyTest.C$sFillMDC(3)
  
  ## NARR BASED downscaling - future funtcionality
  ## Step 2. Determine if gaps need filling - if not, skip to step 7
  ## Step 3. Read fill file (reanalysis - NARR or CFSR)
  ## Run Steps 4-6 for each variable of interest (Temperature, precipitation, wind speed, etc...)
  ## Step 4_simple. Debias with a simple normalize filter
  ## 4a. Average Ameriflux up to reanalysis
  ## 4b. Put gaps in reanalysis to mimic Ameriflux
  ## 4c. Estimate mean and standard deviation of reanalysis_gappy and Ameriflux
  ## 4d. Normalize reanalysis_nongappy time series by subtracting gappy mean and divide by stdev
  ## 4e. Debias by multiplying by Ameriflux mean and stdev
  ## 4f. This may not work so well for precipitation (non-Gaussian)
  ## Step 4. Debias with Copula approach (advanced - see papers by Kunstman et al)
  ## 4a. Average Ameriflux up to reanalysis
  ## 4b. Put gaps in reanalysis to mimic Ameriflux
  ## 4c. Estimate rank-sun MDF for each variable
  ## 4d. Fit Copula function to rank-rank correlation
  ## 4e. Construct function to debias reanalysis - apply to non-gappy reanalysis
  ## Step 5. Temporal downscale debiased time series if needed (CFSR is hourly, NARR is 3 hourly)
  ## 5a. Simpliest approach just use linear interpolation or spline interpolate with built-in R functions
  ## 5b. May need to have an edge case for precipitation
  ## Step 6.Replace gaps with debiased time series (perhaps store statistics of fit somewhere as a measure of uncertainty?)
  ## Step 7. Write to outfolder the new NetCDF file
  
  return(invisible(results))
} # metgapfill<|MERGE_RESOLUTION|>--- conflicted
+++ resolved
@@ -22,18 +22,12 @@
   #REddyProc installed to ~/R/library by install.packages("REddyProc", repos="http://R-Forge.R-project.org", type="source")
   #dependency minpack.lm may not install automatically, so install it first
 
-<<<<<<< HEAD
-  fqdn <- PEcAn.utils::fqdn
-  logger.debug  <- PEcAn.utils::logger.debug 
-  logger.error  <- PEcAn.utils::logger.error
-  logger.warn   <- PEcAn.utils::logger.warn
-  logger.severe <- PEcAn.utils::logger.severe
+
   
   sEddyProc             <- REddyProc::sEddyProc
   fCalcVPDfromRHandTair <- REddyProc::fCalcVPDfromRHandTair
   
-=======
->>>>>>> dacd76a3
+
   # get start/end year code works on whole years only
   start_year <- lubridate::year(start_date)
   end_year  <- lubridate::year(end_date)

--- conflicted
+++ resolved
@@ -306,13 +306,10 @@
     rH[rH < 0] <- 0
     rH[rH > 100] <- 100
     VPD[VPD < 0] <- 0
-<<<<<<< HEAD
+
     badVPD_es <- which(VPD > es)  
     VPD[badVPD_es] <- es[badVPD_es]  
-=======
-    badVPD_es <- which(VPD > es)
-    VPD[badVPD_es] <- es[badVPD_es]
->>>>>>> 85343e83
+
     sHum[sHum < 0] <- 0
     
     ## one set of these must exist (either wind_speed or east+north wind)
@@ -570,13 +567,10 @@
       if (("Tair_f" %in% colnames(Extracted))) {
         Tair_f_degC <- udunits2::ud.convert(Tair_f, "K", "degC")
         es <- get.es(Tair_f_degC) * 100
-<<<<<<< HEAD
+
         badVPD_f <- which(VPD_f > es) 
         VPD_f[badVPD_f] <- es[badVPD_f] 
-=======
-        badVPD_f <- which(VPD_f > es)
-        VPD_f[badVPD_f] <- es[badVPD_f]
->>>>>>> 85343e83
+
       }
     }
     if (length(which(is.na(VPD_f))) > 0) {

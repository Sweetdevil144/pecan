--- conflicted
+++ resolved
@@ -165,19 +165,13 @@
   fcn       <- paste0("met2model.",model)
   write     <- TRUE
   overwrite <- ""
-<<<<<<< HEAD
-  
-  model.id <- convert.input(ready.id,outfolder,formatname,mimetype,site$id,start_date,end_date,pkg,fcn,
-                            username=username,con=con,hostname=host$name,write=write,lst=lst,overwrite=overwrite)
-  
-=======
-
+  
   model.id <- convert.input(input.id=ready.id,outfolder=outfolder,formatname=formatname,
                             mimetype=mimetype,site.id=site$id,start_date=start_date,end_date=end_date,
                             pkg=pkg,fcn=fcn,
                             username=username,con=con,host=host$name,write=write,lst=lst,overwrite=overwrite)
-print(c("Done model convert",model.id,outfolder))
->>>>>>> b6f9ed13
+  print(c("Done model convert",model.id,outfolder))
+  
   db.close(con)
   return(outfolder)
   

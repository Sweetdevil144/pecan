##' @name met.process
##' @title met.process
##' @export
##'
##' @param site Site info from settings file
##' @param input currently "NARR" or "Ameriflux"
##' @param start_date the start date of the data to be downloaded (will only use the year part of the date)
##' @param end_date the end date of the data to be downloaded (will only use the year part of the date)
##' @param model model_type name
##' @param host Host info from settings file
##' @param dbparms  database settings from settings file
##' @param dir  directory to write outputs to
##'
##' @author Elizabeth Cowdery, Michael Dietze, Ankur Desai
met.process <- function(site, input_met, start_date, end_date, model, host, dbparms, dir, browndog=NULL){
  require(RPostgreSQL)
  require(XML)
  
  #setup connection and host information
  con      <- db.open(dbparms)
  username <- ""
  machine.host <- ifelse(host$name == "localhost", fqdn(),host$name)
  machine = db.query(paste0("SELECT * from machines where hostname = '",machine.host,"'"),con)

  #get met source and potentially determine where to start in the process
  met <- ifelse(is.null(input_met$source), logger.error("Must specify met source"),input_met$source)

  # special case Brown Dog
  if (!is.null(browndog)) {
    result <- browndog.met(browndog, met, site, start_date, end_date, model, dir)

    if (is.data.frame(result)) {
      dbfile.input.insert(in.path= dirname(result$file),
                          in.prefix = result$dbfile.name,
                          siteid = site$id,
                          startdate = start_date,
                          enddate = end_date,
                          mimetype= result$mimetype,
                          formatname= result$formatname,
                          parentid= NA,
                          con = con,
                          hostname = result$host)
      db.close(con)
      invisible(return(result$file))
    }
  }


  #read in registration xml for met specific information
  register.xml <- system.file(paste0("registration/register.", met, ".xml"), package = "PEcAn.data.atmosphere")
  register <- read.register(register.xml, con)

  # first attempt at function that designates where to start met.process
  if(is.null(input_met$id)){
    stage <- list(download.raw = TRUE, met2cf = TRUE, standardize = TRUE, met2model = TRUE)
    format.vars <- query.format.vars(con=con,format.id=register$format$id) #query variable info from format id
  }else{
    stage <- met.process.stage(input_met$id,register$format$id,con)
    format.vars <- query.format.vars(input.id=input_met$id,con=con) #query DB to get format variable information if available
    
    # Is there a situation in which the input ID could be given but not the file path?
    # I'm assuming not right now
    assign(stage$id.name,list(
      inputid = input_met$id,
      dbfileid = db.query(paste0("SELECT id from dbfiles where file_name = '", basename(input_met$path) ,"' AND file_path = '", dirname(input_met$path) ,"'"),con)[[1]]
    ))
  }

  #setup additional browndog arguments
  if(!is.null(browndog)){browndog$inputtype <- register$format$inputtype}

  #setup site database number, lat, lon and name and copy for format.vars if new input
  new.site <- data.frame(id = as.numeric(site$id), lat = db.site.lat.lon(site$id,con=con)$lat, lon = db.site.lat.lon(site$id,con=con)$lon)
  str_ns    <- paste0(new.site$id %/% 1000000000, "-", new.site$id %% 1000000000)
  if (is.null(format.vars$lat)) { format.vars$lat <- new.site$lat }
  if (is.null(format.vars$lon)) { format.vars$lon <- new.site$lon }
  if (is.null(format.vars$site)) { format.vars$site <- new.site$id }
  
  #--------------------------------------------------------------------------------------------------#
  # Download raw met from the internet

  if(stage$download.raw==TRUE){
  outfolder  <- file.path(dir,met)
  pkg        <- "PEcAn.data.atmosphere"
  fcn        <- paste0("download.",met)

  if(register$scale=="regional"){ #Right now this only means NARR but will need to be generalized once we have more regional met products

    print("start CHECK")
    check = db.query(
      paste0("SELECT i.start_date, i.end_date, d.file_path, d.container_id, d.id  from dbfiles as d join inputs as i on i.id = d.container_id where i.site_id =",register$siteid,
             " and d.container_type = 'Input' and i.format_id=",register$format$id, " and d.machine_id =",machine$id,
             " and (i.start_date <= DATE '",as.POSIXlt(start_date, tz = "GMT"),"') and (DATE '", as.POSIXlt(end_date, tz = "GMT"),"' <= i.end_date)" ),con)
    print("end CHECK")
    options(digits=10)
    print(check)
    if(length(check)>0){
      raw.id <- list(input.id=check$container_id, dbfile.id=check$id)
    }else{

      args <- list(outfolder, start_date, end_date)
      if((met %in% "CRUNCEP") | (met %in% "GFDL")) {
        ## this is a hack for regional products that go direct to site-level extraction. Needs generalization (mcd)
        args <- c(args, new.site$id, new.site$lat, new.site$lon)
        stage$met2cf = FALSE
        stage$standardize = FALSE
      }
      
      if (met %in% "GFDL") {
        args <- c(args, input_met$id, input_met$lat, input_met$lon, input_met$model, input_met$experiment, input_met$scenario)
        stage$met2cf = FALSE
        stage$standardize = FALSE
      }
      
      cmdFcn  = paste0(pkg,"::",fcn,"(",paste0("'",args,"'",collapse=","),")")
      new.files <- remote.execute.R(cmdFcn,host$name,user=NA, verbose=TRUE)

      raw.id <- dbfile.input.insert(in.path=dirname(new.files$file[1]),
                                    in.prefix=new.files$dbfile.name[1],
                                    siteid = site$id,
                                    startdate = start_date,
                                    enddate = end_date,
                                    mimetype=new.files$mimetype[1],
                                    formatname=new.files$formatname[1],
                                    parentid = NA,
                                    con = con,
                                    hostname = host$name)
<<<<<<< HEAD
      if(met %in% "CRUNCEP"){ready.id = raw.id}
      if(met %in% "GFDL"){ready.id = raw.id}
=======
      if((met %in% "CRUNCEP") | (met %in% "GFDL")) {ready.id = raw.id}
>>>>>>> d754c5d2
    }
  }else if(register$scale=="site") { # Site-level met

    print("start CHECK")
    check = db.query(
      paste0("SELECT i.start_date, i.end_date, d.file_path, d.container_id, d.id  from dbfiles as d join inputs as i on i.id = d.container_id where i.site_id =",site$id,
             " and d.container_type = 'Input' and i.format_id=",register$format$id, " and d.machine_id =",machine$id,
             " and (i.start_date <= DATE '",as.POSIXlt(start_date, tz = "GMT"),"') and (DATE '", as.POSIXlt(end_date, tz = "GMT"),"' <= i.end_date)" ),con)
    print("end CHECK")
    options(digits=10)
    print(check)
    if(length(check)>0){
      raw.id <- list(input.id=check$container_id, dbfile.id=check$id)
    }else{

      outfolder = paste0(outfolder,"_site_",str_ns)
      args <- list(site$name, outfolder, start_date, end_date)

      cmdFcn  = paste0(pkg,"::",fcn,"(",paste0("'",args,"'",collapse=","),")")
      new.files <- remote.execute.R(script=cmdFcn,host=host$name,user=NA,verbose=TRUE,R="R")

      ## insert database record
      raw.id <- dbfile.input.insert(in.path=dirname(new.files$file[1]),
                                    in.prefix=new.files$dbfile.name[1],
                                    siteid = site$id,
                                    startdate = start_date,
                                    enddate = end_date,
                                    mimetype=new.files$mimetype[1],
                                    formatname=new.files$formatname[1],
                                    parentid=NA,
                                    con = con,
                                    hostname = host$name)
    }
  }
  }

  #--------------------------------------------------------------------------------------------------#
  # Change to  CF Standards

  if(stage$met2cf == TRUE){
  logger.info("Begin change to CF Standards")

  input.id  <-  raw.id$input.id[1]
  
  pkg       <- "PEcAn.data.atmosphere"
  formatname <- 'CF Meteorology'
  mimetype <- 'application/x-netcdf'
  format.id <- 33


  if(register$scale=="regional"){

    input_name <- paste0(met,"_CF")
    outfolder  <- file.path(dir,input_name)

    print("start CHECK")
    check = db.query(
      paste0("SELECT i.start_date, i.end_date, d.file_path, d.container_id, d.id  from dbfiles as d join inputs as i on i.id = d.container_id where i.site_id =",register$siteid,
             " and d.container_type = 'Input' and i.format_id=",format.id, " and d.machine_id =",machine$id, " and i.name = '", input_name,
             "' and (i.start_date <= DATE '",as.POSIXlt(start_date, tz = "GMT"),"') and (DATE '", as.POSIXlt(end_date, tz = "GMT"),"' <= i.end_date)" ),con)
    print("end CHECK")
    options(digits=10)
    print(check)
    if(length(check)>0){
      cf0.id <- list(input.id=check$container_id, dbfile.id=check$id)
    }else{

      fcn1 <- paste0("met2CF.",met)
      mimename <- register$format$mimetype
      mimename <- substr(mimename,regexpr('/',mimename)+1,nchar(mimename))
      mimename <- substr(mimename,regexpr('-',mimename)+1,nchar(mimename))
      fcn2 <- paste0("met2CF.",mimename)
      if(exists(fcn1)){
        fcn <- fcn1
      }else if(exists(fcn2)){
        fcn <- fcn2
      }else{logger.error("met2CF function ",fcn1," or ",fcn2," don't exist")}

      cf0.id <- convert.input(input.id,outfolder,formatname,mimetype,site.id=site$id,start_date,end_date,pkg,fcn,
                              username,con=con,hostname=host$name,browndog=NULL,write=TRUE,format.vars=format.vars)
    }

    input_name <- paste0(met,"_CF_Permute")
    fcn       <-  "permute.nc"
    outfolder  <- file.path(dir,input_name)

    print("start CHECK")
    check = db.query(
      paste0("SELECT i.start_date, i.end_date, d.file_path, d.container_id, d.id  from dbfiles as d join inputs as i on i.id = d.container_id where i.site_id =",register$siteid,
             " and d.container_type = 'Input' and i.format_id=",format.id, " and d.machine_id =",machine$id, " and i.name = '", input_name,
             "' and (i.start_date <= DATE '",as.POSIXlt(start_date, tz = "GMT"),"') and (DATE '", as.POSIXlt(end_date, tz = "GMT"),"' <= i.end_date)" ),con)
    print("end CHECK")
    options(digits=10)
    print(check)
    if(length(check)>0){
      cf.id <- list(input.id=check$container_id, dbfile.id=check$id)
    }else{
      # Just a draft of what would happen - doesn't include using the cluster so it would be SLOW. Hasn't been tested.
      cf.id <- convert.input(cf0.id, outfolder2,formatname,mimetype,site.id=site$id,start_date,end_date,pkg,permute.nc,
                             username,con=con,hostname=host$name,browndog=NULL,write=TRUE)
    }

  }else if(register$scale=="site"){

    input_name <- paste0(met,"_CF_site_",str_ns)
    outfolder  <- file.path(dir,input_name)

    print("start CHECK")
    check = db.query(
      paste0("SELECT i.start_date, i.end_date, d.file_path, d.container_id, d.id  from dbfiles as d join inputs as i on i.id = d.container_id where i.site_id =",new.site$id,
             " and d.container_type = 'Input' and i.format_id=",33, " and d.machine_id =",machine$id, " and i.name = '", input_name,
             "' and (i.start_date <= DATE '",as.POSIXlt(start_date, tz = "GMT"),"') and (DATE '", as.POSIXlt(end_date, tz = "GMT"),"' <= i.end_date)" ),con)
    print("end CHECK")
    options(digits=10)
    print(check)
    if(length(check)>0){
      cf.id <- list(input.id=check$container_id, dbfile.id=check$id)
    }else{
      fcn1 <- paste0("met2CF.",met)
      mimename <- register$format$mimetype
      mimename <- substr(mimename,regexpr('/',mimename)+1,nchar(mimename))
      mimename <- substr(mimename,regexpr('-',mimename)+1,nchar(mimename))
      fcn2 <- paste0("met2CF.",mimename)
      if(exists(fcn1)){
        fcn <- fcn1
        cf.id <- convert.input(input.id,outfolder,formatname,mimetype,site.id=site$id,start_date,end_date,pkg,fcn,
                               username,con=con,hostname=host$name,browndog=NULL,write=TRUE,site$lat,site$lon)
      }else if(exists(fcn2)){
        fcn <- fcn2
        cf.id <- convert.input(input.id,outfolder,formatname,mimetype,site.id=site$id,start_date,end_date,pkg,fcn,
                               username,con=con,hostname=host$name,browndog=NULL,write=TRUE,site$lat,site$lon,format.vars=format.vars)
      }else{logger.error("met2CF function ",fcn1, " or ", fcn2," doesn't exists")}
    }
  }

  logger.info("Finished change to CF Standards")
  }

  #--------------------------------------------------------------------------------------------------#
  # Change to Site Level - Standardized Met (i.e. ready for conversion to model specific format)

  if(stage$standardize == TRUE){
  logger.info("Begin Standardize Met")

  if(register$scale=="regional"){ #### Site extraction

    logger.info("Site Extraction")

    input.id   <- cf.id[1]
    outfolder  <- file.path(dir,paste0(met,"_CF_site_",str_ns))
    pkg        <- "PEcAn.data.atmosphere"
    fcn        <- "extract.nc"
    formatname <- 'CF Meteorology'
    mimetype   <- 'application/x-netcdf'

    ready.id <- convert.input(input.id,outfolder,formatname,mimetype,site.id=site$id,start_date,end_date,pkg,fcn,
                              username,con=con,hostname=host$name,browndog=NULL,write=TRUE,
                              slat=new.site$lat,slon=new.site$lon,newsite=new.site$id)

  }else if(register$scale=="site"){ ##### Site Level Processing
#     if(!is.null(register$gapfill)){
      logger.info("Gapfilling") # Does NOT take place on browndog!

      input.id   <- cf.id[1]
      outfolder  <- file.path(dir,paste0(met,"_CF_gapfill_site_",str_ns))
      pkg        <- "PEcAn.data.atmosphere"
      fcn        <- "metgapfill"
#       fcn        <- register$gapfill
      formatname <- 'CF Meteorology'
      mimetype   <- 'application/x-netcdf'
      lst        <- site.lst(site,con)

      ready.id   <- convert.input(input.id,outfolder,formatname,mimetype,site.id=site$id
                                  ,start_date,end_date,pkg,fcn,username,con=con,
                                  hostname=host$name,browndog=NULL,write=TRUE,lst=lst)
      
      print(ready.id)
#     }else{
#       ready.id<-cf.id[1]
#     }
#
  }
  logger.info("Finished Standardize Met")
  }

  #--------------------------------------------------------------------------------------------------#
  # Prepare for Model
  # Determine output format name and mimetype
  
  model_info <- db.query(paste0("SELECT f.name, f.id, mt.type_string from modeltypes as m",
                              " join modeltypes_formats as mf on m.id = mf.modeltype_id",
                              " join formats as f on mf.format_id = f.id",
                              " join mimetypes as mt on f.mimetype_id = mt.id",
                              " where m.name = '", model, "' AND mf.tag='met'"),con)

  if (model_info[1] == "CF Meteorology"){
    stage$met2model=FALSE
  } 

  if(stage$met2model == TRUE){
  logger.info("Begin Model Specific Conversion")

  formatname <- model_info[1]
  mimetype   <- model_info[3]

  print("# Convert to model format")

  input.id  <- ready.id$input.id[1]
  outfolder <- file.path(dir,paste0(met,"_",model,"_site_",str_ns))
  pkg       <- paste0("PEcAn.",model)
  fcn       <- paste0("met2model.",model)
  lst       <- site.lst(site,con)

  model.id  <- convert.input(input.id,outfolder,formatname,mimetype,site.id=site$id,start_date,end_date,pkg,fcn,
                             username,con=con,hostname=host$name,browndog,write=TRUE,lst=lst,lat=new.site$lat,lon=new.site$lon)
  }else{
    model.id = ready.id
    
<<<<<<< HEAD
    if("CRUNCEP" %in% met){outfolder <- file.path(dir,paste0(met,"_site_",str_ns))}
    if("GFDL" %in% met){outfolder <- file.path(dir,paste0(met,"_site_",str_ns))}
=======
    if(("CRUNCEP" %in% met) | ("GFDL" %in% met)) {outfolder <- file.path(dir,paste0(met,"_site_",str_ns))}
>>>>>>> d754c5d2
  }
    
  logger.info(paste("Finished Model Specific Conversion",model.id[1]))

  model.file <- db.query(paste("SELECT * from dbfiles where id =",model.id[[2]]),con)[["file_name"]]

  db.close(con)
  return(file.path(outfolder, model.file))

}

#################################################################################################################################

##' @name db.site.lat.lon
##' @title db.site.lat.lon
##' @export
##' @param site.id
##' @param con
##' @author Betsy Cowdery
##'
db.site.lat.lon <- function(site.id,con){
  site <- db.query(paste("SELECT id, ST_X(ST_CENTROID(geometry)) AS lon, ST_Y(ST_CENTROID(geometry)) AS lat FROM sites WHERE id =",site.id),con)
  if(nrow(site)==0){logger.error("Site not found"); return(NULL)}
  if(!(is.na(site$lat)) && !(is.na(site$lat))){
    return(list(lat = site$lat, lon = site$lon))
  }
}

#################################################################################################################################


##' @name browndog.met
##' @description Use browndog to get the met data for a specific model
##' @title get met data from browndog
##' @export
##' @param browndog, list with url, username and password to connect to browndog
##' @param source, the source of the met data, currently only NARR an Ameriflux is supported
##' @param site, site information should have id, lat, lon and name (ameriflux id)
##' @param start_date, start date for result
##' @param end_date, end date for result
##' @param model, model to convert the met data to
##' @param dir, folder where results are stored (in subfolder)
##
##' @author Rob Kooper
browndog.met <- function(browndog, source, site, start_date, end_date, model, dir) {
  folder <- tempfile("BD-", dir)
  dir.create(folder, showWarnings = FALSE, recursive = TRUE)

  if (source == "Ameriflux") {
    sitename <- sub(".*\\((.+)\\)", "\\1", site$name)
  } else if (source == "NARR") {
    sitename <- gsub("[\\s/()]", "-", site$name, perl=TRUE)
  } else {
    logger.warn("Could not process source", source)
    invisible(return(NA))
  }

  # this logic should live somewhere else, maybe the registry?
  if (model == "SIPNET") {
    formatname <- "clim"
    outputfile <- file.path(folder, "sipnet.clim")
    results <- data.frame(file=outputfile,
                          host = fqdn(),
                          mimetype ='text/csv',
                          formatname = 'Sipnet.climna' ,
                          startdate = start_date ,
                          enddate = end_date,
                          dbfile.name = basename(outputfile),
                          stringsAsFactors = FALSE)
  } else if (model == "ED2") {
    formatname <- "ed.zip"
    outputfile <- file.path(folder, "ed.zip")
    results <- data.frame(file=file.path(folder, "ED_MET_DRIVER_HEADER"),
                          host = fqdn(),
                          mimetype ='text/plain',
                          formatname = 'ed.met_driver_header files format' ,
                          startdate = start_date ,
                          enddate = end_date,
                          dbfile.name = "ED_MET_DRIVER_HEADER",
                          stringsAsFactors = FALSE)
  } else if (model == "DALEC") {
    formatname <- "dalec"
    outputfile <- file.path(folder, "dalec.dat")
    results <- data.frame(file=outputfile,
                          host = fqdn(),
                          mimetype ='text/plain',
                          formatname = 'DALEC meteorology' ,
                          startdate = start_date ,
                          enddate = end_date,
                          dbfile.name = basename(outputfile),
                          stringsAsFactors = FALSE)
  } else if (model == "LINKAGES") {
    formatname <- "linkages"
    outputfile <- file.path(folder, "climate.txt")
    results <- data.frame(file=outputfile,
                          host = fqdn(),
                          mimetype ='text/plain',
                          formatname = 'LINKAGES meteorology' ,
                          startdate = start_date ,
                          enddate = end_date,
                          dbfile.name = basename(outputfile),
                          stringsAsFactors = FALSE)
  } else {
    logger.warn("Could not process model", model)
    invisible(return(NA))
  }

  xmldata <- paste0("<input>",
                    "<type>", source, "</type>",
                    "<site>", sitename, "</site>",
                    "<lat>", site$lat, "</lat>",
                    "<lon>", site$lon, "</lon>",
                    "<start_date>", start_date, "</start_date>",
                    "<end_date>", end_date, "</end_date>",
                    "</input>")

  userpass <- paste(browndog$username, browndog$password, sep=":")
  curloptions <- list(userpwd=userpass, httpauth=1L, followlocation=TRUE)
  result <- postForm(paste0(browndog$url, formatname, "/"),
                     "fileData"=fileUpload("pecan.xml", xmldata, "text/xml"),
                     .opts=curloptions)
  url <- gsub('.*<a.*>(.*)</a>.*', '\\1', result)
  downloadedfile <- download.url(url, outputfile, 600, curloptions)

  # fix returned data
  if (model == "ED2") {
    unzip(downloadedfile, exdir=folder)
    # fix ED_MET_DRIVER_HEADER
    x <- readLines(results$file)
    x[3] <- ifelse(grepl('/$', folder), folder, paste0(folder, '/'))
    writeLines(x, results$file)
  } else {
    results$file <- downloadedfile
    results$dbfile.name <- basename(downloadedfile)
  }

  invisible(return(results))
}

#################################################################################################################################

##' @name site_from_tag
##' @title site_from_tag
##' @export
##' @param sitename
##' @param tag
##' @author Betsy Cowdery
##'
##' Function to find the site code for a specific tag
##' Example:
##'   sitename = "Rhinelander Aspen FACE Experiment (FACE-RHIN)"
##'   tag = "FACE"
##'   site_from_tag(sitename,tag) = "RHIN"
##' Requires that site names be set up specifically with (tag-sitecode) - this may change


site_from_tag <- function(sitename,tag){
  temp <- regmatches(sitename,gregexpr("(?<=\\().*?(?=\\))", sitename, perl=TRUE))[[1]]
  pref <- paste0(tag,"-")
  site <- unlist(strsplit(temp[grepl(pref,temp)], pref))[2]
  return(site)
}<|MERGE_RESOLUTION|>--- conflicted
+++ resolved
@@ -21,14 +21,14 @@
   username <- ""
   machine.host <- ifelse(host$name == "localhost", fqdn(),host$name)
   machine = db.query(paste0("SELECT * from machines where hostname = '",machine.host,"'"),con)
-
+  
   #get met source and potentially determine where to start in the process
   met <- ifelse(is.null(input_met$source), logger.error("Must specify met source"),input_met$source)
-
+  
   # special case Brown Dog
   if (!is.null(browndog)) {
     result <- browndog.met(browndog, met, site, start_date, end_date, model, dir)
-
+    
     if (is.data.frame(result)) {
       dbfile.input.insert(in.path= dirname(result$file),
                           in.prefix = result$dbfile.name,
@@ -44,12 +44,12 @@
       invisible(return(result$file))
     }
   }
-
-
+  
+  
   #read in registration xml for met specific information
   register.xml <- system.file(paste0("registration/register.", met, ".xml"), package = "PEcAn.data.atmosphere")
   register <- read.register(register.xml, con)
-
+  
   # first attempt at function that designates where to start met.process
   if(is.null(input_met$id)){
     stage <- list(download.raw = TRUE, met2cf = TRUE, standardize = TRUE, met2model = TRUE)
@@ -65,10 +65,10 @@
       dbfileid = db.query(paste0("SELECT id from dbfiles where file_name = '", basename(input_met$path) ,"' AND file_path = '", dirname(input_met$path) ,"'"),con)[[1]]
     ))
   }
-
+  
   #setup additional browndog arguments
   if(!is.null(browndog)){browndog$inputtype <- register$format$inputtype}
-
+  
   #setup site database number, lat, lon and name and copy for format.vars if new input
   new.site <- data.frame(id = as.numeric(site$id), lat = db.site.lat.lon(site$id,con=con)$lat, lon = db.site.lat.lon(site$id,con=con)$lon)
   str_ns    <- paste0(new.site$id %/% 1000000000, "-", new.site$id %% 1000000000)
@@ -78,292 +78,276 @@
   
   #--------------------------------------------------------------------------------------------------#
   # Download raw met from the internet
-
+  
   if(stage$download.raw==TRUE){
-  outfolder  <- file.path(dir,met)
-  pkg        <- "PEcAn.data.atmosphere"
-  fcn        <- paste0("download.",met)
-
-  if(register$scale=="regional"){ #Right now this only means NARR but will need to be generalized once we have more regional met products
-
-    print("start CHECK")
-    check = db.query(
-      paste0("SELECT i.start_date, i.end_date, d.file_path, d.container_id, d.id  from dbfiles as d join inputs as i on i.id = d.container_id where i.site_id =",register$siteid,
-             " and d.container_type = 'Input' and i.format_id=",register$format$id, " and d.machine_id =",machine$id,
-             " and (i.start_date <= DATE '",as.POSIXlt(start_date, tz = "GMT"),"') and (DATE '", as.POSIXlt(end_date, tz = "GMT"),"' <= i.end_date)" ),con)
-    print("end CHECK")
-    options(digits=10)
-    print(check)
-    if(length(check)>0){
-      raw.id <- list(input.id=check$container_id, dbfile.id=check$id)
-    }else{
-
-      args <- list(outfolder, start_date, end_date)
-      if((met %in% "CRUNCEP") | (met %in% "GFDL")) {
-        ## this is a hack for regional products that go direct to site-level extraction. Needs generalization (mcd)
-        args <- c(args, new.site$id, new.site$lat, new.site$lon)
-        stage$met2cf = FALSE
-        stage$standardize = FALSE
+    outfolder  <- file.path(dir,met)
+    pkg        <- "PEcAn.data.atmosphere"
+    fcn        <- paste0("download.",met)
+    
+    if(register$scale=="regional"){ #Right now this only means NARR but will need to be generalized once we have more regional met products
+      
+      print("start CHECK")
+      check = db.query(
+        paste0("SELECT i.start_date, i.end_date, d.file_path, d.container_id, d.id  from dbfiles as d join inputs as i on i.id = d.container_id where i.site_id =",register$siteid,
+               " and d.container_type = 'Input' and i.format_id=",register$format$id, " and d.machine_id =",machine$id,
+               " and (i.start_date <= DATE '",as.POSIXlt(start_date, tz = "GMT"),"') and (DATE '", as.POSIXlt(end_date, tz = "GMT"),"' <= i.end_date)" ),con)
+      print("end CHECK")
+      options(digits=10)
+      print(check)
+      if(length(check)>0){
+        raw.id <- list(input.id=check$container_id, dbfile.id=check$id)
+      }else{
+        
+        args <- list(outfolder, start_date, end_date)
+        if((met %in% "CRUNCEP") | (met %in% "GFDL")) {
+          ## this is a hack for regional products that go direct to site-level extraction. Needs generalization (mcd)
+          args <- c(args, new.site$id, new.site$lat, new.site$lon)
+          stage$met2cf = FALSE
+          stage$standardize = FALSE
+        }
+        cmdFcn  = paste0(pkg,"::",fcn,"(",paste0("'",args,"'",collapse=","),")")
+        new.files <- remote.execute.R(cmdFcn,host$name,user=NA, verbose=TRUE)
+        
+        raw.id <- dbfile.input.insert(in.path=dirname(new.files$file[1]),
+                                      in.prefix=new.files$dbfile.name[1],
+                                      siteid = site$id,
+                                      startdate = start_date,
+                                      enddate = end_date,
+                                      mimetype=new.files$mimetype[1],
+                                      formatname=new.files$formatname[1],
+                                      parentid = NA,
+                                      con = con,
+                                      hostname = host$name)
+        if((met %in% "CRUNCEP") | (met %in% "GFDL")) {ready.id = raw.id}
       }
       
-      if (met %in% "GFDL") {
-        args <- c(args, input_met$id, input_met$lat, input_met$lon, input_met$model, input_met$experiment, input_met$scenario)
-        stage$met2cf = FALSE
-        stage$standardize = FALSE
+    }else if(register$scale=="site") { # Site-level met
+      
+      print("start CHECK")
+      check = db.query(
+        paste0("SELECT i.start_date, i.end_date, d.file_path, d.container_id, d.id  from dbfiles as d join inputs as i on i.id = d.container_id where i.site_id =",site$id,
+               " and d.container_type = 'Input' and i.format_id=",register$format$id, " and d.machine_id =",machine$id,
+               " and (i.start_date <= DATE '",as.POSIXlt(start_date, tz = "GMT"),"') and (DATE '", as.POSIXlt(end_date, tz = "GMT"),"' <= i.end_date)" ),con)
+      print("end CHECK")
+      options(digits=10)
+      print(check)
+      if(length(check)>0){
+        raw.id <- list(input.id=check$container_id, dbfile.id=check$id)
+      }else{
+        
+        outfolder = paste0(outfolder,"_site_",str_ns)
+        args <- list(site$name, outfolder, start_date, end_date)
+        
+        cmdFcn  = paste0(pkg,"::",fcn,"(",paste0("'",args,"'",collapse=","),")")
+        new.files <- remote.execute.R(script=cmdFcn,host=host$name,user=NA,verbose=TRUE,R="R")
+        
+        ## insert database record
+        raw.id <- dbfile.input.insert(in.path=dirname(new.files$file[1]),
+                                      in.prefix=new.files$dbfile.name[1],
+                                      siteid = site$id,
+                                      startdate = start_date,
+                                      enddate = end_date,
+                                      mimetype=new.files$mimetype[1],
+                                      formatname=new.files$formatname[1],
+                                      parentid=NA,
+                                      con = con,
+                                      hostname = host$name)
       }
-      
-      cmdFcn  = paste0(pkg,"::",fcn,"(",paste0("'",args,"'",collapse=","),")")
-      new.files <- remote.execute.R(cmdFcn,host$name,user=NA, verbose=TRUE)
-
-      raw.id <- dbfile.input.insert(in.path=dirname(new.files$file[1]),
-                                    in.prefix=new.files$dbfile.name[1],
-                                    siteid = site$id,
-                                    startdate = start_date,
-                                    enddate = end_date,
-                                    mimetype=new.files$mimetype[1],
-                                    formatname=new.files$formatname[1],
-                                    parentid = NA,
-                                    con = con,
-                                    hostname = host$name)
-<<<<<<< HEAD
-      if(met %in% "CRUNCEP"){ready.id = raw.id}
-      if(met %in% "GFDL"){ready.id = raw.id}
-=======
-      if((met %in% "CRUNCEP") | (met %in% "GFDL")) {ready.id = raw.id}
->>>>>>> d754c5d2
     }
-  }else if(register$scale=="site") { # Site-level met
-
-    print("start CHECK")
-    check = db.query(
-      paste0("SELECT i.start_date, i.end_date, d.file_path, d.container_id, d.id  from dbfiles as d join inputs as i on i.id = d.container_id where i.site_id =",site$id,
-             " and d.container_type = 'Input' and i.format_id=",register$format$id, " and d.machine_id =",machine$id,
-             " and (i.start_date <= DATE '",as.POSIXlt(start_date, tz = "GMT"),"') and (DATE '", as.POSIXlt(end_date, tz = "GMT"),"' <= i.end_date)" ),con)
-    print("end CHECK")
-    options(digits=10)
-    print(check)
-    if(length(check)>0){
-      raw.id <- list(input.id=check$container_id, dbfile.id=check$id)
-    }else{
-
-      outfolder = paste0(outfolder,"_site_",str_ns)
-      args <- list(site$name, outfolder, start_date, end_date)
-
-      cmdFcn  = paste0(pkg,"::",fcn,"(",paste0("'",args,"'",collapse=","),")")
-      new.files <- remote.execute.R(script=cmdFcn,host=host$name,user=NA,verbose=TRUE,R="R")
-
-      ## insert database record
-      raw.id <- dbfile.input.insert(in.path=dirname(new.files$file[1]),
-                                    in.prefix=new.files$dbfile.name[1],
-                                    siteid = site$id,
-                                    startdate = start_date,
-                                    enddate = end_date,
-                                    mimetype=new.files$mimetype[1],
-                                    formatname=new.files$formatname[1],
-                                    parentid=NA,
-                                    con = con,
-                                    hostname = host$name)
-    }
-  }
-  }
-
+  }
+  
   #--------------------------------------------------------------------------------------------------#
   # Change to  CF Standards
-
+  
   if(stage$met2cf == TRUE){
-  logger.info("Begin change to CF Standards")
-
-  input.id  <-  raw.id$input.id[1]
-  
-  pkg       <- "PEcAn.data.atmosphere"
-  formatname <- 'CF Meteorology'
-  mimetype <- 'application/x-netcdf'
-  format.id <- 33
-
-
-  if(register$scale=="regional"){
-
-    input_name <- paste0(met,"_CF")
-    outfolder  <- file.path(dir,input_name)
-
-    print("start CHECK")
-    check = db.query(
-      paste0("SELECT i.start_date, i.end_date, d.file_path, d.container_id, d.id  from dbfiles as d join inputs as i on i.id = d.container_id where i.site_id =",register$siteid,
-             " and d.container_type = 'Input' and i.format_id=",format.id, " and d.machine_id =",machine$id, " and i.name = '", input_name,
-             "' and (i.start_date <= DATE '",as.POSIXlt(start_date, tz = "GMT"),"') and (DATE '", as.POSIXlt(end_date, tz = "GMT"),"' <= i.end_date)" ),con)
-    print("end CHECK")
-    options(digits=10)
-    print(check)
-    if(length(check)>0){
-      cf0.id <- list(input.id=check$container_id, dbfile.id=check$id)
-    }else{
-
-      fcn1 <- paste0("met2CF.",met)
-      mimename <- register$format$mimetype
-      mimename <- substr(mimename,regexpr('/',mimename)+1,nchar(mimename))
-      mimename <- substr(mimename,regexpr('-',mimename)+1,nchar(mimename))
-      fcn2 <- paste0("met2CF.",mimename)
-      if(exists(fcn1)){
-        fcn <- fcn1
-      }else if(exists(fcn2)){
-        fcn <- fcn2
-      }else{logger.error("met2CF function ",fcn1," or ",fcn2," don't exist")}
-
-      cf0.id <- convert.input(input.id,outfolder,formatname,mimetype,site.id=site$id,start_date,end_date,pkg,fcn,
-                              username,con=con,hostname=host$name,browndog=NULL,write=TRUE,format.vars=format.vars)
+    logger.info("Begin change to CF Standards")
+    
+    input.id  <-  raw.id$input.id[1]
+    
+    pkg       <- "PEcAn.data.atmosphere"
+    formatname <- 'CF Meteorology'
+    mimetype <- 'application/x-netcdf'
+    format.id <- 33
+    
+    
+    if(register$scale=="regional"){
+      
+      input_name <- paste0(met,"_CF")
+      outfolder  <- file.path(dir,input_name)
+      
+      print("start CHECK")
+      check = db.query(
+        paste0("SELECT i.start_date, i.end_date, d.file_path, d.container_id, d.id  from dbfiles as d join inputs as i on i.id = d.container_id where i.site_id =",register$siteid,
+               " and d.container_type = 'Input' and i.format_id=",format.id, " and d.machine_id =",machine$id, " and i.name = '", input_name,
+               "' and (i.start_date <= DATE '",as.POSIXlt(start_date, tz = "GMT"),"') and (DATE '", as.POSIXlt(end_date, tz = "GMT"),"' <= i.end_date)" ),con)
+      print("end CHECK")
+      options(digits=10)
+      print(check)
+      if(length(check)>0){
+        cf0.id <- list(input.id=check$container_id, dbfile.id=check$id)
+      }else{
+        
+        fcn1 <- paste0("met2CF.",met)
+        mimename <- register$format$mimetype
+        mimename <- substr(mimename,regexpr('/',mimename)+1,nchar(mimename))
+        mimename <- substr(mimename,regexpr('-',mimename)+1,nchar(mimename))
+        fcn2 <- paste0("met2CF.",mimename)
+        if(exists(fcn1)){
+          fcn <- fcn1
+        }else if(exists(fcn2)){
+          fcn <- fcn2
+        }else{logger.error("met2CF function ",fcn1," or ",fcn2," don't exist")}
+        
+        cf0.id <- convert.input(input.id,outfolder,formatname,mimetype,site.id=site$id,start_date,end_date,pkg,fcn,
+                                username,con=con,hostname=host$name,browndog=NULL,write=TRUE,format.vars=format.vars)
+      }
+      
+      input_name <- paste0(met,"_CF_Permute")
+      fcn       <-  "permute.nc"
+      outfolder  <- file.path(dir,input_name)
+      
+      print("start CHECK")
+      check = db.query(
+        paste0("SELECT i.start_date, i.end_date, d.file_path, d.container_id, d.id  from dbfiles as d join inputs as i on i.id = d.container_id where i.site_id =",register$siteid,
+               " and d.container_type = 'Input' and i.format_id=",format.id, " and d.machine_id =",machine$id, " and i.name = '", input_name,
+               "' and (i.start_date <= DATE '",as.POSIXlt(start_date, tz = "GMT"),"') and (DATE '", as.POSIXlt(end_date, tz = "GMT"),"' <= i.end_date)" ),con)
+      print("end CHECK")
+      options(digits=10)
+      print(check)
+      if(length(check)>0){
+        cf.id <- list(input.id=check$container_id, dbfile.id=check$id)
+      }else{
+        # Just a draft of what would happen - doesn't include using the cluster so it would be SLOW. Hasn't been tested.
+        cf.id <- convert.input(cf0.id, outfolder2,formatname,mimetype,site.id=site$id,start_date,end_date,pkg,permute.nc,
+                               username,con=con,hostname=host$name,browndog=NULL,write=TRUE)
+      }
+      
+    }else if(register$scale=="site"){
+      
+      input_name <- paste0(met,"_CF_site_",str_ns)
+      outfolder  <- file.path(dir,input_name)
+      
+      print("start CHECK")
+      check = db.query(
+        paste0("SELECT i.start_date, i.end_date, d.file_path, d.container_id, d.id  from dbfiles as d join inputs as i on i.id = d.container_id where i.site_id =",new.site$id,
+               " and d.container_type = 'Input' and i.format_id=",33, " and d.machine_id =",machine$id, " and i.name = '", input_name,
+               "' and (i.start_date <= DATE '",as.POSIXlt(start_date, tz = "GMT"),"') and (DATE '", as.POSIXlt(end_date, tz = "GMT"),"' <= i.end_date)" ),con)
+      print("end CHECK")
+      options(digits=10)
+      print(check)
+      if(length(check)>0){
+        cf.id <- list(input.id=check$container_id, dbfile.id=check$id)
+      }else{
+        fcn1 <- paste0("met2CF.",met)
+        mimename <- register$format$mimetype
+        mimename <- substr(mimename,regexpr('/',mimename)+1,nchar(mimename))
+        mimename <- substr(mimename,regexpr('-',mimename)+1,nchar(mimename))
+        fcn2 <- paste0("met2CF.",mimename)
+        if(exists(fcn1)){
+          fcn <- fcn1
+          cf.id <- convert.input(input.id,outfolder,formatname,mimetype,site.id=site$id,start_date,end_date,pkg,fcn,
+                                 username,con=con,hostname=host$name,browndog=NULL,write=TRUE,site$lat,site$lon)
+        }else if(exists(fcn2)){
+          fcn <- fcn2
+          cf.id <- convert.input(input.id,outfolder,formatname,mimetype,site.id=site$id,start_date,end_date,pkg,fcn,
+                                 username,con=con,hostname=host$name,browndog=NULL,write=TRUE,site$lat,site$lon,format.vars=format.vars)
+        }else{logger.error("met2CF function ",fcn1, " or ", fcn2," doesn't exists")}
+      }
     }
-
-    input_name <- paste0(met,"_CF_Permute")
-    fcn       <-  "permute.nc"
-    outfolder  <- file.path(dir,input_name)
-
-    print("start CHECK")
-    check = db.query(
-      paste0("SELECT i.start_date, i.end_date, d.file_path, d.container_id, d.id  from dbfiles as d join inputs as i on i.id = d.container_id where i.site_id =",register$siteid,
-             " and d.container_type = 'Input' and i.format_id=",format.id, " and d.machine_id =",machine$id, " and i.name = '", input_name,
-             "' and (i.start_date <= DATE '",as.POSIXlt(start_date, tz = "GMT"),"') and (DATE '", as.POSIXlt(end_date, tz = "GMT"),"' <= i.end_date)" ),con)
-    print("end CHECK")
-    options(digits=10)
-    print(check)
-    if(length(check)>0){
-      cf.id <- list(input.id=check$container_id, dbfile.id=check$id)
-    }else{
-      # Just a draft of what would happen - doesn't include using the cluster so it would be SLOW. Hasn't been tested.
-      cf.id <- convert.input(cf0.id, outfolder2,formatname,mimetype,site.id=site$id,start_date,end_date,pkg,permute.nc,
-                             username,con=con,hostname=host$name,browndog=NULL,write=TRUE)
-    }
-
-  }else if(register$scale=="site"){
-
-    input_name <- paste0(met,"_CF_site_",str_ns)
-    outfolder  <- file.path(dir,input_name)
-
-    print("start CHECK")
-    check = db.query(
-      paste0("SELECT i.start_date, i.end_date, d.file_path, d.container_id, d.id  from dbfiles as d join inputs as i on i.id = d.container_id where i.site_id =",new.site$id,
-             " and d.container_type = 'Input' and i.format_id=",33, " and d.machine_id =",machine$id, " and i.name = '", input_name,
-             "' and (i.start_date <= DATE '",as.POSIXlt(start_date, tz = "GMT"),"') and (DATE '", as.POSIXlt(end_date, tz = "GMT"),"' <= i.end_date)" ),con)
-    print("end CHECK")
-    options(digits=10)
-    print(check)
-    if(length(check)>0){
-      cf.id <- list(input.id=check$container_id, dbfile.id=check$id)
-    }else{
-      fcn1 <- paste0("met2CF.",met)
-      mimename <- register$format$mimetype
-      mimename <- substr(mimename,regexpr('/',mimename)+1,nchar(mimename))
-      mimename <- substr(mimename,regexpr('-',mimename)+1,nchar(mimename))
-      fcn2 <- paste0("met2CF.",mimename)
-      if(exists(fcn1)){
-        fcn <- fcn1
-        cf.id <- convert.input(input.id,outfolder,formatname,mimetype,site.id=site$id,start_date,end_date,pkg,fcn,
-                               username,con=con,hostname=host$name,browndog=NULL,write=TRUE,site$lat,site$lon)
-      }else if(exists(fcn2)){
-        fcn <- fcn2
-        cf.id <- convert.input(input.id,outfolder,formatname,mimetype,site.id=site$id,start_date,end_date,pkg,fcn,
-                               username,con=con,hostname=host$name,browndog=NULL,write=TRUE,site$lat,site$lon,format.vars=format.vars)
-      }else{logger.error("met2CF function ",fcn1, " or ", fcn2," doesn't exists")}
-    }
-  }
-
-  logger.info("Finished change to CF Standards")
-  }
-
+    
+    logger.info("Finished change to CF Standards")
+  }
+  
   #--------------------------------------------------------------------------------------------------#
   # Change to Site Level - Standardized Met (i.e. ready for conversion to model specific format)
-
+  
   if(stage$standardize == TRUE){
-  logger.info("Begin Standardize Met")
-
-  if(register$scale=="regional"){ #### Site extraction
-
-    logger.info("Site Extraction")
-
-    input.id   <- cf.id[1]
-    outfolder  <- file.path(dir,paste0(met,"_CF_site_",str_ns))
-    pkg        <- "PEcAn.data.atmosphere"
-    fcn        <- "extract.nc"
-    formatname <- 'CF Meteorology'
-    mimetype   <- 'application/x-netcdf'
-
-    ready.id <- convert.input(input.id,outfolder,formatname,mimetype,site.id=site$id,start_date,end_date,pkg,fcn,
-                              username,con=con,hostname=host$name,browndog=NULL,write=TRUE,
-                              slat=new.site$lat,slon=new.site$lon,newsite=new.site$id)
-
-  }else if(register$scale=="site"){ ##### Site Level Processing
-#     if(!is.null(register$gapfill)){
+    logger.info("Begin Standardize Met")
+    
+    if(register$scale=="regional"){ #### Site extraction
+      
+      logger.info("Site Extraction")
+      
+      input.id   <- cf.id[1]
+      outfolder  <- file.path(dir,paste0(met,"_CF_site_",str_ns))
+      pkg        <- "PEcAn.data.atmosphere"
+      fcn        <- "extract.nc"
+      formatname <- 'CF Meteorology'
+      mimetype   <- 'application/x-netcdf'
+      
+      ready.id <- convert.input(input.id,outfolder,formatname,mimetype,site.id=site$id,start_date,end_date,pkg,fcn,
+                                username,con=con,hostname=host$name,browndog=NULL,write=TRUE,
+                                slat=new.site$lat,slon=new.site$lon,newsite=new.site$id)
+      
+    }else if(register$scale=="site"){ ##### Site Level Processing
+      #     if(!is.null(register$gapfill)){
       logger.info("Gapfilling") # Does NOT take place on browndog!
-
+      
       input.id   <- cf.id[1]
       outfolder  <- file.path(dir,paste0(met,"_CF_gapfill_site_",str_ns))
       pkg        <- "PEcAn.data.atmosphere"
       fcn        <- "metgapfill"
-#       fcn        <- register$gapfill
+      #       fcn        <- register$gapfill
       formatname <- 'CF Meteorology'
       mimetype   <- 'application/x-netcdf'
       lst        <- site.lst(site,con)
-
+      
       ready.id   <- convert.input(input.id,outfolder,formatname,mimetype,site.id=site$id
                                   ,start_date,end_date,pkg,fcn,username,con=con,
                                   hostname=host$name,browndog=NULL,write=TRUE,lst=lst)
       
       print(ready.id)
-#     }else{
-#       ready.id<-cf.id[1]
-#     }
-#
-  }
-  logger.info("Finished Standardize Met")
-  }
-
+      #     }else{
+      #       ready.id<-cf.id[1]
+      #     }
+      #
+    }
+    logger.info("Finished Standardize Met")
+  }
+  
   #--------------------------------------------------------------------------------------------------#
   # Prepare for Model
   # Determine output format name and mimetype
   
   model_info <- db.query(paste0("SELECT f.name, f.id, mt.type_string from modeltypes as m",
-                              " join modeltypes_formats as mf on m.id = mf.modeltype_id",
-                              " join formats as f on mf.format_id = f.id",
-                              " join mimetypes as mt on f.mimetype_id = mt.id",
-                              " where m.name = '", model, "' AND mf.tag='met'"),con)
-
+                                " join modeltypes_formats as mf on m.id = mf.modeltype_id",
+                                " join formats as f on mf.format_id = f.id",
+                                " join mimetypes as mt on f.mimetype_id = mt.id",
+                                " where m.name = '", model, "' AND mf.tag='met'"),con)
+  
   if (model_info[1] == "CF Meteorology"){
     stage$met2model=FALSE
   } 
-
+  
   if(stage$met2model == TRUE){
-  logger.info("Begin Model Specific Conversion")
-
-  formatname <- model_info[1]
-  mimetype   <- model_info[3]
-
-  print("# Convert to model format")
-
-  input.id  <- ready.id$input.id[1]
-  outfolder <- file.path(dir,paste0(met,"_",model,"_site_",str_ns))
-  pkg       <- paste0("PEcAn.",model)
-  fcn       <- paste0("met2model.",model)
-  lst       <- site.lst(site,con)
-
-  model.id  <- convert.input(input.id,outfolder,formatname,mimetype,site.id=site$id,start_date,end_date,pkg,fcn,
-                             username,con=con,hostname=host$name,browndog,write=TRUE,lst=lst,lat=new.site$lat,lon=new.site$lon)
+    logger.info("Begin Model Specific Conversion")
+    
+    formatname <- model_info[1]
+    mimetype   <- model_info[3]
+    
+    print("# Convert to model format")
+    
+    input.id  <- ready.id$input.id[1]
+    outfolder <- file.path(dir,paste0(met,"_",model,"_site_",str_ns))
+    pkg       <- paste0("PEcAn.",model)
+    fcn       <- paste0("met2model.",model)
+    lst       <- site.lst(site,con)
+    
+    model.id  <- convert.input(input.id,outfolder,formatname,mimetype,site.id=site$id,start_date,end_date,pkg,fcn,
+                               username,con=con,hostname=host$name,browndog,write=TRUE,lst=lst,lat=new.site$lat,lon=new.site$lon)
   }else{
     model.id = ready.id
     
-<<<<<<< HEAD
-    if("CRUNCEP" %in% met){outfolder <- file.path(dir,paste0(met,"_site_",str_ns))}
-    if("GFDL" %in% met){outfolder <- file.path(dir,paste0(met,"_site_",str_ns))}
-=======
     if(("CRUNCEP" %in% met) | ("GFDL" %in% met)) {outfolder <- file.path(dir,paste0(met,"_site_",str_ns))}
->>>>>>> d754c5d2
-  }
-    
+  }
+  
   logger.info(paste("Finished Model Specific Conversion",model.id[1]))
-
+  
   model.file <- db.query(paste("SELECT * from dbfiles where id =",model.id[[2]]),con)[["file_name"]]
-
+  
   db.close(con)
   return(file.path(outfolder, model.file))
-
+  
 }
 
 #################################################################################################################################
@@ -402,7 +386,7 @@
 browndog.met <- function(browndog, source, site, start_date, end_date, model, dir) {
   folder <- tempfile("BD-", dir)
   dir.create(folder, showWarnings = FALSE, recursive = TRUE)
-
+  
   if (source == "Ameriflux") {
     sitename <- sub(".*\\((.+)\\)", "\\1", site$name)
   } else if (source == "NARR") {
@@ -411,7 +395,7 @@
     logger.warn("Could not process source", source)
     invisible(return(NA))
   }
-
+  
   # this logic should live somewhere else, maybe the registry?
   if (model == "SIPNET") {
     formatname <- "clim"
@@ -461,7 +445,7 @@
     logger.warn("Could not process model", model)
     invisible(return(NA))
   }
-
+  
   xmldata <- paste0("<input>",
                     "<type>", source, "</type>",
                     "<site>", sitename, "</site>",
@@ -470,7 +454,7 @@
                     "<start_date>", start_date, "</start_date>",
                     "<end_date>", end_date, "</end_date>",
                     "</input>")
-
+  
   userpass <- paste(browndog$username, browndog$password, sep=":")
   curloptions <- list(userpwd=userpass, httpauth=1L, followlocation=TRUE)
   result <- postForm(paste0(browndog$url, formatname, "/"),
@@ -478,7 +462,7 @@
                      .opts=curloptions)
   url <- gsub('.*<a.*>(.*)</a>.*', '\\1', result)
   downloadedfile <- download.url(url, outputfile, 600, curloptions)
-
+  
   # fix returned data
   if (model == "ED2") {
     unzip(downloadedfile, exdir=folder)
@@ -490,7 +474,7 @@
     results$file <- downloadedfile
     results$dbfile.name <- basename(downloadedfile)
   }
-
+  
   invisible(return(results))
 }
 

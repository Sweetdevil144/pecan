##' Download and convert single grid point GLDAS to CF single grid point from hydro1.sci.gsfc.nasa.gov using OPENDAP interface
##' @name download.GLDAS
##' @title download.GLDAS
##' @export
##' @param outfolder
##' @param start_date
##' @param end_date
##' @param site_id
##' @param lat
##' @param lon
##'
##' @author Christy Rollinson
download.GLDAS <- function(outfolder, start_date, end_date, site_id, lat.in, lon.in, 
                           overwrite = FALSE, verbose = FALSE, ...) {
  library(PEcAn.utils)
  library(RCurl)
  library(lubridate)
  library(ncdf4)
  library(stringr)
  library(RCurl)
  library(XML)
  library(lubridate)
  library(ncdf4)
  library(stringr)
  
  # Date stuff
  start_date <- as.POSIXlt(start_date, tz = "UTC")
  end_date   <- as.POSIXlt(end_date, tz = "UTC")
  start_year <- year(start_date)
  end_year   <- year(end_date)
  site_id    <- as.numeric(site_id)
  outfolder  <- paste0(outfolder, "_site_", paste0(site_id%/%1e+09, "-", site_id%%1e+09))
  
  lat.in   <- as.numeric(lat.in)
  lon.in   <- as.numeric(lon.in)
  dap_base <- "http://hydro1.sci.gsfc.nasa.gov/thredds/dodsC/GLDAS_NOAH10SUBP_3H"  # Right now changed to 1-degree because it gets us back further
  dir.create(outfolder, showWarnings = FALSE, recursive = TRUE)
  
  ylist   <- seq(start_year, end_year, by = 1)
  rows    <- length(ylist)
  results <- data.frame(file = character(rows),
                        host = character(rows), 
                        mimetype = character(rows), 
                        formatname = character(rows),
                        startdate = character(rows), 
                        enddate = character(rows),
                        dbfile.name = "NLDAS", 
                        stringsAsFactors = FALSE)
  var <- data.frame(DAP.name = c("Near_surface_air_temperature", "Surface_incident_longwave_radiation", 
                                 "Surface_pressure", "Surface_incident_shortwave_radiation", "Near_surface_wind_magnitude", 
                                 "Near_surface_specific_humidity", "Rainfall_rate"),
                    CF.name = c("air_temperature", "surface_downwelling_longwave_flux_in_air", 
                                "air_pressure", "surface_downwelling_shortwave_flux_in_air", "wind", "specific_humidity", 
                                "precipitation_flux"), 
                    units = c("Kelvin", "W/m2", "Pascal", "W/m2", "m/s", "g/g", "kg/m2/s"))
  
  for (i in seq_len(rows)) {
    year <- ylist[i]
    
<<<<<<< HEAD
    # figure out how many days we're working with
    if(rows>1 & i!=1 & i!=rows){ # If we have multiple years and we're not in the first or last year, we're taking a whole year
      nday  = ifelse(lubridate::leap_year(year), 366, 365) # leap year or not; days per year
      days.use = 1:nday
    } else if(rows==1){
      # if we're working with only 1 year, lets only pull what we need to
      nday  = ifelse(lubridate::leap_year(year), 366, 365) # leap year or not; days per year
=======
    # figure out how many days we're working with If we have multiple years and we're not in the first
    # or last year, we're taking a whole year
    if (rows > 1 & i != 1 & i != rows) {
      nday <- ifelse(lubridate::leap_year(year), 366, 365)  # leap year or not; days per year
      days.use <- 1:nday
    } else if (rows == 1) {
      # if we're working with only 1 year, lets only pull what we need to
      nday <- ifelse(lubridate::leap_year(year), 366, 365)  # leap year or not; days per year
>>>>>>> 9d40a616
      day1 <- yday(start_date)
      # Now we need to check whether we're ending on the right day
      day2 <- yday(end_date)
      days.use <- day1:day2
      nday <- length(days.use)  # Update nday
    } else if (i == 1) {
      # If this is the first of many years, we only need to worry about the start date
<<<<<<< HEAD
      nday  = ifelse(lubridate::leap_year(year), 366, 365) # leap year or not; days per year
=======
      nday <- ifelse(lubridate::leap_year(year), 366, 365)  # leap year or not; days per year
>>>>>>> 9d40a616
      day1 <- yday(start_date)
      days.use <- day1:nday
      nday <- length(days.use)  # Update nday
    } else if (i == rows) {
      # If this is the last of many years, we only need to worry about the start date
<<<<<<< HEAD
      nday  = ifelse(lubridate::leap_year(year), 366, 365) # leap year or not; days per year
=======
      nday <- ifelse(lubridate::leap_year(year), 366, 365)  # leap year or not; days per year
>>>>>>> 9d40a616
      day2 <- yday(end_date)
      days.use <- 1:day2
      nday <- length(days.use)  # Update nday
    }
    ntime <- nday * 8  # leap year or not*time slice (3-hourly)
    
    loc.file <- file.path(outfolder, paste("GLDAS", year, "nc", sep = "."))
    
    ## Create dimensions
    lat <- ncdim_def(name = "latitude", units = "degree_north", vals = lat.in, create_dimvar = TRUE)
    lon <- ncdim_def(name = "longitude", units = "degree_east", vals = lon.in, create_dimvar = TRUE)
    time <- ncdim_def(name = "time", 
                      units = "sec", 
                      vals = seq((min(days.use + 1 - 1/8) * 24 * 360), (max(days.use) + 1 - 1/8) * 24 * 360, length.out = ntime), 
                      create_dimvar = TRUE, 
                      unlim = TRUE)
    dim <- list(lat, lon, time)
    
    var.list <- list()
    dat.list <- list()
    
    # Defining our dimensions up front
    for (j in seq_len(nrow(var))) {
      var.list[[j]] <- ncvar_def(name = as.character(var$CF.name[j]), 
                                 units = as.character(var$units[j]), 
                                 dim = dim, 
                                 missval = -999, 
                                 verbose = verbose)
      dat.list[[j]] <- array(NA, dim = c(length(lat.in), length(lon.in), ntime))  # Go ahead and make the arrays
    }
    names(var.list) <- names(dat.list) <- var$CF.name
    
    ## get data off OpenDAP
    for (j in seq_along(days.use)) {
      date.now <- as.Date(days.use[j], origin = as.Date(paste0(year - 1, "-12-31")))
      mo.now   <- str_pad(month(date.now), 2, pad = "0")
      day.mo   <- str_pad(day(date.now), 2, pad = "0")
      doy      <- str_pad(days.use[j], 3, pad = "0")
      
      # Because the suffixes are really different for these files,
      # get a list and go through each day
      dap.log <- data.frame(readHTMLTable(paste0(dap_base, "/", year, "/", doy, "/catalog.html")))
      dap.log <- dap.log[order(dap.log[, 1], decreasing = F), ]  # Sort them so that we go from 0 to 21
      
      for (h in seq_len(nrow(dap.log))[-1]) {
        dap_file <- paste0(dap_base, "/", year, "/", doy, "/", dap.log[h, 1], ".ascii?")
        
        # Query lat/lon
        latlon <- getURL(paste0(dap_file, "lat[0:1:599],lon[0:1:1439]"))
        lat.ind <- gregexpr("lat", latlon)
        lon.ind <- gregexpr("lon", latlon)
        lats <- as.vector(read.table(con = textConnection(substr(latlon, lat.ind[[1]][3], 
                                                                 lon.ind[[1]][3] - 1)), sep = ",", fileEncoding = "\n", skip = 1))
        lons <- as.vector(read.table(con = textConnection(substr(latlon, lon.ind[[1]][3], 
                                                                 nchar(latlon))), sep = ",", fileEncoding = "\n", skip = 1))
        
        lat.use <- which(lats - 0.25 / 2 <= lat.in & lats + 0.25 / 2 >= lat.in)
        lon.use <- which(lons - 0.25 / 2 <= lon.in & lons + 0.25 / 2 >= lon.in)
        
        # Set up the query for all of the met variables
        dap_query <- ""
        for (v in seq_len(nrow(var))) {
          dap_query <- paste(dap_query, 
                             paste0(var$DAP.name[v], "[0:1:0]", "[", lat.use, "][", lon.use, "]"), sep = ",")
        }
        dap_query <- substr(dap_query, 2, nchar(dap_query))
        
        dap.out <- getURL(paste0(dap_file, dap_query))
        for (v in seq_len(nrow(var))) {
          var.now <- var$DAP.name[v]
          ind.1 <- gregexpr(paste(var.now, var.now, sep = "."), dap.out)
          end.1 <- gregexpr(paste(var.now, "time", sep = "."), dap.out)
          dat.list[[v]][, , (j * 8) - 8 + h - 1] <- 
            read.delim(con = textConnection(substr(dap.out, ind.1[[1]][1], end.1[[1]][2])), sep = ",", fileEncoding = "\n")[1, 1]
        }  # end variable loop
      }  # end hour
    }  # end day
    
    ## put data in new file
    loc <- nc_create(filename = loc.file, vars = var.list, verbose = verbose)
    for (j in seq_len(nrow(var))) {
      ncvar_put(nc = loc, varid = as.character(var$CF.name[j]), vals = dat.list[[j]])
    }
    nc_close(loc)
    
    results$file[i]       <- loc.file
    results$host[i]       <- fqdn()
    results$startdate[i]  <- paste0(year, "-01-01 00:00:00")
    results$enddate[i]    <- paste0(year, "-12-31 23:59:59")
    results$mimetype[i]   <- "application/x-netcdf"
    results$formatname[i] <- "CF Meteorology"
  }
  
  invisible(results)
} # download.GLDAS<|MERGE_RESOLUTION|>--- conflicted
+++ resolved
@@ -57,15 +57,6 @@
   for (i in seq_len(rows)) {
     year <- ylist[i]
     
-<<<<<<< HEAD
-    # figure out how many days we're working with
-    if(rows>1 & i!=1 & i!=rows){ # If we have multiple years and we're not in the first or last year, we're taking a whole year
-      nday  = ifelse(lubridate::leap_year(year), 366, 365) # leap year or not; days per year
-      days.use = 1:nday
-    } else if(rows==1){
-      # if we're working with only 1 year, lets only pull what we need to
-      nday  = ifelse(lubridate::leap_year(year), 366, 365) # leap year or not; days per year
-=======
     # figure out how many days we're working with If we have multiple years and we're not in the first
     # or last year, we're taking a whole year
     if (rows > 1 & i != 1 & i != rows) {
@@ -74,7 +65,6 @@
     } else if (rows == 1) {
       # if we're working with only 1 year, lets only pull what we need to
       nday <- ifelse(lubridate::leap_year(year), 366, 365)  # leap year or not; days per year
->>>>>>> 9d40a616
       day1 <- yday(start_date)
       # Now we need to check whether we're ending on the right day
       day2 <- yday(end_date)
@@ -82,21 +72,13 @@
       nday <- length(days.use)  # Update nday
     } else if (i == 1) {
       # If this is the first of many years, we only need to worry about the start date
-<<<<<<< HEAD
-      nday  = ifelse(lubridate::leap_year(year), 366, 365) # leap year or not; days per year
-=======
       nday <- ifelse(lubridate::leap_year(year), 366, 365)  # leap year or not; days per year
->>>>>>> 9d40a616
       day1 <- yday(start_date)
       days.use <- day1:nday
       nday <- length(days.use)  # Update nday
     } else if (i == rows) {
       # If this is the last of many years, we only need to worry about the start date
-<<<<<<< HEAD
-      nday  = ifelse(lubridate::leap_year(year), 366, 365) # leap year or not; days per year
-=======
       nday <- ifelse(lubridate::leap_year(year), 366, 365)  # leap year or not; days per year
->>>>>>> 9d40a616
       day2 <- yday(end_date)
       days.use <- 1:day2
       nday <- length(days.use)  # Update nday

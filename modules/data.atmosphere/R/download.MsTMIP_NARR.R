--- conflicted
+++ resolved
@@ -51,12 +51,8 @@
   for (i in seq_len(rows)) {
     year <- ylist[i]
     
-<<<<<<< HEAD
-    ntime = ifelse(lubridate::leap_year(year), 2923, 2919)
-=======
     ntime <- ifelse(year %% 4 == 0, 2923, 2919) # should use lubridate::leap_year?
->>>>>>> 9d40a616
-    
+
     loc.file <- file.path(outfolder, paste("MsTMIP_NARR", year, "nc", sep = "."))
     
     ## Create dimensions

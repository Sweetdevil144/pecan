--- conflicted
+++ resolved
@@ -24,8 +24,5 @@
 LazyData: FALSE
 Collate:
     'InputForWeach.R'
-<<<<<<< HEAD
     'nceputils.R'
-=======
     'metutils.R'
->>>>>>> d3bd1f95

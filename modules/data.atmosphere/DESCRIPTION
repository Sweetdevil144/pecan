Package: PEcAn.data.atmosphere
Type: Package
Title: PEcAn functions used for managing climate driver data
Version: 1.3.3
Date: 2013-10-08
Author: Carl Davidson, Mike Dietze, Rob Kooper, Deepak Jaiswal, David LeBauer
Maintainer: David LeBauer <dlebauer@illinois.edu>
Description: The Predictive Ecosystem Carbon Analyzer (PEcAn) is a scientific
    workflow management tool that is designed to simplify the management of
    model parameterization, execution, and analysis. The PECAn.data.atmosphere
    package converts climate driver data into a standard format for models
    integrated into PEcAn. As a standalone package, it provides an interface to
    access diverse climate data sets.
Depends:
    ncdf4,
    lubridate,
    data.table,
    udunits2
Suggests:
    RNCEP
License: FreeBSD + file LICENSE
Copyright: Authors
LazyLoad: yes
<<<<<<< HEAD
LazyData: FALSE
=======
LazyData: FALSE
Collate:
    'InputForWeach.R'
    'nceputils.R'
    'metutils.R'
    'met2CF.Ameriflux.R'
    'met2CF.csv.R'
    'call_MODIS.R'
    'closest_xy.R'
    'extract.NARR.R'
    'met2cf.NARR.R'
>>>>>>> eddddd32
<|MERGE_RESOLUTION|>--- conflicted
+++ resolved
@@ -21,9 +21,6 @@
 License: FreeBSD + file LICENSE
 Copyright: Authors
 LazyLoad: yes
-<<<<<<< HEAD
-LazyData: FALSE
-=======
 LazyData: FALSE
 Collate:
     'InputForWeach.R'
@@ -34,5 +31,4 @@
     'call_MODIS.R'
     'closest_xy.R'
     'extract.NARR.R'
-    'met2cf.NARR.R'
->>>>>>> eddddd32
+    'met2cf.NARR.R'
met2CF <- function(...dbfiles, dbcon){
  #---------------- Load libraries. -----------------------------------------------------------------#
  library(PEcAn.all)
  library(RPostgreSQL)
  library(ncdf4)
  
  #--------------------------------------------------------------------------------------------------#

  
  dbConnect("PostgreSQL",dbname="bety",user="bety")
  
  query.inputs <-function(){
    
  }
  
  #generic function to query database from query.base.R
  query.base()  

#query database
db.query(dbfiles,dbcon)

#open database connection
query.base.con <- function(settings,...){
  invisible(db.open(settings$database$bety))
}
# met2CF converts met data to standard netcdf CF format
# requires an open database connection dbcon
# required steps:
# 1) query database using dbfile.input.check
# check to see if file exists as an input in dbfile
<<<<<<< HEAD
dbfile.input.check(siteid, startdate, enddate, mimetype, formatname, con, hostname=PEcAn.utils::fqdn())
=======
dbfile.input.check(siteid, startdate, enddate, mimetype, formatname, con, hostname = PEcAn.utils::fqdn())
>>>>>>> 5811cfcc
#   a) query input table select * where input.id = id
#     i) check to make sure there is only 1 match
#   b) query dbfiles table to get all rows that match the id
#     i) check should give back >0 entries, otherwise "File does not exist!"
#     ii) check that file exists on my server. If not, "File exists, but not on this server!"
# 2) check that file name is valid format
#   a) check that there is only 1 input ID
# 3) DO CONVERSIONS
  fldlw            <- Rgl         # incident longwave radiation W m-2
  fldsw            <- Rg - Rgl    # incident shortwave radiation W m-2
 # rainfall_flux   <-             # sum of rainfall kg m-2 s-1
 # snowfall_flux   <-             # sum of snowfall kg m-2 s-1
   ps              <- PRESS       # pressure at surface Pa
 # q               <-             # specific humidity kg kg-1. Requires vapor pressure and total pressure also.
  air_temperature  <- TA + 273.15 # 2 meter near surface air temp K
  wind             <- WS          # wind speed with vert. coord at h=10m m s-1
    
# 4) pass 1 file output to 1 output folder
#   a) generate file name, hardcoded: assign mime type, formate name, 
#      connection, hostname is localhost

  # insert into db as input
dbfile.input.insert <- function(filename, siteid, startdate, enddate, mimetype, formatname, con, hostname=PEcAn.utils::fqdn()) {
    <|MERGE_RESOLUTION|>--- conflicted
+++ resolved
@@ -28,11 +28,7 @@
 # required steps:
 # 1) query database using dbfile.input.check
 # check to see if file exists as an input in dbfile
-<<<<<<< HEAD
-dbfile.input.check(siteid, startdate, enddate, mimetype, formatname, con, hostname=PEcAn.utils::fqdn())
-=======
 dbfile.input.check(siteid, startdate, enddate, mimetype, formatname, con, hostname = PEcAn.utils::fqdn())
->>>>>>> 5811cfcc
 #   a) query input table select * where input.id = id
 #     i) check to make sure there is only 1 match
 #   b) query dbfiles table to get all rows that match the id

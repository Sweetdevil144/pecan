#---------------- Load libraries. -----------------------------------------------------------------#
require(PEcAn.all)
require(RPostgreSQL)
<<<<<<< HEAD
#--------------------------------------------------------------------------------------------------#
# Download raw NARR from the internet 

=======

for (i in dbListConnections(PostgreSQL())) db.close(i)

#--------------------------------------------------------------------------------------------------#
# Download raw NARR from the internet 
rm(list = setdiff(ls(), lsf.str()))
>>>>>>> 9a42312a
outfolder  <- "/projectnb/cheas/pecan.data/input/NARR/"
start_year <- 1979
end_year   <- 2013
pkg        <- "PEcAn.data.atmosphere"
NARR.host  <- "geo.bu.edu"

NARR_raw.id <- raw.NARR(outfolder,start_year,end_year,pkg,NARR.host) 
# NARR_raw.id should be 285 or 1000000202

#--------------------------------------------------------------------------------------------------#
# Update NARR_CF
# input.id  <-  285
input.id  <-  NARR_raw.id
outfolder <- "/projectnb/cheas/pecan.data/input/NARR_CF/"
pkg       <- "PEcAn.data.atmosphere"
fcn       <- "met2cf.NARR"
write     <-  TRUE
username  <- ""

NARR_cf.id <- convert.input(input.id,outfolder,pkg,fcn,write,username) # doesn't update existing record
# NARR_cf.id should be 288

#--------------------------------------------------------------------------------------------------#
# Rechunk and Permute
input.id  <-  NARR_cf.id
outfolder <- "/projectnb/cheas/pecan.data/input/NARR_CF_Permute/"
write     <-  TRUE

NARR_perm.id <- permute.nc(input.id,outfolder,write)
#NARR_perm.id should be 1000000023

#--------------------------------------------------------------------------------------------------#
# Extract for location
input.id <- NARR_perm.id
<<<<<<< HEAD
newsite  <- 1161
=======
newsite  <- 766
>>>>>>> 9a42312a
str_ns   <- paste0(newsite %/% 1000000000, "-", newsite %% 1000000000)

outfolder <- paste0("/projectnb/cheas/pecan.data/input/NARR_CF_site_",str_ns,"/")
pkg       <- "PEcAn.data.atmosphere"
fcn       <- "extract.NARR"
write     <- TRUE
username  <- ""

NARR_extract.id <- convert.input (input.id,outfolder,pkg,fcn,write,username,newsite = newsite)

#--------------------------------------------------------------------------------------------------#
# Prepare for ED Model

# Acquire lst (probably a better method, but this works for now)
require(geonames)
options(geonamesUsername="ecowdery")
<<<<<<< HEAD

sc <- site.coords(newsite)
lst <- GNtimezone(sc[[1]],sc[[2]], radius = 0)$dstOffset

# Convert to ED format
input.id <- NARR_extract.id

outfolder <- paste0("/projectnb/cheas/pecan.data/input/NARR_ED_site_",str_ns,"/")
pkg       <- "PEcAn.data.atmosphere"
fcn       <- "met"
write     <- TRUE
overwrite <- FALSE
username  <- ""

NARR_ED.id <- convert.input (input.id,outfolder,pkg,fcn,write,username,lst=lst,overwrite=overwrite)
=======

sc <- site.coords(newsite)
lst <- GNtimezone(sc[[1]],sc[[2]], radius = 0)$dstOffset

# Convert to ED format
input.id <- NARR_extract.id

outfolder <- paste0("/projectnb/cheas/pecan.data/input/NARR_ED_site_",str_ns,"/")
pkg       <- "PEcAn.ED2"
fcn       <- "met2model.ED"
write     <- TRUE
overwrite <- FALSE
username  <- ""
>>>>>>> 9a42312a

NARR_ED.id <- convert.input (input.id,outfolder,pkg,fcn,write,username,lst=lst,overwrite=overwrite)<|MERGE_RESOLUTION|>--- conflicted
+++ resolved
@@ -1,18 +1,12 @@
 #---------------- Load libraries. -----------------------------------------------------------------#
 require(PEcAn.all)
 require(RPostgreSQL)
-<<<<<<< HEAD
-#--------------------------------------------------------------------------------------------------#
-# Download raw NARR from the internet 
-
-=======
 
 for (i in dbListConnections(PostgreSQL())) db.close(i)
 
 #--------------------------------------------------------------------------------------------------#
 # Download raw NARR from the internet 
 rm(list = setdiff(ls(), lsf.str()))
->>>>>>> 9a42312a
 outfolder  <- "/projectnb/cheas/pecan.data/input/NARR/"
 start_year <- 1979
 end_year   <- 2013
@@ -47,11 +41,7 @@
 #--------------------------------------------------------------------------------------------------#
 # Extract for location
 input.id <- NARR_perm.id
-<<<<<<< HEAD
-newsite  <- 1161
-=======
 newsite  <- 766
->>>>>>> 9a42312a
 str_ns   <- paste0(newsite %/% 1000000000, "-", newsite %% 1000000000)
 
 outfolder <- paste0("/projectnb/cheas/pecan.data/input/NARR_CF_site_",str_ns,"/")
@@ -68,23 +58,6 @@
 # Acquire lst (probably a better method, but this works for now)
 require(geonames)
 options(geonamesUsername="ecowdery")
-<<<<<<< HEAD
-
-sc <- site.coords(newsite)
-lst <- GNtimezone(sc[[1]],sc[[2]], radius = 0)$dstOffset
-
-# Convert to ED format
-input.id <- NARR_extract.id
-
-outfolder <- paste0("/projectnb/cheas/pecan.data/input/NARR_ED_site_",str_ns,"/")
-pkg       <- "PEcAn.data.atmosphere"
-fcn       <- "met"
-write     <- TRUE
-overwrite <- FALSE
-username  <- ""
-
-NARR_ED.id <- convert.input (input.id,outfolder,pkg,fcn,write,username,lst=lst,overwrite=overwrite)
-=======
 
 sc <- site.coords(newsite)
 lst <- GNtimezone(sc[[1]],sc[[2]], radius = 0)$dstOffset
@@ -98,6 +71,5 @@
 write     <- TRUE
 overwrite <- FALSE
 username  <- ""
->>>>>>> 9a42312a
 
 NARR_ED.id <- convert.input (input.id,outfolder,pkg,fcn,write,username,lst=lst,overwrite=overwrite)
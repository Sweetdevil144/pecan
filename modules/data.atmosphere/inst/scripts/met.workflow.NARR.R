#---------------- Load libraries. -----------------------------------------------------------------#
require(PEcAn.all)
require(RPostgreSQL)

for (i in dbListConnections(PostgreSQL())) db.close(i)

#--------------------------------------------------------------------------------------------------#
# Download raw NARR from the internet 
<<<<<<< HEAD

#### Don't use until psql-pecan NARR is fixed

=======
>>>>>>> 9a42312a
rm(list = setdiff(ls(), lsf.str()))
outfolder  <- "/projectnb/cheas/pecan.data/input/NARR/"
start_year <- 1979
end_year   <- 2013
pkg        <- "PEcAn.data.atmosphere"
NARR.host  <- "geo.bu.edu"

NARR_raw.id <- raw.NARR(outfolder,start_year,end_year,pkg,NARR.host) 
# NARR_raw.id should be 285

#--------------------------------------------------------------------------------------------------#
# Update NARR_CF
# input.id  <-  285
input.id  <-  NARR_raw.id
outfolder <- "/projectnb/cheas/pecan.data/input/NARR_CF/"
pkg       <- "PEcAn.data.atmosphere"
fcn       <- "met2cf.NARR"
write     <-  TRUE
username  <- ""

NARR_cf.id <- convert.input(input.id,outfolder,pkg,fcn,write,username) # doesn't update existing record
# NARR_cf.id should be 288

#--------------------------------------------------------------------------------------------------#
# Rechunk and Permute
input.id  <-  NARR_cf.id
outfolder <- "/projectnb/cheas/pecan.data/input/NARR_CF_Permute/"
write     <-  TRUE

NARR_perm.id <- permute.nc(input.id,outfolder,write)
#NARR_perm.id should be 1000000023

#--------------------------------------------------------------------------------------------------#
# Extract for location
input.id <- NARR_perm.id
<<<<<<< HEAD
newsite  <- 763
=======
newsite  <- 766
>>>>>>> 9a42312a
str_ns   <- paste0(newsite %/% 1000000000, "-", newsite %% 1000000000)

outfolder <- paste0("/projectnb/cheas/pecan.data/input/NARR_CF_site_",str_ns,"/")
pkg       <- "PEcAn.data.atmosphere"
fcn       <- "extract.NARR"
write     <- TRUE
username  <- ""

NARR_extract.id <- convert.input (input.id,outfolder,pkg,fcn,write,username,newsite = newsite)

#--------------------------------------------------------------------------------------------------#
# Prepare for ED Model

# Acquire lst (probably a better method, but this works for now)
require(geonames)
options(geonamesUsername="ecowdery")

sc <- site.coords(newsite)
lst <- GNtimezone(sc[[1]],sc[[2]], radius = 0)$dstOffset

# Convert to ED format
input.id <- NARR_extract.id

outfolder <- paste0("/projectnb/cheas/pecan.data/input/NARR_ED_site_",str_ns,"/")
pkg       <- "PEcAn.ED2"
<<<<<<< HEAD
fcn       <- "met2model.ED2"
=======
fcn       <- "met2model.ED"
>>>>>>> 9a42312a
write     <- TRUE
overwrite <- FALSE
username  <- ""

<<<<<<< HEAD
rm(newsite)
l <- list(lst=lst,overwrite=overwrite)
  

=======
>>>>>>> 9a42312a
NARR_ED.id <- convert.input (input.id,outfolder,pkg,fcn,write,username,lst=lst,overwrite=overwrite)<|MERGE_RESOLUTION|>--- conflicted
+++ resolved
@@ -6,12 +6,9 @@
 
 #--------------------------------------------------------------------------------------------------#
 # Download raw NARR from the internet 
-<<<<<<< HEAD
 
 #### Don't use until psql-pecan NARR is fixed
 
-=======
->>>>>>> 9a42312a
 rm(list = setdiff(ls(), lsf.str()))
 outfolder  <- "/projectnb/cheas/pecan.data/input/NARR/"
 start_year <- 1979
@@ -47,11 +44,7 @@
 #--------------------------------------------------------------------------------------------------#
 # Extract for location
 input.id <- NARR_perm.id
-<<<<<<< HEAD
 newsite  <- 763
-=======
-newsite  <- 766
->>>>>>> 9a42312a
 str_ns   <- paste0(newsite %/% 1000000000, "-", newsite %% 1000000000)
 
 outfolder <- paste0("/projectnb/cheas/pecan.data/input/NARR_CF_site_",str_ns,"/")
@@ -77,20 +70,9 @@
 
 outfolder <- paste0("/projectnb/cheas/pecan.data/input/NARR_ED_site_",str_ns,"/")
 pkg       <- "PEcAn.ED2"
-<<<<<<< HEAD
 fcn       <- "met2model.ED2"
-=======
-fcn       <- "met2model.ED"
->>>>>>> 9a42312a
 write     <- TRUE
 overwrite <- FALSE
 username  <- ""
 
-<<<<<<< HEAD
-rm(newsite)
-l <- list(lst=lst,overwrite=overwrite)
-  
-
-=======
->>>>>>> 9a42312a
 NARR_ED.id <- convert.input (input.id,outfolder,pkg,fcn,write,username,lst=lst,overwrite=overwrite)
##' Get Model Output for PDA
##'
##' @title Get Model Output for PDA
##' @param settings PEcAn settings list
##' @param run.id run ID
##' @param bety database connection
##' @param inputs inputs list
##' @param external.formats format list
##'
##' @return A list containing model outputs extracted to correspond to each observational
##'         dataset being used for PDA. 
##'
##' @author Ryan Kelly, Istem Fer
##' @export
pda.get.model.output <- function(settings, run.id, bety, inputs, external.formats = NULL) {
  
  input.info <- settings$assim.batch$inputs
  
  start.year <- strftime(settings$run$start.date,"%Y")
  end.year <- strftime(settings$run$end.date,"%Y")
  
  model.out <- list()
  n.input <- length(inputs)
  
  for(k in 1:n.input){
    # if there is a deriation is requested this line takes care of it
    variable <- lapply(input.info[[k]]$variable.name, PEcAn.utils::convert.expr)
    # convert.expr returns variable names in the data and in the model
    # variable names that correspond to model outputs will be in the variable$eqn
    variable.name <- lapply(inputs[[k]]$variable.name, `[[`, "variable.eqn")
    # get the variable names, e.g. 'TotalSoil', 'Litter'
    model.var <- lapply(variable.name, `[[`, "variables")
    # get the derivation expression, e.g. 'TotalSoil-Litter'
    # if no derivation is requested expr will be the same as variable name
    expr <- lapply(variable.name, `[[`, "expression")
    
<<<<<<< HEAD
    if(!is.null(external.formats)){
=======
    if(is.null(bety)){
>>>>>>> bfc391c6
      format <- external.formats[[k]]
    }else{
      format <- PEcAn.DB::query.format.vars(bety = bety,
                                            input.id = settings$assim.batch$inputs[[k]]$input.id)
    }

    for(l in seq_along(model.var)){
      
      if(length(model.var[[l]][model.var[[l]] %in% format$vars$bety_name]) != 0){
        
        # convert names for model outputs
        expr[[l]] <- gsub(model.var[[l]][model.var[[l]] %in% format$vars$bety_name],
                          format$vars$pecan_name[format$vars$bety_name %in% model.var[[l]][model.var[[l]] %in% format$vars$bety_name]],
                          expr[[l]]) 
        
        model.var[[l]][model.var[[l]] %in% format$vars$bety_name] <- 
          format$vars$pecan_name[format$vars$bety_name %in% model.var[[l]][model.var[[l]] %in% format$vars$bety_name]]
        
        
      }

      # this is only for FC-NEE as we are using them interchangably when NEE isn't present, e.g. Ameriflux data  
      # FC - NEE specific hack
      if(any(model.var[[l]] %in% c("FC"))){
        model.var[[l]][model.var[[l]] %in% c("FC")] <- "NEE" 
        expr[[l]] <- gsub("FC", "NEE", expr[[l]]) 
      }  
    }
    
    # prepare model output variable names
    vars.used <- unlist(model.var)
    # UST is never in the model outputs
    vars.used <- vars.used[!vars.used %in% c("UST")]
    
    # We also want 'time' from model outputs for aligning step
    vars <- c("time", vars.used)  
    
    
    
    # read model output
    model.raw <- as.data.frame(PEcAn.utils::read.output(run.id, outdir = file.path(settings$modeloutdir, run.id),
                                           start.year, end.year, variables = vars))
    
    if(length(model.raw) == 0 | all(is.na(model.raw))) {   # Probably indicates model failed entirely
      out <- list()
      out$model.out <- NA
      return(out)
    }
    
    
    # normally there is only one output variable (derived or not) corresponding to data
    # as we split different inputs in the inputs list in the beginning (see that here we loop over the n.input)
    # for Ameriflux we have UST passed through within the same tag which is only data-related
    # but this generalizes it anyway :
    # figure out which variable names to be used in the derivation expression (i.e. non-UST)
    # and calculate the derived variable
    vars.used.ind <- which(sapply(model.var, function(v) all(v %in% vars)) == TRUE)
    sapply(model.var[[vars.used.ind]], function(x) assign(x, model.raw[x], envir = .GlobalEnv))
    out <- eval(parse(text = expr[[vars.used.ind]]))
    
    
    # prepare for the variables that is going to be used in align_data
    # change data variable names (e.g. "LE") to model output variable names (e.g. "Qle")
    data.var <- sapply(inputs[[k]]$variable.name, `[[`, "variable.drv")
    
    data.var[data.var %in% format$vars$input_name] <- 
      format$vars$pecan_name[format$vars$input_name %in% data.var[data.var %in% format$vars$input_name]]
    
    # UST is never in the model outputs
    data.var <- data.var[!data.var %in% c("UST")]
    
    colnames(out) <- data.var
    model <- data.frame(time = model.raw$time, out)
    
    ## Handle model time
    # the model output time is in days since the beginning of the year
    model.secs <- udunits2::ud.convert(model$time, "days" ,"seconds")
    
    # seq.POSIXt returns class "POSIXct"
    # the model output is since the beginning of the year but 'settings$run$start.date' may not be the first day of the year, using lubridate::floor_date
    if(diff(model.secs)[1] != 0){
      model$posix <- seq.POSIXt(from = as.POSIXlt(settings$run$start.date, tz="GMT"), by = round(diff(model.secs)[1]), length.out = length(model$time))
    }else{
      # yearly output
      model$posix <- seq.POSIXt(from = as.POSIXlt(settings$run$start.date, tz="GMT"), by = "year", length.out = length(model$time))
    }
    
    dat <- PEcAn.benchmark::align_data(model.calc = model, obvs.calc = inputs[[k]]$data, var = data.var, align_method = inputs[[k]]$align.method)

    model.out[[k]]  <- dat[,colnames(dat) %in% paste0(data.var,".m"), drop = FALSE]
    inputs[[k]]$obs <- dat[,colnames(dat) %in% paste0(data.var,".o"), drop = FALSE][[1]]
    inputs[[k]]$n   <- sum(!is.na(inputs[[k]]$obs))
    colnames(model.out[[k]]) <- data.var
  }
  
  return(list(model.out = model.out, inputs = inputs))
}<|MERGE_RESOLUTION|>--- conflicted
+++ resolved
@@ -34,11 +34,7 @@
     # if no derivation is requested expr will be the same as variable name
     expr <- lapply(variable.name, `[[`, "expression")
     
-<<<<<<< HEAD
     if(!is.null(external.formats)){
-=======
-    if(is.null(bety)){
->>>>>>> bfc391c6
       format <- external.formats[[k]]
     }else{
       format <- PEcAn.DB::query.format.vars(bety = bety,

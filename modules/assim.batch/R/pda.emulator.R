##' Paramater Data Assimilation using emulator
##'
##' @title Paramater Data Assimilation using emulator
##' @param settings = a pecan settings list
##'
##' @return nothing. Diagnostic plots, MCMC samples, and posterior distributions
##'  are saved as files and db records.
##'
##' @author Mike Dietze
##' @author Ryan Kelly, Istem Fer
##' @export
pda.emulator <- function(settings, params.id = NULL, param.names = NULL, prior.id = NULL, 
                         chain = NULL, iter = NULL, adapt = NULL, adj.min = NULL, 
                         ar.target = NULL, jvar = NULL, n.knot = NULL) {
  
  ## this bit of code is useful for defining the variables passed to this function if you are
  ## debugging
  if (FALSE) {
    params.id <- param.names <- prior.id <- chain <- iter <- NULL
    n.knot <- adapt <- adj.min <- ar.target <- jvar <- NULL
  }
  
<<<<<<< HEAD
=======
  
  ## -------------------------------------- Setup ------------------------------------- 
  ## Handle settings
  settings <- pda.settings(
    settings=settings, params.id=params.id, param.names=param.names, 
    prior.id=prior.id, chain=chain, iter=iter, adapt=adapt, 
    adj.min=adj.min, ar.target=ar.target, jvar=jvar, n.knot=n.knot)
  
  ## history restart
  pda.restart.file <- file.path(settings$outdir,paste0("history.pda", 
                                                       settings$assim.batch$ensemble.id, ".Rdata"))
  current.step <- "START"
  
  ## will be used to check if multiplicative Gaussian is requested
  any.mgauss <- sapply(settings$assim.batch$inputs, `[[`, "likelihood")
  isbias <- which(unlist(any.mgauss) == "multipGauss")
  
>>>>>>> 9a577871
  # handle extention flags
  # is this an extension run
  extension.check <- is.null(settings$assim.batch$extension) 
  
  if (extension.check) {
    # not an extension run
    run.normal <- TRUE
    run.round <- FALSE
    run.longer <- FALSE
  } else if (!extension.check & settings$assim.batch$extension == "round") {
    # 'round' extension
    run.normal <- FALSE
    run.round <- TRUE
    run.longer <- FALSE
  } else if (!extension.check & settings$assim.batch$extension == "longer") {
    # 'longer' extension
    run.normal <- FALSE
    run.round <- FALSE
    run.longer <- TRUE
  }
  
  ## -------------------------------------- Setup ------------------------------------- 
  ## Handle settings
  settings <- pda.settings(
    settings=settings, params.id=params.id, param.names=param.names, 
    prior.id=prior.id, chain=chain, iter=iter, adapt=adapt, 
    adj.min=adj.min, ar.target=ar.target, jvar=jvar, n.knot=n.knot, run.round)
  
  
  ## will be used to check if multiplicative Gaussian is requested
  any.mgauss <- sapply(settings$assim.batch$inputs, `[[`, "likelihood")
  isbias <- which(unlist(any.mgauss) == "multipGauss")
  
  
  ## Open database connection
  if (settings$database$bety$write) {
    con <- try(db.open(settings$database$bety), silent = TRUE)
    if (is(con, "try-error")) {
      con <- NULL
    } else {
      on.exit(db.close(con))
    }
  } else {
    con <- NULL
  }

  bety <- src_postgres(dbname = settings$database$bety$dbname, 
                       host = settings$database$bety$host, 
                       user = settings$database$bety$user, 
                       password = settings$database$bety$password)
  
  ## Load priors
  temp        <- pda.load.priors(settings, bety$con, run.normal)
  prior.list  <- temp$prior
  settings    <- temp$settings
  pname       <- lapply(prior.list, rownames)
  n.param.all <- sapply(prior.list, nrow)
  
  ## Load data to assimilate against
  inputs      <- load.pda.data(settings, bety)
  n.input     <- length(inputs)
  
  ## Set model-specific functions
  do.call("library", list(paste0("PEcAn.", settings$model$type)))
  my.write.config <- paste("write.config.", settings$model$type, sep = "")
  if (!exists(my.write.config)) {
    logger.severe(paste(my.write.config, 
                        "does not exist. Please make sure that the PEcAn interface is loaded for", 
                        settings$model$type))
  }
  
  ## Select parameters to constrain
  prior.ind <- lapply(seq_along(settings$pfts), 
                      function(x) which(pname[[x]] %in% settings$assim.batch$param.names[[x]]))
  n.param <- sapply(prior.ind, length)
  
  ## Get the workflow id
  if ("workflow" %in% names(settings)) {
    workflow.id <- settings$workflow$id
  } else {
    workflow.id <- -1
  }
  
  ## Create an ensemble id
  settings$assim.batch$ensemble.id <- pda.create.ensemble(settings, con, workflow.id)
  
  ## Set prior distribution functions (d___, q___, r___, and multivariate versions)
  prior.fn <- lapply(prior.list, pda.define.prior.fn)
  
  ## Set up likelihood functions
  llik.fn <- pda.define.llik.fn(settings)
  
  ## ------------------------------------ Emulator ------------------------------------ 
  ## Propose parameter knots (X) for emulator design
  knots.list <- lapply(seq_along(settings$pfts), 
                       function(x) pda.generate.knots(settings$assim.batch$n.knot, 
                                                      n.param.all[x], 
                                                      prior.ind[[x]], 
                                                      prior.fn[[x]], 
                                                      pname[[x]]))
  names(knots.list) <- sapply(settings$pfts,"[[",'name')
  
  knots.params <- lapply(knots.list, `[[`, "params")
  knots.probs <- lapply(knots.list, `[[`, "probs")
<<<<<<< HEAD
=======
  print("emulator names")
  print(sapply(settings$pfts,"[[",'name'))
  print(names(knots.list))
  print(names(knots.params))
  print(names(knots.probs))
  current.step <- "GENERATE KNOTS"
  save(list = ls(all.names = TRUE),envir=environment(),file=pda.restart.file)
>>>>>>> 9a577871
  
  ## Run this block if this is a "round" extension
  if (run.round) {
      
      # loads the posteriors of the the previous emulator run
      temp <- pda.load.priors(settings, con, extension.check = TRUE) 
      prior.list <- temp$prior
      
      ## set prior distribution functions for posterior of the previous emulator run
      prior.fn <- lapply(prior.list, pda.define.prior.fn)
      
      ## Propose a percentage (if not specified 75%) of the new parameter knots from the posterior of the previous run
      knot.par        <- ifelse(!is.null(settings$assim.batch$knot.par), 
                                as.numeric(settings$assim.batch$knot.par), 
                                0.75)
      
      n.post.knots    <- floor(knot.par * settings$assim.batch$n.knot)
      
      knots.list.temp <- lapply(seq_along(settings$pfts),
                                function(x) pda.generate.knots(n.post.knots, 
                                                               n.param.all[x], 
                                                               prior.ind[[x]],
                                                               prior.fn[[x]],
                                                               pname[[x]]))
      knots.params.temp <- lapply(knots.list.temp, `[[`, "params")
      
      for (i in seq_along(settings$pfts)) {
        # mixture of knots
        knots.list[[i]]$params <- rbind(knots.params[[i]][sample(nrow(knots.params[[i]]), 
                                                                 (settings$assim.batch$n.knot - n.post.knots)), ], 
                                        knots.list.temp[[i]]$params)
        names(knots.list)[i] <- settings$pfts[[i]]['name']
      }
      

      # Convert parameter values to probabilities according to current PDA prior distribution
      knots.list$probs <- knots.list$params
      for (pft in seq_along(settings$pfts)) {
        for (i in seq_len(n.param.all[[pft]])) {
          knots.list[[pft]]$probs[, i] <- eval(prior.fn[[pft]]$pprior[[i]], 
                                               list(q = knots.list[[pft]]$params[, i]))
        }
      }
      
      knots.params <- lapply(knots.list, `[[`, "params")
      knots.probs  <- lapply(knots.list, `[[`, "probs")
      current.step <- "Generate Knots: round-if block"
      save(list = ls(all.names = TRUE),envir=environment(),file=pda.restart.file)
  } # end round-if block
  
  print("emulator names")
  print(sapply(settings$pfts,"[[",'name'))
  print(names(knots.list))
  print(names(knots.params))
  print(names(knots.probs))
  
  ## Run this block if this is normal run or a "round" extension
  if(run.normal | run.round){
      
      ## Set up runs and write run configs for all proposed knots
      run.ids <- pda.init.run(settings, con, my.write.config, workflow.id, knots.params, 
                            n = settings$assim.batch$n.knot, 
                            run.names = paste0(settings$assim.batch$ensemble.id, ".knot.",
                                               1:settings$assim.batch$n.knot))   
      current.step <- "pda.init.run"
      save(list = ls(all.names = TRUE),envir=environment(),file=pda.restart.file)
      
      ## start model runs
      start.model.runs(settings, settings$database$bety$write)
    
      ## Retrieve model outputs and error statistics
      model.out <- list()
      pda.errors <- list()
    
    
      ## read model outputs    
      for (i in seq_len(settings$assim.batch$n.knot)) {
        model.out[[i]] <- pda.get.model.output(settings, run.ids[i], bety, inputs)
      }
      current.step <- "pda.get.model.output"
      save(list = ls(all.names = TRUE),envir=environment(),file=pda.restart.file)
      
      # handle bias parameters if multiplicative Gaussian is listed in the likelihoods
      if(any(unlist(any.mgauss) == "multipGauss")) {
        # how many bias parameters per dataset requested
        nbias <- ifelse(is.null(settings$assim.batch$inputs[[isbias]]$nbias), 1,
                      as.numeric(settings$assim.batch$inputs[[isbias]]$nbias))
        bias.list <- return.bias(isbias, model.out, inputs, prior.list, nbias, run.round, settings$assim.batch$bias.path)
        bias.terms <- bias.list$bias.params
        prior.list <- bias.list$prior.list.bias
        prior.fn <- lapply(prior.list, pda.define.prior.fn)
      } else {
        bias.terms <- NULL
      }
    
      for (i in seq_len(settings$assim.batch$n.knot)) {
        if(!is.null(bias.terms)){
          all.bias <- lapply(bias.terms, function(n) n[i,])
          all.bias <- do.call("rbind", all.bias)
        } else {
          all.bias <- NULL
        }
        ## calculate error statistics and save in the DB      
        pda.errors[[i]] <- pda.calc.error(settings, con, model_out = model.out[[i]], run.id = run.ids[i], inputs, bias.terms = all.bias)
      } 
    
  } # end if-block
  current.step <- "pda.calc.error"
  save(list = ls(all.names = TRUE),envir=environment(),file=pda.restart.file)
  
  init.list <- list()
  jmp.list <- list()
  
  prior.all <- do.call("rbind", prior.list)
  # keep this ind.all w/o bias until extracting prob values below 
  prior.ind.all <- which(unlist(pname) %in% unlist(settings$assim.batch$param.names))
  
    
  if (run.normal | run.round) {
    
    # retrieve n
    n.of.obs <- sapply(inputs,`[[`, "n") 
    names(n.of.obs) <- sapply(model.out[[1]],names)
      
    ## GPfit optimization routine assumes that inputs are in [0,1] Instead of drawing from parameters,
    ## we draw from probabilities
    knots.probs.all <- do.call("cbind", knots.probs)

    X <- knots.probs.all[, prior.ind.all, drop = FALSE]
      
    # retrieve SS
    error.statistics <- list()
    SS.list <- list()
    bc <- 1
    
    for(inputi in seq_len(n.input)){
      error.statistics[[inputi]] <- sapply(pda.errors,`[[`, inputi)
        
      if(unlist(any.mgauss)[inputi] == "multipGauss") {
          
          # if yes, then we need to include bias term in the emulator
          bias.probs <- bias.list$bias.probs
          biases <- c(t(bias.probs[[bc]]))
          bc <- bc + 1
            
          # replicate model parameter set per bias parameter
          rep.rows <- rep(1:nrow(X), each = nbias)
          X.rep <- X[rep.rows,]
          X <- cbind(X.rep, biases)
          colnames(X) <- c(colnames(X.rep), paste0("bias.", names(n.of.obs)[inputi]))
          SS.list[[inputi]] <- cbind(X, c(error.statistics[[inputi]]))

      } else {
          SS.list[[inputi]] <- cbind(X, error.statistics[[inputi]])
      } # if-block
        
      # remove failed runs
      SS.list[[inputi]] <- SS.list[[inputi]][!rowSums(is.na(SS.list[[inputi]])), ]
    } # for-loop


      
    if (run.round) {
      # check if this is another 'round' of emulator 
        
      # load original knots
      load(settings$assim.batch$ss.path)
      # add on
      SS <- lapply(seq_along(SS), function(iss) rbind(SS.list[[iss]], SS[[iss]]))
        
    } else {
      SS <- SS.list
    }
      
    logger.info(paste0("Using 'GPfit' package for Gaussian Process Model fitting."))
    ## Generate emulator on SS, return a list
    GPmodel <- lapply(SS, function(x) GPfit::GP_fit(X = x[, -ncol(x), drop = FALSE], Y = x[, ncol(x), drop = FALSE]))
    gp <- GPmodel
      
  } else { # is this a "longer" type of extension run
      
    load(settings$assim.batch$emulator.path)  # load previously built emulator(s) to run a longer mcmc
    load(settings$assim.batch$ss.path)
    load(settings$assim.batch$resume.path)
    
    n.of.obs <- resume.list[[1]]$n.of.obs
      
    if(any(unlist(any.mgauss) == "multipGauss")){
      load(settings$assim.batch$bias.path) # load prior.list with bias term from previous run
      prior.all <- do.call("rbind", prior.list)
    }

  
    for (c in seq_len(settings$assim.batch$chain)) {
      init.list[[c]] <- resume.list[[c]]$prev.samp[nrow(resume.list[[c]]$prev.samp), ]
      jmp.list[[c]] <- resume.list[[c]]$jump
    }
  }
  
  # add indice and increase n.param for bias
  if(any(unlist(any.mgauss) == "multipGauss")){
    prior.ind.all <- c(prior.ind.all, 
                       (prior.ind.all[length(prior.ind.all)]+1):(prior.ind.all[length(prior.ind.all)] + length(isbias)))
    n.param <- c(n.param, length(isbias))
  }

  
  ## Change the priors to unif(0,1) for mcmc.GP
  prior.all[prior.ind.all, ] <- rep(c("unif", 0, 1, "NA"), each = sum(n.param))

  ## Set up prior functions accordingly
  prior.fn.all <- pda.define.prior.fn(prior.all)
  
  # define range to make sure mcmc.GP doesn't propose new values outside
  rng <- matrix(c(sapply(prior.fn.all$qprior[prior.ind.all],
                         eval,
                         list(p = 0)), 
                  sapply(prior.fn.all$qprior[prior.ind.all], 
                         eval, 
                         list(p = 1))), nrow = sum(n.param))
  
  if (run.normal | run.round) {
    
    resume.list <- list()
    
    for (c in seq_len(settings$assim.batch$chain)) {
      jmp.list[[c]] <- sapply(prior.fn.all$qprior, 
                              function(x) 0.1 * diff(eval(x, list(p = c(0.05, 0.95)))))[prior.ind.all]
      jmp.list[[c]] <- sqrt(jmp.list[[c]])
      
      init.x <- lapply(prior.ind.all, function(v) eval(prior.fn.all$rprior[[v]], list(n = 1)))
      names(init.x) <- rownames(prior.all)[prior.ind.all]
      init.list[[c]] <- init.x
      resume.list[[c]] <- NA
    }
  }
  
  if (!is.null(settings$assim.batch$mix)) {
    mix <- settings$assim.batch$mix
  } else if (sum(n.param) > 1) {
    mix <- "joint"
  } else {
    mix <- "each"
  }
  
  # start the clock
  ptm.start <- proc.time()
  
  # prepare for parallelization
  dcores <- parallel::detectCores() - 1
  ncores <- min(max(dcores, 1), settings$assim.batch$chain)
  cl <- parallel::makeCluster(ncores, type="FORK")
  current.step <- "pre-MCMC"
  save(list = ls(all.names = TRUE),envir=environment(),file=pda.restart.file)
  
  ## Sample posterior from emulator
  mcmc.out <- parallel::parLapply(cl, 1:settings$assim.batch$chain, function(chain) {
    mcmc.GP(gp          = gp, ## Emulator(s)
            x0          = init.list[[chain]],     ## Initial conditions
            nmcmc       = settings$assim.batch$iter,       ## Number of reps
            rng         = rng,       ## range
            format      = "lin",      ## "lin"ear vs "log" of LogLikelihood 
            mix         = mix,     ## Jump "each" dimension independently or update them "joint"ly
            jmp0        = jmp.list[[chain]],  ## Initial jump size
            ar.target   = settings$assim.batch$jump$ar.target,   ## Target acceptance rate
            priors      = prior.fn.all$dprior[prior.ind.all], ## priors
            settings    = settings,
            run.block   = (run.normal | run.round),  
            n.of.obs    = n.of.obs,
            llik.fn     = llik.fn,
            resume.list = resume.list[[chain]]
    )
  })
  
  parallel::stopCluster(cl)
  current.step <- "post-MCMC"
  save(list = ls(all.names = TRUE),envir=environment(),file=pda.restart.file)
  
  # Stop the clock
  ptm.finish <- proc.time() - ptm.start
  logger.info(paste0("Emulator MCMC took ", paste0(round(ptm.finish[3])), " seconds for ", paste0(settings$assim.batch$iter), " iterations."))
  
  
  mcmc.samp.list <- list()
  
  for (c in seq_len(settings$assim.batch$chain)) {
    
    m <- mcmc.out[[c]]$mcmc.samp
    
      ## Set the prior functions back to work with actual parameter range
      
      prior.all <- do.call("rbind", prior.list)
      prior.fn.all <- pda.define.prior.fn(prior.all)
      
      ## Convert probabilities back to parameter values
      for (i in seq_len(sum(n.param))) {
        m[, i] <- eval(prior.fn.all$qprior[prior.ind.all][[i]], 
                       list(p = mcmc.out[[c]]$mcmc.samp[, i]))
      }
    
    colnames(m) <- rownames(prior.all)[prior.ind.all]
    mcmc.samp.list[[c]] <- m
    
    # jmp.list[[c]] <- mcmc.out[[c]]$jump
    resume.list[[c]] <- mcmc.out[[c]]$chain.res
  }
  
  
  if (FALSE) {
    gp     <- kernlab.gp
    x0     <- init.x
    nmcmc  <- settings$assim.batch$iter
    rng    <- NULL
    format <- "lin"
    mix    <- "each"
    jmp0   <- apply(X, 2, function(x) 0.3 * diff(range(x)))
    jmp0   <- sqrt(unlist(settings$assim.batch$jump$jvar))
    ar.target <- settings$assim.batch$jump$ar.target
    priors <- prior.fn$dprior[prior.ind]
  }
  
  ## ------------------------------------ Clean up ------------------------------------ 
  current.step <- "clean up"
  save(list = ls(all.names = TRUE),envir=environment(),file=pda.restart.file)
  
  ## Save emulator, outputs files
  settings$assim.batch$emulator.path <- file.path(settings$outdir,
                                                  paste0("emulator.pda", 
                                                         settings$assim.batch$ensemble.id, 
                                                         ".Rdata"))
  save(gp, file = settings$assim.batch$emulator.path)
  
  settings$assim.batch$ss.path <- file.path(settings$outdir, 
                                              paste0("ss.pda", 
                                                     settings$assim.batch$ensemble.id, 
                                                     ".Rdata"))
  save(SS, file = settings$assim.batch$ss.path)
  
  settings$assim.batch$mcmc.path <- file.path(settings$outdir, 
                                              paste0("mcmc.list.pda", 
                                                     settings$assim.batch$ensemble.id, 
                                                     ".Rdata"))
  save(mcmc.samp.list, file = settings$assim.batch$mcmc.path)
  
  settings$assim.batch$resume.path <- file.path(settings$outdir, 
                                                paste0("resume.pda", 
                                                       settings$assim.batch$ensemble.id, 
                                                       ".Rdata"))
  save(resume.list, file = settings$assim.batch$resume.path)
  
  # save prior.list with bias term
  if(any(unlist(any.mgauss) == "multipGauss")){
    settings$assim.batch$bias.path <- file.path(settings$outdir, 
                                                  paste0("bias.pda", 
                                                         settings$assim.batch$ensemble.id, 
                                                         ".Rdata"))
    save(prior.list, file = settings$assim.batch$bias.path)
  }

  
  # Separate each PFT's parameter samples (and bias term) to their own list
  mcmc.param.list <- list()
  ind <- 0
  for (i in seq_along(n.param)) {
    mcmc.param.list[[i]] <- lapply(mcmc.samp.list, function(x) x[, (ind + 1):(ind + n.param[i]), drop = FALSE])
    ind <- ind + n.param[i]
  }
  
  # Collect non-model parameters in their own list
  if(length(mcmc.param.list) > length(settings$pfts)) { 
    # means bias parameter was at least one bias param in the emulator
    # it will be the last list in mcmc.param.list
    # there will always be at least one tau for bias
    for(c in seq_len(settings$assim.batch$chain)){
      mcmc.param.list[[length(mcmc.param.list)]][[c]] <- cbind( mcmc.param.list[[length(mcmc.param.list)]][[c]],
                                                                mcmc.out[[c]]$mcmc.par)
    }

  } else if (ncol(mcmc.out[[1]]$mcmc.par) != 0){
    # means no bias param but there are still other params, e.g. Gaussian
    mcmc.param.list[[length(mcmc.param.list)+1]] <- list()
    for(c in seq_len(settings$assim.batch$chain)){
      mcmc.param.list[[length(mcmc.param.list)]][[c]] <- mcmc.out[[c]]$mcmc.par
    }
  }
  
  settings <- pda.postprocess(settings, con, mcmc.param.list, pname, prior.list, prior.ind)
  
  ## close database connection
  if (!is.null(con)) {
    db.close(con)
  }
  
  ## Output an updated settings list
  current.step <- "pda.finish"
  save(list = ls(all.names = TRUE),envir=environment(),file=pda.restart.file)
  return(settings)
  
}  ## end pda.emulator<|MERGE_RESOLUTION|>--- conflicted
+++ resolved
@@ -20,26 +20,6 @@
     n.knot <- adapt <- adj.min <- ar.target <- jvar <- NULL
   }
   
-<<<<<<< HEAD
-=======
-  
-  ## -------------------------------------- Setup ------------------------------------- 
-  ## Handle settings
-  settings <- pda.settings(
-    settings=settings, params.id=params.id, param.names=param.names, 
-    prior.id=prior.id, chain=chain, iter=iter, adapt=adapt, 
-    adj.min=adj.min, ar.target=ar.target, jvar=jvar, n.knot=n.knot)
-  
-  ## history restart
-  pda.restart.file <- file.path(settings$outdir,paste0("history.pda", 
-                                                       settings$assim.batch$ensemble.id, ".Rdata"))
-  current.step <- "START"
-  
-  ## will be used to check if multiplicative Gaussian is requested
-  any.mgauss <- sapply(settings$assim.batch$inputs, `[[`, "likelihood")
-  isbias <- which(unlist(any.mgauss) == "multipGauss")
-  
->>>>>>> 9a577871
   # handle extention flags
   # is this an extension run
   extension.check <- is.null(settings$assim.batch$extension) 
@@ -67,7 +47,11 @@
     settings=settings, params.id=params.id, param.names=param.names, 
     prior.id=prior.id, chain=chain, iter=iter, adapt=adapt, 
     adj.min=adj.min, ar.target=ar.target, jvar=jvar, n.knot=n.knot, run.round)
-  
+ 
+  ## history restart
+  pda.restart.file <- file.path(settings$outdir,paste0("history.pda",
+                                                       settings$assim.batch$ensemble.id, ".Rdata"))
+  current.step <- "START" 
   
   ## will be used to check if multiplicative Gaussian is requested
   any.mgauss <- sapply(settings$assim.batch$inputs, `[[`, "likelihood")
@@ -142,18 +126,8 @@
                                                       pname[[x]]))
   names(knots.list) <- sapply(settings$pfts,"[[",'name')
   
-  knots.params <- lapply(knots.list, `[[`, "params")
-  knots.probs <- lapply(knots.list, `[[`, "probs")
-<<<<<<< HEAD
-=======
-  print("emulator names")
-  print(sapply(settings$pfts,"[[",'name'))
-  print(names(knots.list))
-  print(names(knots.params))
-  print(names(knots.probs))
   current.step <- "GENERATE KNOTS"
   save(list = ls(all.names = TRUE),envir=environment(),file=pda.restart.file)
->>>>>>> 9a577871
   
   ## Run this block if this is a "round" extension
   if (run.round) {

--- conflicted
+++ resolved
@@ -288,13 +288,8 @@
     save(list = ls(all.names = TRUE),envir=environment(),file=pda.restart.file)
 
     ## start model runs
-<<<<<<< HEAD
     PEcAn.workflow::start_model_runs(settings, (as.logical(settings$database$bety$write) & !remote))
-    
-=======
-    PEcAn.remote::start.model.runs(settings, (as.logical(settings$database$bety$write) & !remote))
-
->>>>>>> 25c57339
+
     ## Retrieve model outputs and error statistics
     model.out <- list()
     pda.errors <- list()

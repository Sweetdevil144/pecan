##' Define PDA Likelihood Functions
##'
##' @title Define PDA Likelihood Functions
##' @param settings PEcAn settings list
##'
##' @return List of likelihood functions, one for each dataset to be assimilated against.
##'
##' @author Ryan Kelly, Istem Fer
##' @export
pda.define.llik.fn <- function(settings) {
 
  llik.fn <- list()
  
  for (i in seq_along(settings$assim.batch$inputs)) {
    
    # heteroskedastic Laplace likelihood, error stats is the likelihood
    if (settings$assim.batch$inputs[[i]]$likelihood == "Laplace") {
      
      llik.fn[[i]] <- function(pda.errors, llik.par) {
        LL <- pda.errors
        return(LL)
      }
      

    } else { # Gaussian or multiplicative Gaussian
      
      llik.fn[[i]] <- function(pda.errors, llik.par) {
        # lnL = (n/2) * log(tau) - (tau/2) * SS
  
          LL <- (llik.par$n/2) * log(llik.par$par) - (llik.par$par/2) * pda.errors
          return(LL)

      }
      
    } # if-block
  } # for-loop
  
  return(llik.fn)
} # pda.define.llik.fn



##' Calculate sufficient statistics
##'
##' @title Calculate sufficient statistics
##' @param settings list
##' @param con DB connection
##' @param model_out list
##' @param run.id run ID
##' @param inputs list
##' @param bias.terms matrix
##'
##' @return pda.errors 
##'
##' @author Istem Fer
##' @export
pda.calc.error <-function(settings, con, model_out, run.id, inputs, bias.terms){
  
  if(anyNA(model_out, recursive = TRUE)) {   # Probably indicates model failed entirely
    NA.list <- as.list(rep(NA, length(inputs)))
    return(NA.list)
  }

  n.input <- length(inputs)
  pda.errors <- list()
  SSdb <- list()
  # multiplicative Gaussian counter
  bc <- 1
  
  
  for (k in seq_len(n.input)) {
    
    if (settings$assim.batch$inputs[[k]]$likelihood == "Laplace") {
      # heteroskedastic laplacian
        
        resid <- abs(model_out[[k]] - inputs[[k]]$obs)
        pos <- (model_out[[k]] >= 0)
        # SS <- c(stats::dexp(resid[pos],
        #              1 / (inputs[[k]]$par[1] + (inputs[[k]]$par[2] * 
        #                                           sqrt(inputs[[k]]$n_eff/inputs[[k]]$n) * 
        #                                           model_out[[k]][pos])), log = TRUE),
        #         stats::dexp(resid[!pos],
        #              1 / (inputs[[k]]$par[1] + (inputs[[k]]$par[3] * 
        #                     sqrt(inputs[[k]]$n_eff/inputs[[k]]$n) * 
        #                     model_out[[k]][!pos])), log = TRUE))
        # 
        # pda.errors[[k]] <- sum(SS, na.rm = TRUE) 
        # SSdb[[k]] <- sum(SS, na.rm = TRUE) 
        
        # heteroskedastic slopes, slope varies with magnitude of the flux 
        # inflated by sqrt(n/neff) because var is 2b^2 for laplacian likelihood
        beta_p <- (inputs[[k]]$par[1] + inputs[[k]]$par[2] * model_out[[k]][pos]) #* sqrt(inputs[[k]]$n/inputs[[k]]$n_eff)  
        beta_n <- (inputs[[k]]$par[1] + inputs[[k]]$par[3] * model_out[[k]][!pos])#* sqrt(inputs[[k]]$n/inputs[[k]]$n_eff)
        
        # there might not be a negative slope if non-negative variable, assign zero, move on
        suppressWarnings(if(length(beta_n) == 0) beta_n <- 0)
        
<<<<<<< HEAD
        # weigh down log-likelihood calculation with neff
        # if we had one beta value (no heteroscadasticity), we could've multiply n_eff*beta
        # now need to multiply every term with n_eff/n 
=======
>>>>>>> 98f9cc72
        SS_p <- - log(2*beta_p) - resid[[1]][pos]/beta_p
        SS_n <- - log(2*beta_n) - resid[[1]][!pos]/beta_n
        suppressWarnings(if(length(SS_n) == 0) SS_n <- 0)
        perr <- sum(SS_p, SS_n, na.rm = TRUE)
        pda.errors[[k]] <- perr * (inputs[[k]]$n_eff/inputs[[k]]$n)
        SSdb[[k]] <- pda.errors[[k]]
        
        
    } else if (settings$assim.batch$inputs[[k]]$likelihood == "multipGauss") { 
      # multiplicative Gaussian
      
      SS <- rep(NA, length(bias.terms))
      for(b in seq_along(SS)){
        SS[b] <- sum((bias.terms[bc,][b] * model_out[[k]] - inputs[[k]]$obs)^2, na.rm = TRUE)
      }
      
      bc <- bc + 1
      pda.errors[[k]] <- SS 
      SSdb[[k]]       <- log(SS)
      
    } else { # Gaussian
      
      SS <- sum((model_out[[k]] - inputs[[k]]$obs)^2, na.rm = TRUE)
      
      pda.errors[[k]] <- SS 
      SSdb[[k]]       <- log(SS)
      
    }
  
    
  } # for-loop
  
  ## insert sufficient statistics in database
  if (!is.null(con)) {

    # BETY requires sufficient statistics to be associated with inputs, so only proceed
    # for inputs with valid input ID (i.e., not the -1 dummy id).
    # Note that analyses requiring sufficient statistics to be stored therefore require
    # inputs to be registered in BETY first.
    
    # TODO : insert multiple SS per unique run, input when it is allowed on DB
    db.input.ind <- which(sapply(inputs, function(x) x$input.id) != -1)
    for (k in db.input.ind) {
      
      PEcAn.DB::db.query(
        paste0("INSERT INTO likelihoods ",
               "(run_id, variable_id, input_id, ",
               " loglikelihood, n_eff)",
               "values ('",
               run.id, "', '",    inputs[[k]]$variable.id, "', '", inputs[[k]]$input.id, "', '",
               SSdb[[k]], "', '", inputs[[k]]$n_eff, "')"
        ),
        con)
    }
  }

  return(pda.errors)
  
} # pda.calc.error


##' Calculate Likelihoods for PDA
##'
##' @title Calculate Likelihoods for PDA
##' @param pda.errors calculated errors
##' @param llik.fn list of likelihood fcns
##' @param llik.par parameters to be passed llik functions
##'
##' @return Total log likelihood (i.e., sum of log likelihoods for each dataset)
##'
##' @author Ryan Kelly, Istem Fer
##' @export
pda.calc.llik <- function(pda.errors, llik.fn, llik.par) {
  
  n.var <- length(pda.errors)
  
  LL.vec <- numeric(n.var)
  
  for (k in seq_len(n.var)) {
    
    j <- k %% length(llik.fn)
    if(j==0) j <- length(llik.fn)
        
    LL.vec[k] <- llik.fn[[j]](pda.errors[k], llik.par[[k]])
  }
  
  LL.total <- sum(LL.vec)

  return(LL.total)
} # pda.calc.llik


##' Calculate likelihood parameters
##'
##' @title pda.calc.llik.par
##' 
##' @param settings list
##' @param n named vector, sample sizes of inputs
##' @param error.stats list, Sufficient Statistics 
##' @param hyper.pars list, hyperparameters
##' 
##' @author Istem Fer
##' @export

pda.calc.llik.par <-function(settings, n, error.stats, hyper.pars){
  
  llik.par <- list()
  
  for(k in seq_along(error.stats)){
    
    j <- k %% length(settings$assim.batch$inputs)
    if(j==0) j <- length(settings$assim.batch$inputs)
    
    llik.par[[k]] <- list()
    
    if (settings$assim.batch$inputs[[j]]$likelihood == "Gaussian" |
        settings$assim.batch$inputs[[j]]$likelihood == "multipGauss") {
      

        llik.par[[k]]$par <- stats::rgamma(1, hyper.pars[[k]]$parama + n[k]/2, 
                                    hyper.pars[[k]]$paramb + error.stats[k]/2)

        names(llik.par[[k]]$par) <- paste0("tau.", names(n)[k])

    }
    llik.par[[k]]$n     <- n[k]
    
  }

  return(llik.par)
  
} # pda.calc.llik.par

<|MERGE_RESOLUTION|>--- conflicted
+++ resolved
@@ -95,12 +95,6 @@
         # there might not be a negative slope if non-negative variable, assign zero, move on
         suppressWarnings(if(length(beta_n) == 0) beta_n <- 0)
         
-<<<<<<< HEAD
-        # weigh down log-likelihood calculation with neff
-        # if we had one beta value (no heteroscadasticity), we could've multiply n_eff*beta
-        # now need to multiply every term with n_eff/n 
-=======
->>>>>>> 98f9cc72
         SS_p <- - log(2*beta_p) - resid[[1]][pos]/beta_p
         SS_n <- - log(2*beta_n) - resid[[1]][!pos]/beta_n
         suppressWarnings(if(length(SS_n) == 0) SS_n <- 0)

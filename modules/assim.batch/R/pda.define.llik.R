--- conflicted
+++ resolved
@@ -210,13 +210,10 @@
     if (settings$assim.batch$inputs[[j]]$likelihood == "Gaussian" |
         settings$assim.batch$inputs[[j]]$likelihood == "multipGauss") {
       
-<<<<<<< HEAD
-        llik.par[[k]]$par <- rgamma(1, hyper.pars[[j]]$parama + n[k]/2, 
-                                    hyper.pars[[j]]$paramb + error.stats[k]/2)
-=======
+
         llik.par[[k]]$par <- stats::rgamma(1, hyper.pars[[k]]$parama + n[k]/2, 
                                     hyper.pars[[k]]$paramb + error.stats[k]/2)
->>>>>>> d9925184
+
         names(llik.par[[k]]$par) <- paste0("tau.", names(n)[k])
 
     }

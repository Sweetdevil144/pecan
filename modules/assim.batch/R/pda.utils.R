##' Run Batch PDA
##'
##' @title Run Batch PDA
##' @param settings a PEcAn settings list
##'
##' @return Updated settings list
##'
##' @author Ryan Kelly
##' @export
assim.batch <- function(settings) {
  # Quit if pda not requested in settings
  if (!("assim.batch" %in% names(settings))) {
    return(settings)
  }

  if (is.null(settings$assim.batch$method)) {
    settings$assim.batch$method <- "bruteforce.bs"
  }

  if (settings$assim.batch$method == "bruteforce") {
    settings <- pda.mcmc(settings)
  } else if (settings$assim.batch$method == "bruteforce.bs") {
    settings <- pda.mcmc.bs(settings)
  } else if (settings$assim.batch$method == "emulator") {
    settings <- pda.emulator(settings)
  } else if (settings$assim.batch$method == "bayesian.tools") {
    settings <- pda.bayesian.tools(settings)
  } else {
    PEcAn.logger::logger.error(paste0("PDA method ", settings$assim.batch$method, " not found!"))
  }

  return(settings)
} # assim.batch


##' Run Batch module
##' @param settings a PEcAn settings list
##' @export
runModule.assim.batch <- function(settings) {
  if (PEcAn.settings::is.MultiSettings(settings)) {
    pda.method <- unique(sapply(settings$assim.batch,`[[`, "method"))
    if(pda.method == "emulator.ms"){
      return(pda.emulator.ms(settings))
    }else{
      return(PEcAn.settings::papply(settings, runModule.assim.batch))
    }
  } else if (PEcAn.settings::is.Settings(settings)) {
    return(assim.batch(settings))
  } else {
    stop("runModule.assim.batch only works with Settings or MultiSettings")
  }
} # runModule.assim.batch


##' Set PDA Settings
##'
##' @title Set PDA Settings
##' @param settings a PEcAn settings list
##' @param params.id id of pars
##' @param param.names names of pars
##' @param prior.id ids of priors
##' @param chain how many chains
##' @param iter how many iterations
##' @param adapt adaptation intervals
##' @param adj.min to be used in adjustment
##' @param ar.target acceptance rate target
##' @param jvar jump variance
##' @param n.knot number of knots requested
##' @param run.round another round or not
##'
##' @return An updated settings list
##'
##' @author Ryan Kelly, Istem Fer
##' @export
pda.settings <- function(settings, params.id = NULL, param.names = NULL, prior.id = NULL,
                         chain = NULL, iter = NULL, adapt = NULL, adj.min = NULL,
                         ar.target = NULL, jvar = NULL, n.knot = NULL, run.round = FALSE) {
  # Some settings can be supplied via settings (for automation) or explicitly (interactive).
  # An explicit argument overrides whatever is in settings, if anything.
  # If neither an argument or a setting is provided, set a default value in settings.

  # When there are more than 1 PFT, make sure they are in the same order in PDA tags to avoid index problems
  if(length(settings$assim.batch$param.names) > 1){
    # here I assume if a PFT is listed under the PFT tag, we want to constrain at least one of its parameters
    non_match <- which(names(settings$assim.batch$param.names) != sapply(settings$pfts,`[[`, "name"))
    if(length(non_match) > 0){
      PEcAn.logger::logger.severe("Please make sure the ORDER of the PFT name tags match under <assim.batch> and <pft> sections in your pecan.xml and try again.")
    }
  }
  # Each assignment below includes an explicit type conversion to avoid problems later.

  # params.id: Either null or an ID used to query for a matrix of MCMC samples later
  if (!is.null(params.id)) {
    settings$assim.batch$params.id <- params.id
  }
  if (!is.null(settings$assim.batch$params.id)) {
    settings$assim.batch$params.id <- as.character(settings$assim.batch$params.id)
  }

  # param.names: Names of parameters to assimilate against
  if (!is.null(param.names)) {
    settings$assim.batch$param.names <- param.names
  }
  if (is.null(settings$assim.batch$param.names)) {
    PEcAn.logger::logger.error("Parameter data assimilation requested, but no parameters specified for PDA")
  } else {
    settings$assim.batch$param.names <- lapply(settings$assim.batch$param.names, as.list)
  }

  # # have to add names or listToXml() won't work
  # names(settings$assim.batch$param.names) <- rep("param", length(settings$assim.batch$param.names))
  # Finally, check that none of the names listed are specified as pft constants
  constant.names <- unlist(sapply(settings$pfts, function(x) names(x$constants)))
  params.in.constants <- which(unlist(settings$assim.batch$param.names) %in% constant.names)
  if (length(params.in.constants) > 0) {
    PEcAn.logger::logger.severe(paste0("PDA requested for parameter(s) [",
                         paste(unlist(settings$assim.batch$param.names)[params.in.constants], collapse = ", "),
                         "] but these parameters are specified as constants in pecan.xml!"))
  }

  # # if settings$assim.batch$prior$prev.prior.id is not null, it means an extension run was already done
  # # store it to prior.id so that it's not overwritten for 3rd or more "longer" extension
  # # if it's 3rd or more "round" of emulator extension then we do want to overwrite it
  # # Revisit this if you want to change knot proposal design
  # if (!is.null(settings$assim.batch$prior$prev.prior.id) & !run.round) {
  #   settings$assim.batch$prior$prior.id <- settings$assim.batch$prior$prev.prior.id
  # }
  #
  # # if settings$assim.batch$prior$prior.id is not null, it means a PDA run was already done
  # # store it to prev.prior.id, need it for extension runs
  if (is.null(settings$assim.batch$prior$prior.id)) {
    settings$assim.batch$prior$prior.id <- lapply(settings$pfts, `[[`, "posteriorid")
    names(settings$assim.batch$prior$prior.id) <- sapply(settings$pfts, `[[`, "name")
  }

  # # if settings$pfts$pft$posteriorid is not null, use it as new PDA prior:
  #
  # # (a) settings$pfts$pft$posteriorid can be full if you went through meta.analysis and write.configs
  # # if it's empty pda.load.priors will handle it later
  #
  # # (b) settings$pfts$pft$posteriorid will be full and overwritten by a PDA posterior id if a PDA was run
  # if (!is.null(settings$pfts$pft$posteriorid)) {
  #   settings$assim.batch$prior$prior.id <- lapply(settings$pfts, `[[`, "posteriorid")
  #   names(settings$assim.batch$prior$prior.id) <- sapply(settings$pfts, `[[`, "name")
  # }

  # if a prior.id is explicity passed to this function, overwrite and use it as PDA prior
  if (!is.null(prior.id)) {
    settings$assim.batch$prior$prior.id <- prior.id
  }


  # chain: An identifier for the MCMC chain.
  if (!is.null(chain)) {
    settings$assim.batch$chain <- chain
  }
  if (is.null(settings$assim.batch$chain)) {
    # Default
    settings$assim.batch$chain <- 1
  }
  settings$assim.batch$chain <- as.numeric(settings$assim.batch$chain)

  # iter: Number of MCMC iterations.
  if (!is.null(iter)) {
    settings$assim.batch$iter <- iter
  }
  if (is.null(settings$assim.batch$iter)) {
    # Default
    settings$assim.batch$iter <- 100
  }
  settings$assim.batch$iter <- as.numeric(settings$assim.batch$iter)

  # n.knot: Number of emulator knots
  if (!is.null(n.knot)) {
    settings$assim.batch$n.knot <- as.numeric(n.knot)
  }else if(settings$assim.batch$method == "emulator"){
    if (is.null(settings$assim.batch$n.knot)) {
      settings$assim.batch$n.knot <- 100 # Default
    }
    settings$assim.batch$n.knot <- as.numeric(settings$assim.batch$n.knot)
  }
<<<<<<< HEAD

  # ----- Jump distribution / tuning parameters 
=======
  settings$assim.batch$n.knot <- as.numeric(settings$assim.batch$n.knot)

  # ----- Jump distribution / tuning parameters
>>>>>>> bfc391c6
  # adapt: How often to adapt the MCMC. Defaults to iter/10
  if (!is.null(adapt)) {
    settings$assim.batch$jump$adapt <- adapt
  }
  if (is.null(settings$assim.batch$jump$adapt)) {

    settings$assim.batch$jump$adapt <- floor(settings$assim.batch$iter/10) # Default
  }
  settings$assim.batch$jump$adapt <- as.numeric(settings$assim.batch$jump$adapt)

  # adj.min: minimum amount to reduce jump distribution by.  Default
  if (!is.null(adj.min)) {
    settings$assim.batch$jump$adj.min <- adj.min
  }
  if (is.null(settings$assim.batch$jump$adj.min)) {
    # Default
    settings$assim.batch$jump$adj.min <- 0.1
  }
  settings$assim.batch$jump$adj.min <- as.numeric(settings$assim.batch$jump$adj.min)

  # ar.target: Target acceptance rate.
  # Can be a single value of vector, one for each variable assimilated against.
  if (!is.null(ar.target)) {
    settings$assim.batch$jump$ar.target <- ar.target
  }
  if (is.null(settings$assim.batch$jump$ar.target)) {
    settings$assim.batch$jump$ar.target <- 0.5 # Default
  }
  settings$assim.batch$jump$ar.target <- as.numeric(settings$assim.batch$jump$ar.target)

  # jvar: Initial jump variances. Defaults to NA to be based on priors later.
  if (settings$assim.batch$method != "emulator") {
    if (!is.null(jvar)) {
      settings$assim.batch$jump$jvar <- jvar
    }
    if (is.null(settings$assim.batch$jump$jvar)) {
      settings$assim.batch$jump$jvar <- rep(NA, length(unlist(settings$assim.batch$param.names))) # Default
    }
    settings$assim.batch$jump$jvar <- as.list(as.numeric(settings$assim.batch$jump$jvar))
    # have to add names or listToXml() won't work
    names(settings$assim.batch$jump$jvar) <- rep("jvar", length(settings$assim.batch$jump$jvar))
  }

  # diag.plot.iter: How often to do diagnostic plots. Just need to convert to numeric.
  if (!is.null(settings$assim.batch$diag.plot.iter)) {
    settings$assim.batch$diag.plot.iter <- as.numeric(settings$assim.batch$diag.plot.iter)
  }

  return(settings)
} # pda.settings


##' Load Priors for Paramater Data Assimilation
##'
##' @title Load Priors for Paramater Data Assimilation
##' @param settings a PEcAn settings list
##' @param con database connection
##' @param extension.check check if this is another round or longer run
##'
##' @return A previously-generated posterior distribution, to be used as the prior for PDA.
##'
##' @author Ryan Kelly, Istem Fer
##' @export
pda.load.priors <- function(settings, con, extension.check = FALSE) {

  # settings$assim.batch$prior$prior.id is not NULL if you've done a PDA or meta.analysis and went through write.configs
  # then you can proceed loading objects by querying their paths according to their ids
  # if it's NULL get the most recent id from DB as default

  if (is.null(settings$assim.batch$prior$prior.id)) {

    PEcAn.logger::logger.info(paste0("Defaulting to most recent posterior/prior as PDA prior."))
    ## by default, use the most recent posterior/prior as the prior
    priorids <- list()
    for (i in seq_along(settings$pfts)) {

      pft.id <- PEcAn.DB::db.query(paste0("SELECT pfts.id FROM pfts, modeltypes WHERE pfts.name='",
                                            settings$pfts[[i]]$name,
                                            "' and pfts.modeltype_id=modeltypes.id and modeltypes.name='",
                                            settings$model$type, "'"),
                                     con)[["id"]]
      priors <- PEcAn.DB::db.query(paste0("SELECT * from posteriors where pft_id = ", pft.id), con)

      prior.db <- PEcAn.DB::db.query(paste0("SELECT * from dbfiles where container_type = 'Posterior' and container_id IN (",
                                    paste(priors$id, collapse = ","), ")"), con)

      prior.db.grep <- prior.db[grep("^post\\.distns\\..*Rdata$", prior.db$file_name), ]
      if (nrow(prior.db.grep) == 0) {
        prior.db.grep <- prior.db[grep("^prior\\.distns\\..*Rdata$", prior.db$file_name), ]
      }

      priorids[[i]] <- prior.db.grep$container_id[which.max(prior.db.grep$updated_at)]
    }
    settings$assim.batch$prior$prior.id <- priorids
  }

  # extension.check == FALSE not an extension run
  # extension.check == TRUE a "round" extension run
  if(extension.check){
    priorids <- sapply(settings$pfts, `[[`, "posteriorid")
  } else{
    priorids <- settings$assim.batch$prior$prior.id
  }

  PEcAn.logger::logger.info(paste0("Using posterior ID(s) ", paste(unlist(priorids), collapse = ", "), " as PDA prior(s)."))


  prior.out <- list()
  prior.paths <- list()

  tmp_hostname <- ifelse(!PEcAn.remote::is.localhost(settings$host), PEcAn.remote::fqdn(), settings$host$name)

  # now that you filled priorids load the PDA prior objects
  # if files becomes NULL try loading objects from workflow oft folders
  for (i in seq_along(settings$pfts)) {

    files <- PEcAn.DB::dbfile.check("Posterior", priorids[[i]], con, tmp_hostname, return.all  = TRUE)

    pid <- grep("post.distns.*Rdata", files$file_name)  ## is there a posterior file?

    if (length(pid) == 0) {
      pid <- grep("prior.distns.Rdata", files$file_name)  ## is there a prior file?
    }

    if (length(pid) > 0) {
      prior.paths[[i]] <- file.path(files$file_path[pid], files$file_name[pid])
    } else {
      ## is there a posterior in the current workflow's PFT directory?
      pft <- settings$pfts[[i]]
      fname <- file.path(pft$outdir, "post.distns.Rdata")
      if (file.exists(fname)) {
        prior.paths[[i]] <- fname
      } else {
        ## is there a prior in the current workflow's PFT directory?
        fname <- file.path(pft$outdir, "prior.distns.Rdata")
        if (file.exists(fname)) {
          prior.paths[[i]] <- fname
        }else{
          ## if no posterior or prior can be found, skip to the next PFT
          next
        }
      }
    }

    # make sure there are no left over distributions in the environment
    suppressWarnings(rm(post.distns, prior.distns))

    load(prior.paths[[i]])
    if (!exists("post.distns")) {
      prior.out[[i]] <- prior.distns
    } else {
      prior.out[[i]] <- post.distns
      rm(post.distns)
    }

  }


  # Finally, check that PDA parameters requested are in the prior; can't assimilate them if not.
  # Could proceed with any valid params. But probably better to just bonk out now to avoid wasting
  # a lot of time in case the mis-specified parameter(s) is really important to the analysis.
  params.no.priors <- which(is.na(match(unlist(settings$assim.batch$param.names),
                                        unlist(lapply(prior.out, rownames)))))
  if (length(params.no.priors) > 0) {
    PEcAn.logger::logger.severe(paste0("PDA requested for parameter(s) [", paste(unlist(settings$assim.batch$param.names)[params.no.priors],
                                                                   collapse = ", "), "] but no prior found!"))
  }

  return(list(prior = prior.out, settings = settings))
} # pda.load.priors


##' Create PDA Ensemble
##'
##' @title Create ensemble record for PDA ensemble
##' @param settings a PEcAn settings list
##' @param con DB connection
##' @param workflow.id workflow ID
##'
##' @return Ensemble ID of the created ensemble
##'
##' @author Ryan Kelly
##' @export
pda.create.ensemble <- function(settings, con, workflow.id) {
  if (!is.null(con)) {
    # Identifiers for ensemble 'runtype'
    if (settings$assim.batch$method == "bruteforce" |
        settings$assim.batch$method == "bruteforce.bs" |
        settings$assim.batch$method == "bayesian.tools") {
      ensemble.type <- "pda.MCMC"
    } else if (settings$assim.batch$method == "emulator"|
               settings$assim.batch$method == "emulator.ms") {
      ensemble.type <- "pda.emulator"
    }

    ensemble.id <- PEcAn.DB::db.query(paste("INSERT INTO ensembles (runtype, workflow_id) values ('",
                                  ensemble.type, "', ", workflow.id, ") RETURNING id", sep = ""), con)

  } else {
    ensemble.id <- NA
  }

  return(ensemble.id)
} # pda.create.ensemble


##' Define PDA Prior Functions
##'
##' @title Define PDA Prior Functions
##' @param prior prior dataframe
##'
##' @return List of prior functions containing dprior, rprior, qprior, dmvprior, rmvprior.
##'         Each of these is a list with one distribution function per parameter.
##'
##' @author Ryan Kelly
##' @export
pda.define.prior.fn <- function(prior) {
  n.param.all <- nrow(prior)
  dprior <- rprior <- qprior <- pprior <- list()
  for (i in seq_len(n.param.all)) {
    if (prior$distn[i] == "exp") {
      dprior[[i]] <- parse(text = paste0("dexp(x,", prior$parama[i], ",log=TRUE)"))
      rprior[[i]] <- parse(text = paste0("rexp(n,", prior$parama[i], ")"))
      qprior[[i]] <- parse(text = paste0("qexp(p,", prior$parama[i], ")"))
      pprior[[i]] <- parse(text = paste0("pexp(q,", prior$parama[i], ")"))
    } else {
      dprior[[i]] <- parse(text = paste0("d", prior$distn[i], "(x,", prior$parama[i], ",", prior$paramb[i], ",log=TRUE)"))
      rprior[[i]] <- parse(text = paste0("r", prior$distn[i], "(n,", prior$parama[i], ",", prior$paramb[i], ")"))
      qprior[[i]] <- parse(text = paste0("q", prior$distn[i], "(p,", prior$parama[i], ",", prior$paramb[i], ")"))
      pprior[[i]] <- parse(text = paste0("p", prior$distn[i], "(q,", prior$parama[i], ",", prior$paramb[i], ")"))
    }
  }
  dmvprior <- function(x, log = TRUE) {
    # multivariate prior - density
    p <- rep(NA, n.param.all)
    for (i in seq_len(n.param.all)) {
      p[i] <- eval(dprior[[i]], list(x = x[i]))
    }
    p <- sum(p)
    ifelse(log, p, exp(p))
  } # dmvprior

  rmvprior <- function(n) {
    # multivariate prior - random number
    p <- matrix(NA, n, n.param.all)
    for (i in seq_len(n.param.all)) {
      p[, i] <- eval(rprior[[i]], list(n = n))
    }
    p
  }

  return(list(dprior = dprior, rprior = rprior, qprior = qprior,
              pprior = pprior, dmvprior = dmvprior, rmvprior = rmvprior))
} # pda.define.prior.fn


##' Initialise Parameter Matrix for PDA
##'
##' @title Initialise Parameter Matrix for PDA
##' @param settings a PEcAn settings list
##' @param chain number of chain
##' @param pname parameter name
##' @param n.param.all number of all params
##'
##' @return A list containing 'start' and 'finish' counters for MCMC, as well as the params
##'         table, which is an empty matrix concatenated to any param samples from a previous
##'         PDA run, if provided.
##'
##' @author Ryan Kelly
##' @export
pda.init.params <- function(settings, chain, pname, n.param.all) {
  ## Load params from previous run, if provided.
  if (!is.null(settings$assim.batch$extension)) {
    mcmc.list <- NULL # will be loaded in the next line
    load(settings$assim.batch$mcmc.path)  # loads params
    params <- mcmc.list[[chain]]
    start  <- nrow(params) + 1
    finish <- nrow(params) + as.numeric(settings$assim.batch$iter)
    params <- rbind(params, matrix(NA, finish - start + 1, n.param.all))
    if(!is.null(settings$assim.batch$llpar.path)){ # load llik params
      llpar.list <- NULL # will be loaded in the next line
      load(settings$assim.batch$llpar.path)
      llpars <- llpar.list[[chain]]
    } else {
      llpars <- NULL
    }
  } else {
    # No input given, starting fresh
    start  <- 1
    finish <- as.numeric(settings$assim.batch$iter)
    params <- matrix(NA, finish, n.param.all)
    llpars <- NULL
  }
  colnames(params) <- pname

  return(list(start = start, finish = finish, params = params, llpars = llpars))
} # pda.init.params


##' Initialise Model Runs for PDA
##'
##' @title Initialise Model Runs for PDA
##' @param settings a PEcAn settings list
##' @param con DB connection
##' @param my.write.config model write config fcn name
##' @param workflow.id workflow ID
##' @param params parameters of the run
##' @param n number of runs
##' @param run.names names of runs
##'
##' @return Vector of run IDs for all model runs that were set up (including write.configs)
##'
##' @author Ryan Kelly
##' @export
pda.init.run <- function(settings, con, my.write.config, workflow.id, params,
                         n = ifelse(is.null(dim(params)), 1, nrow(params)),
                         run.names = paste("run", 1:n, sep = ".")) {

  run.ids <- rep(NA, n)
  for (i in seq_len(n)) {
    ## set RUN.ID
    if (!is.null(con)) {
      paramlist <- run.names[i]
      run.ids[i] <- PEcAn.DB::db.query(
        paste0(
          "INSERT INTO runs",
          "(model_id, site_id, start_time, finish_time, outdir,",
          "ensemble_id, parameter_list) ",
          "values ('",
          settings$model$id, "','", settings$run$site$id, "','", settings$run$start.date, "','",
          settings$run$end.date, "','", settings$modeloutdir , "','",
          settings$assim.batch$ensemble.id, "','", paramlist,
          "') RETURNING id"),
        con)

    } else {
      run.ids[i] <- run.names[i]
    }
    dir.create(file.path(settings$rundir, run.ids[i]), recursive = TRUE)
    dir.create(file.path(settings$modeloutdir, run.ids[i]), recursive = TRUE)

    # # works for one PFT
    # trait.values = list(pft=as.list(params[i,]),env=NA)
    # newnames <- sapply(settings$pfts, "[[", "name")
    # names(trait.values)[which(!(names(trait.values) %in% 'env'))] <- newnames

    ## write config
    do.call(my.write.config, args = list(defaults = settings$pfts,
                                         trait.values = lapply(params,
                                                               function(x, n) { as.data.frame(x[n, , drop=FALSE]) },
                                                               n = i),
                                         settings = settings,
                                         run.id = run.ids[i]))

    # Identifiers for ensemble 'runtype'
    if (settings$assim.batch$method == "bruteforce" |
        settings$assim.batch$method == "bruteforce.bs" |
        settings$assim.batch$method == "bayesian.tools") {
      ensemble.type <- "pda.MCMC"
    } else if (settings$assim.batch$method == "emulator") {
      ensemble.type <- "pda.emulator"
    }

    ## write a README for the run
    cat("runtype     : ",
        paste("pda", settings$assim.batch$method, sep = "."), "\n", "workflow id : ",
        as.character(workflow.id), "\n",
        "ensemble id : ", as.character(settings$assim.batch$ensemble.id), "\n",
        "chain       : ", settings$assim.batch$chain, "\n",
        "run         : ", run.names[i], "\n",
        "run id      : ", as.character(run.ids[i]), "\n",
        "pft names   : ", as.character(lapply(settings$pfts, function(x) x[['name']])), "\n",
        "site        : ", settings$run$site$name, "\n",
        "site  id    : ", settings$run$site$id, "\n",
        "met data    : ", settings$run$site$met, "\n",
        "start date  : ", settings$run$start.date, "\n",
        "end date    : ", settings$run$end.date, "\n",
        "hostname    : ", settings$host$name, "\n",
        "rundir      : ", file.path(settings$host$rundir, run.ids[i]), "\n",
        "outdir      : ", file.path(settings$host$outdir, run.ids[i]), "\n",
        file = file.path(settings$rundir, run.ids[i], "README.txt"))

    ## add the job to the list of runs
    append <- ifelse(i == 1, FALSE, TRUE)
    cat(as.character(run.ids[i]),
        file = file.path(settings$rundir, "runs.txt"),
        sep = "\n",
        append = append)
  }  # end for

  return(unlist(run.ids))
} # pda.init.run


##' Adjust PDA MCMC jump size
##'
##' @title Adjust PDA MCMC jump size
##' @param settings a PEcAn settings list
##' @param jmp.list list of jump variances
##' @param accept.rate acceptance rate
##' @param pnames parameter names
##'
##' @return A PEcAn settings list updated to reflect adjusted jump distributions
##'
##' @author Ryan Kelly
##' @export
pda.adjust.jumps <- function(settings, jmp.list, accept.rate, pnames = NULL) {
  PEcAn.logger::logger.info(paste0("Acceptance rates were (", paste(pnames, collapse = ", "), ") = (",
                     paste(round(accept.rate/settings$assim.batch$jump$adapt, 3), collapse = ", "), ")"))

  # PEcAn.logger::logger.info(paste0('Using jump variances (',
  # paste(round(unlist(settings$assim.batch$jump$jvar),3), collapse=', '), ')'))
  PEcAn.logger::logger.info(paste0("Old jump variances were (", paste(round(jmp.list, 3), collapse = ", "), ")"))

  adj <- accept.rate / settings$assim.batch$jump$adapt / settings$assim.batch$jump$ar.target
  adj[adj < settings$assim.batch$jump$adj.min] <- settings$assim.batch$jump$adj.min
  # settings$assim.batch$jump$jvar <- as.list(unlist(settings$assim.batch$jump$jvar) * adj)
  # PEcAn.logger::logger.info(paste0('New jump variances are (',
  # paste(round(unlist(settings$assim.batch$jump$jvar),3), collapse=', '), ')'))
  jmp.list <- jmp.list * adj
  PEcAn.logger::logger.info(paste0("New jump variances are (", paste(round(jmp.list, 3), collapse = ", "), ")"))
  return(jmp.list)
} # pda.adjust.jumps


##' Adjust PDA blcok MCMC jump size
##'
##' @title Adjust PDA block MCMC jump size
##' @param settings a PEcAn settings list
##' @param jcov jump covariance matrix
##' @param accept.count aceeptance count
##' @param params.recent parameters accepted since previous adjustment
##'
##' @return A PEcAn settings list updated to reflect adjusted jump distributions
##'
##' @author Ryan Kelly
##' @export
pda.adjust.jumps.bs <- function(settings, jcov, accept.count, params.recent) {
  if (FALSE) {
    params.recent <- params[(i - settings$assim.batch$jump$adapt):(i - 1), prior.ind]
  }
  pnames <- colnames(params.recent)
  PEcAn.logger::logger.info(paste0("Acceptance rate was ",
                     round(accept.count / settings$assim.batch$jump$adapt, 3)))
  PEcAn.logger::logger.info(paste0("Using jump variance diagonals (",
                     paste(pnames, collapse = ", "), ") = (",
                     paste(round(diag(jcov), 3), collapse = ", "), ")"))

  r <- ncol(params.recent)
  if (accept.count == 0) {
    rescale <- diag(rep(settings$assim.batch$jump$adj.min, r))
    jcov    <- rescale %*% jcov %*% rescale
  } else {
    stdev  <- apply(params.recent, 2, stats::sd)
    corr   <- stats::cor(params.recent)
    if (any(is.na(corr))) {
      corr <- diag(rep(1, r))
    }

    arate <- accept.count / settings$assim.batch$jump$adapt
    adjust <- max(arate / settings$assim.batch$jump$ar.target, settings$assim.batch$jump$adj.min)
    rescale <- diag(stdev * adjust)
    jcov <- rescale %*% corr %*% rescale
  }

  PEcAn.logger::logger.info(paste0("New jump variance diagonals are (",
                     paste(round(diag(jcov), 3), collapse = ", "), ")"))
  return(jcov)
} # pda.adjust.jumps.bs




##' Generate Parameter Knots for PDA Emulator
##'
##' @title Generate Parameter Knots for PDA Emulator
##' @param n.knot number of knots
##' @param sf scaling factor
##' @param probs.sf values for sf
##' @param n.param.all number of all params
##' @param prior.ind indices of targeted parameters in the prior dataframe
##' @param prior.fn list of prior functions
##' @param pname name of parameters
##'
##' @return A list of probabilities and parameter values, with one row for each knot in the emulator.
##'
##' @author Ryan Kelly, Istem Fer
##' @export
pda.generate.knots <- function(n.knot, sf, probs.sf, n.param.all, prior.ind, prior.fn, pname) {
  # By default, all parameters will be fixed at their median
  probs <- matrix(0.5, nrow = n.knot, ncol = n.param.all)

  # if the params are going to be scaled leave them out, if sf is NULL nothing happens
  inds <- prior.ind[!prior.ind %in% which(pname %in% sf)]

  if(length(inds) !=0){
    # Fill in parameters to be sampled with probabilities sampled in a LHC design
    probs[, inds] <- PEcAn.emulator::lhc(t(matrix(0:1, ncol = length(inds), nrow = 2)), n.knot)
  }

  inds <- prior.ind[prior.ind %in% which(pname %in% sf)]

  if(!is.null(sf) & length(inds) !=0){
    match.ind <- sapply(pname[inds], function(x) which(sf == x))
    probs[, inds] <- probs.sf[, match.ind]
  }

  # Convert probabilities to parameter values
  params <- NA * probs
  for (i in seq_len(n.param.all)) {
    params[, i] <- eval(prior.fn$qprior[[i]], list(p = probs[, i]))
  }
  colnames(params) <- pname
  colnames(probs) <- pname

  return(list(params = params, probs = probs))
} # pda.generate.knots

##' Generate scaling factor knots for PDA Emulator
##'
##' @param n.knot number of knots
##' @param sf scaling factor
##' @param prior.list list of prior dataframes
##'
##' @author Istem Fer
##' @export
pda.generate.sf <- function(n.knot, sf, prior.list){

  n.sf <- length(sf)
  # prior for scaling factor
  prior.sf <- data.frame(distn = rep("beta", n.sf),
                         parama = rep(1, n.sf),
                         paramb = rep(1, n.sf),
                         n = rep(NA, n.sf))
  rownames(prior.sf) <- paste0(sf,"_SF")
  prior.list[[length(prior.list)+1]] <- prior.sf

  probs.sf <- PEcAn.emulator::lhc(t(matrix(0:1, ncol = n.sf, nrow = 2)), n.knot)
  colnames(probs.sf) <- paste0(sf,"_SF")

  return(list(probs = probs.sf, priors = prior.list))

}


##' @title return.bias
##' @param settings settings list
##' @param isbias bias variable index
##' @param model.out model output list
##' @param inputs inputs list
##' @param prior.list.bias prior list, bias prior to be added
##' @param run.round extension flag
##' @param pass2bias if this is another round, this is re-sampled MCMC samples, will go with the rest of model params
##'
##' @author Istem Fer
##' @export
return.bias <- function(settings, isbias, model.out, inputs, prior.list.bias, run.round = FALSE, pass2bias = NULL){

  # how many bias parameters per dataset requested
  nbias <- ifelse(is.null(settings$assim.batch$inputs[[isbias]]$nbias), 1,
                  as.numeric(settings$assim.batch$inputs[[isbias]]$nbias))

  prev.bias <- settings$assim.batch$bias.path

  # to store priors
  bprior <- data.frame(distn  = rep(NA,length(isbias)),
                       parama = rep(NA,length(isbias)),
                       paramb = rep(NA,length(isbias)),
                       n      = rep(NA,length(isbias)))
  for(b in seq_along(isbias)){
    # any prior passed via settings?
    if(!is.null(settings$assim.batch$inputs[[isbias]]$bprior)){
      bprior$distn[b]  <- settings$assim.batch$inputs[[isbias[b]]]$bprior$distn
      bprior$parama[b] <- settings$assim.batch$inputs[[isbias[b]]]$bprior$parama
      bprior$paramb[b] <- settings$assim.batch$inputs[[isbias[b]]]$bprior$paramb
    }else{ # assume log-normal(0,1)
      PEcAn.logger::logger.info(paste0("No prior is defined for the bias parameter, assuming standard log-normal"))
      bprior$distn[b]  <- "lnorm"
      bprior$parama[b] <- 0
      bprior$paramb[b] <- 1
    }
  }
  bias.prior <- bprior

  # there can be more than one multiplicative Gaussian requested
  ibias <- length(isbias)

  # to store bias parameters and probabilitied
  bias.params <- bias.probs <- list()

  prior.names <- rep(NA, ibias)

  for(i in seq_along(isbias)){
    bias.params[[i]] <- matrix(NA, nrow = length(model.out), ncol = nbias)

    for(iknot in seq_along(model.out)){
      if(anyNA(model.out[[iknot]], recursive = TRUE)){
        bias.params[[i]][iknot, ] <- NA
      }else {
        # calculate optimum bias parameter for the model output that has bias
        regdf <- data.frame(inputs[[isbias[i]]]$obs, model.out[[iknot]][[isbias[i]]])
        colnames(regdf) <- c("data","model")
        fit <- stats::lm( regdf$data ~ (regdf$model - 1))
        bias.params[[i]][iknot,1] <- fit$coefficients[[1]]
        if(ncol(bias.params[[i]]) > 1){
          bias.params[[i]][iknot,  2:ncol(bias.params[[i]])] <- stats::rnorm(
                                                                  ncol(bias.params[[i]]) - 1,
                                                                  bias.params[[i]][iknot, 1],
                                                                  bias.params[[i]][iknot, 1] * 0.1)
        }
      }
    }

    prior.names[i] <- paste0("bias.", sapply(model.out[[1]],names)[isbias[i]])
    names(bias.params)[i] <- paste0("bias.", sapply(model.out[[1]],names)[isbias[i]])
  }

  rownames(bias.prior) <- prior.names
  prior.list.bias[[(length(prior.list.bias)+1)]] <- bias.prior

  # if this is another round, use the first priors
  if(run.round){
    prior.list <- NULL # will be loaded in the next line
    load(prev.bias)
    prior.list.bias <- prior.list
    # TODO: implementation for multiple bias params, this requires multiple changes int he PDA workflow
    bias.params[[1]][(nrow(bias.params[[1]])-length(pass2bias)+1):nrow(bias.params[[1]]), 1] <- pass2bias
  }

  return(list(bias.params = bias.params, prior.list.bias = prior.list.bias, nbias = nbias))

} # return.bias


##' @title return_hyperpars
##'
##' @param assim.settings PEcAn settings list
##' @param inputs inputs list
##'
##' @author Istem Fer
##' @export
return_hyperpars <- function(assim.settings, inputs){

  check.hypers <- sapply(assim.settings$inputs, `[[`, "hyper.pars")

  hyper.pars <- list()

  if(length(unlist(check.hypers)) == 0){
    # no hyper parameters passed via settings
    # default to scaled hyper params
    for(k in seq_along(assim.settings$inputs)){
      hyper.pars[[k]] <- list()
      hyper.pars[[k]]$parama <- 0.001
      hyper.pars[[k]]$paramb <- 0.001 * stats::var(inputs[[k]]$data[,1], na.rm = TRUE)
    }

  }else{

    # hyperparameters at least for one likelihood was passed
    for(k in seq_along(assim.settings$inputs)){

      if(is.null(check.hypers[[k]])){
        hyper.pars[[k]] <- list()
        hyper.pars[[k]]$parama <- 0.001
        hyper.pars[[k]]$paramb <- 0.001 * stats::var(inputs[[k]]$data[,1], na.rm = TRUE)
      }else{
        hyper.pars[[k]] <- list()
        hyper.pars[[k]]$parama <- as.numeric(assim.settings$inputs[[k]]$hyper.pars$parama)
        hyper.pars[[k]]$paramb <- as.numeric(assim.settings$inputs[[k]]$hyper.pars$paramb)
      }

    }

  }

  return(hyper.pars)
} # return_hyperpars


##' Helper function that loads history from previous PDA run, but returns only requested objects
##'
##' @param workdir path of working dir e.g. '/fs/data2/output/PEcAn_***'
##' @param ensemble.id ensemble id of a previous PDA run, from which the objects will be retrieved
##' @param objects object names that are common to all multi PDA runs, e.g. llik.fn, prior.list etc.
##'
##' @return a list of objects that will be used in joint and hierarchical PDA
##'
##' @author Istem Fer
##' @export
load_pda_history <- function(workdir, ensemble.id, objects){
  load(paste0(workdir, "/history.pda", ensemble.id,".Rdata"))
  alist <- lapply(objects, function(x) assign(x, get(x)))
  names(alist) <- objects
  return(alist)
}


##' Helper function that generates the hierarchical posteriors
##'
##' @param mcmc.out hierarchical MCMC outputs
##' @param prior.fn.all list of all prior functions
##' @param prior.ind.all indices of the targeted params
##'
##' @return hierarchical MCMC outputs in original parameter space
##'
##' @author Istem Fer
##' @export
generate_hierpost <- function(mcmc.out, prior.fn.all, prior.ind.all){

  lower_lim <- sapply(seq_along(prior.ind.all), function(z) eval(prior.fn.all$qprior[[prior.ind.all[z]]], list(p=0.000001)))
  upper_lim <- sapply(seq_along(prior.ind.all), function(z) eval(prior.fn.all$qprior[[prior.ind.all[z]]], list(p=0.999999)))

  for(i in seq_along(mcmc.out)){
    mu_global_samp  <- mcmc.out[[i]]$mu_global_samp
    sigma_global_samp <- mcmc.out[[i]]$sigma_global_samp

    iter_size <- dim(sigma_global_samp)[1]

    # calculate hierarchical posteriors from mu_global_samp and tau_global_samp
    hierarchical_samp <- mu_global_samp
    for(si in seq_len(iter_size)){
      hierarchical_samp[si,] <- TruncatedNormal::rtmvnorm(1,
                                     mu    = mu_global_samp[si,],
                                     sigma = sigma_global_samp[si,,],
                                     lb    = lower_lim,
                                     ub    = upper_lim)
    }

    mcmc.out[[i]]$hierarchical_samp  <- hierarchical_samp
  }

  return(mcmc.out)

}


##' Helper function to sample from previous MCMC chain while proposing new knots
##'
##' @param mcmc_path path to previous emulator mcmc samples object
##' @param n.param.orig vector, number of parameters targeted in each (pft) sublist
##' @param prior.ind.orig list, actual indices of parameters targeted in each (pft) sublist
##' @param n.post.knots number of new samples requested
##' @param knots.params.temp list of parameter samples proposed from the original PDA-prior
##' @param prior.list PDA-prior list
##' @param prior.fn list for parameter d/r/q/p functions
##' @param sf SF parameter names
##' @param sf.samp SF parameters MCMC samples
##'
##' @author Istem Fer
##' @export
sample_MCMC <- function(mcmc_path, n.param.orig, prior.ind.orig, n.post.knots, knots.params.temp,
                        prior.list, prior.fn, sf, sf.samp){

  PEcAn.logger::logger.info("Sampling from previous round's MCMC")

  mcmc.samp.list <- NULL # will be loaded in the next line
  load(mcmc_path)

  mcmc.param.list <- params.subset <- list()
  ind <- 0
  for (i in seq_along(n.param.orig)) {
    mcmc.param.list[[i]] <- lapply(mcmc.samp.list, function(x) x[, (ind + 1):(ind + n.param.orig[i]), drop = FALSE])
    ind <- ind + n.param.orig[i]
  }

  burnins <- rep(NA, length(mcmc.param.list))
  for (i in seq_along(mcmc.param.list)) {
    params.subset[[i]] <- coda::as.mcmc.list(lapply(mcmc.param.list[[i]], coda::mcmc))

    burnin     <- getBurnin(params.subset[[i]], method = "gelman.plot")
    burnins[i] <- max(burnin, na.rm = TRUE)
  }
  maxburn <- max(burnins)

  if(maxburn ==1){ # if no convergence, just discard the first bit
    maxburn <- 0.2*nrow(params.subset[[1]][[1]])
  }

  collect_samples <- list()
  for (i in seq_along(mcmc.samp.list)) {
    collect_samples[[i]] <- stats::window(mcmc.samp.list[[i]], start = maxburn)
  }

  mcmc_samples <- do.call(rbind, collect_samples)

  get_samples <- sample(1:nrow(mcmc_samples), n.post.knots)
  new_knots <- mcmc_samples[get_samples,]
  pass2bias <- new_knots[, ncol(new_knots)] # if there is bias param, it will be the last col
  # if there is no bias param this won't be used anyway
  # the rest of the code is not ready for bias params for multiple variables

  # when using sf, need to sample from sf mcmc samples and calculate back actual parameter values
  if(!is.null(sf.samp)){

    sf_samples <- list()
    for (i in seq_along(sf.samp)) {
      sf_samples[[i]] <- stats::window(sf.samp[[i]], start = maxburn)
    }
    sf_samples <- do.call(rbind, sf_samples)

    sf_knots    <- sf_samples[get_samples,]

    ind <- 0
    for(i in seq_along(n.param.orig)){
      if(all(sf %in% rownames(prior.list[[i]]))){
        temp.knots <- sapply(seq_along(prior.ind.orig[[i]]), function(z){
          eval(prior.fn[[i]]$qprior[prior.ind.orig[[i]]][[z]], list(p = sf_knots[,z]))
        })
        new_knots[, (ind + 1):(ind + n.param.orig[i])] <- temp.knots
      }
      ind <- ind + n.param.orig[i]
    }

  }else{
    sf_knots <- NULL
  }

  # now replace with new knots
  ind <- 0
  for(i in seq_along(n.param.orig)){
    sub_knots <- new_knots[, (ind + 1):(ind + n.param.orig[i]), drop = FALSE]
    knots.params.temp[[i]][, prior.ind.orig[[i]]] <- sub_knots

    ind <- ind + n.param.orig[i]
  }

  return(list(knots.params.temp = knots.params.temp, sf_knots = sf_knots, pass2bias = pass2bias))

}


# It returns couple of objects that are to be passed externally to the pda.emulator for multi-site runs
# These objects either require DB connection or should be common across sites
# This function does require DB connection
##' This is a helper function partly uses pda.emulator code
##' @param multi.settings PEcAn multi settings object
##' @export
return_multi_site_objects <- function(multi.settings){

  settings <- multi.settings[[1]] # first one is as good as any

  ## check if scaling factors are gonna be used
  any.scaling <- sapply(settings$assim.batch$param.names, `[[`, "scaling")
  sf <- unique(unlist(any.scaling))

  con <- PEcAn.DB::db.open(settings$database$bety)
  on.exit(PEcAn.DB::db.close(con), add = TRUE)

  # get prior.list
  temp        <- pda.load.priors(settings, con, TRUE)
  prior_list  <- temp$prior

  # extract other indices to fenerate knots
  pname       <- lapply(prior_list, rownames)
  n.param.all <- sapply(prior_list, nrow)

  ## Select parameters to constrain
  all_pft_names <- sapply(settings$pfts, `[[`, "name")
  prior.ind <- prior.ind.orig <- vector("list", length(settings$pfts))
  names(prior.ind) <- names(prior.ind.orig) <- all_pft_names
  for(i in seq_along(settings$pfts)){
    pft.name <- settings$pfts[[i]]$name
    if(pft.name %in% names(settings$assim.batch$param.names)){
      prior.ind[[i]]      <- which(pname[[i]] %in% settings$assim.batch$param.names[[pft.name]])
      prior.ind.orig[[i]] <- which(pname[[i]] %in% settings$assim.batch$param.names[[pft.name]] |
                                     pname[[i]] %in% any.scaling[[pft.name]])
    }
  }

  n.param <- sapply(prior.ind, length)
  n.param.orig <- sapply(prior.ind.orig, length)

  ## Set prior distribution functions (d___, q___, r___, and multivariate versions)
  prior.fn <- lapply(prior_list, pda.define.prior.fn)

  # get format.list
  input_ids   <- sapply(settings$assim.batch$inputs, `[[`, "input.id")
  format_list <- lapply(input_ids, PEcAn.DB::query.format.vars, bety = con)

  # get knots
  # if this is the initial round we will draw from priors


    ## Propose parameter knots (X) for emulator design
    knots.list <- lapply(seq_along(settings$pfts),
                         function(x) pda.generate.knots(as.numeric(settings$assim.batch$n.knot), NULL, NULL,
                                                        n.param.all[x],
                                                        prior.ind.orig[[x]],
                                                        prior.fn[[x]],
                                                        pname[[x]]))
    names(knots.list) <- sapply(settings$pfts,"[[",'name')
    external_knots <- lapply(knots.list, `[[`, "params")

    if(!is.null(settings$assim.batch$round_counter)){
    collect_site_knots <- list()
    for(i in seq_along(multi.settings)){
      settings <- multi.settings[[i]]
      # if not, we have to bring all the MCMC samples from all sites and draw from them.
      sampled_knots <- sample_MCMC(file.path(settings$outdir, basename(settings$assim.batch$mcmc.path)),
                                   n.param.orig, prior.ind.orig,
                                   as.numeric(settings$assim.batch$n.knot), external_knots,
                                   prior_list, prior.fn, sf, NULL)
      collect_site_knots[[i]] <- do.call("cbind", sampled_knots$knots.params.temp)
    }

    # bring them all together
    collect_site_knots <- do.call("rbind", collect_site_knots)

    # sample twice as much
    collect_site_knots <- collect_site_knots[sample(1:nrow(collect_site_knots),
                                                    2*as.numeric(settings$assim.batch$n.knot)), ]

    # bring the previous set in
    need_obj <- load_pda_history(workdir = settings$outdir,
                                 ensemble.id = settings$assim.batch$ensemble.id,
                                 objects = c("SS", "prior.ind.all"))
    previous_knots <- need_obj$SS[[1]][, -ncol(need_obj$SS[[1]])]
    new_site_knots <- rbind(previous_knots, collect_site_knots[, need_obj$prior.ind.all])

    # some knots might end up very close to each other
    # systematically choose the most distant ones
    PEcAn.logger::logger.info("Choosing distant points. Please wait.")
    repeat{
      n <- dim(new_site_knots)[1]
      if(n == as.numeric(settings$assim.batch$n.knot) + nrow(previous_knots)) break
      foo <- utils::combn(seq_len(n), 2)
      dr <- stats::dist(new_site_knots)
      if(all(foo[, which.min(dr)] %in% 1:nrow(previous_knots))){
        new_site_knots <- new_site_knots[-foo[, which.min(dr)],]
        previous_knots <- previous_knots[-foo[, which.min(dr)],]
      }else if(any(foo[, which.min(dr)] %in% 1:nrow(previous_knots))){
        new_site_knots <- new_site_knots[-foo[, which.min(dr)][!(foo[, which.min(dr)]  %in% 1:nrow(previous_knots))],]
      }else{
        new_site_knots <- new_site_knots[-sample(foo[, which.min(dr)], 1),]
      }

    }
    new_site_knots <- new_site_knots[-(1:nrow(previous_knots)),]
    these_knots <- apply(new_site_knots, 1, function(x) prodlim::row.match(x, collect_site_knots[, need_obj$prior.ind.all]) )
    collect_site_knots <- collect_site_knots[these_knots,]

    ind <- 0
    for(p in seq_along(settings$pfts)){
      external_knots[[p]] <- collect_site_knots[,  (ind + 1):(ind + ncol(external_knots[[p]]))]
      ind <- ind + ncol(external_knots[[p]])
    }

    }
  ensembleid_list <- sapply(multi.settings, function(x) pda.create.ensemble(x, con, x$workflow$id))

  return(list(priorlist = prior_list,
              formatlist = format_list,
              externalknots = external_knots,
              ensembleidlist = ensembleid_list))
}


##' helper function for submitting remote pda runs
##' @param settings PEcAn settings list
##' @param site site number (which site)
##' @param multi_site_objects information needed for remote runs
##' @export
prepare_pda_remote <- function(settings, site = 1, multi_site_objects){

  # Check the dimensions of the proposed knots and the number of knots requested
  # mistakes can happen when the user changes the settings$assim.batch$n.knot only for the first site in the xml
  if(settings$assim.batch$n.knot != nrow(multi_site_objects$externalknots[[1]])){
    PEcAn.logger::logger.warn("The number of knots requested and proposed number of knots do not match. Changing settings$assim.batch$n.knot from ", settings$assim.batch$n.knot, "to", nrow(multi_site_objects$externalknots[[1]]))
    settings$assim.batch$n.knot <- nrow(multi_site_objects$externalknots[[1]])
  }

  # not everyone might be working with workflowid
  # remote_dir <- paste0(settings$host$folder, "/" , settings$workflow$id)
  # instead find this directory from remote rundir so that it's consistent
  remote_dir <- dirname(settings$host$rundir)

  #save
  local_object_file  <- paste0(settings$outdir, "/multi_site_objects_s",site,".Rdata")
  remote_object_file <- paste0(remote_dir, "/multi_site_objects_s",site,".Rdata")

  ######## prepare the sub.sh
  # this will need generalization over other machines, can parse some of these from settings$host$qsub
  local_sub_file <- paste0(settings$outdir, "/sub" , site, ".sh")
  cat("#!/bin/sh\n", file = local_sub_file)
  cat(paste0("#$ -wd ", remote_dir, "\n"), file = local_sub_file, append = TRUE)
  cat("#$ -j y\n", file = local_sub_file, append = TRUE)
  cat("#$ -S /bin/bash\n", file = local_sub_file, append = TRUE)
  cat("#$ -V\n", file = local_sub_file, append = TRUE)
  # parse queue from settings$host$qsub
  cat(paste0("#$ -q '", gsub( " .*$", "", sub(".*-q ", "", settings$host$qsub)), "'\n"), file = local_sub_file, append = TRUE)
  cat(paste0("#$ -l h_rt=", gsub( " .*$", "", sub(".*h_rt=", "", settings$host$qsub)), "\n"), file = local_sub_file, append = TRUE)
  cat(paste0("#$ -N emulator_s", site,"\n"), file = local_sub_file, append = TRUE)
  cat(paste0("#$ -pe omp ", length(settings$assim.batch$inputs), "\n"), file = local_sub_file, append = TRUE)
  cat(paste0("#cd ", remote_dir, "\n"), file = local_sub_file, append = TRUE)
  cat(paste0("#", settings$host$prerun, "\n"), file = local_sub_file, append = TRUE)
  cat(paste0("Rscript remote_emulator_s",site,".R\n"), file = local_sub_file, append = TRUE)
  cat(paste0("mv ", multi_site_objects$ensembleidlist[site],"/pecan.pda",
             multi_site_objects$ensembleidlist[site], ".xml ", remote_dir), file = local_sub_file, append = TRUE)
  remote_sub_file <- paste0(remote_dir, "/sub" , site, ".sh")

  ######## create R script
  local_script_file <- paste0(settings$outdir, "/remote_emulator_s",site,".R")
  first_lines <- c("rm(list=ls(all=TRUE))\n",
                   "library(PEcAn.assim.batch)\n",
                   "library(PEcAn.benchmark)\n",
                   paste0("load(\"",remote_object_file,"\")\n"),
    "settings <- multi_site_objects$settings\n", "external_priors <- multi_site_objects$priorlist\n",
    "external_knots  <- multi_site_objects$externalknots\n", "external_formats <- multi_site_objects$formatlist\n",
    paste0("ensemble_id   <- multi_site_objects$ensembleidlist[", site, "]\n"))

  # if this is another round
  if(!is.null(settings$assim.batch$round_counter)){
    external_data_line <- paste0("load(\"",file.path(remote_dir,
              paste0("external.",
                     settings$assim.batch$ensemble.id,
                     ".Rdata")),"\")\n")
    first_lines <- c(first_lines, external_data_line)
    settings$assim.batch$extension <- "round"
    last_lines <- c("pda.emulator(settings, external.priors = external_priors, external.data = external.data,
                         external.knots = external_knots, external.formats = external_formats,
                         ensemble.id = ensemble_id, remote = TRUE)")
  }else if(!is.null(settings$assim.batch$data.path)){

    external_data_line <- paste0("load(\"", settings$assim.batch$data.path ,"\")\n")
    first_lines <- c(first_lines, external_data_line)

    last_lines <- c("pda.emulator(settings, external.priors = external_priors, external.data = external.data,
                         external.knots = external_knots, external.formats = external_formats,
                         ensemble.id = ensemble_id, remote = TRUE)")

  }else{

    last_lines <- c("pda.emulator(settings, external.priors = external_priors,
                         external.knots = external_knots, external.formats = external_formats,
                         ensemble.id = ensemble_id, remote = TRUE)")
  }

  writeLines(c(first_lines, last_lines), local_script_file)
  remote_script_file <- paste0(remote_dir, "/remote_emulator_s", site,".R")


  #cheating. needs to be done after extracting all paths
  host_info <- settings$host

  PEcAn.remote::remote.execute.cmd(host_info, paste0("mkdir -p ", remote_dir,"/pft"))
  for(i in seq_along(settings$pfts)){
    settings$pfts[[i]]$outdir <- file.path(remote_dir, "pft", basename(settings$pfts[[i]]$outdir))
    PEcAn.remote::remote.execute.cmd(host_info, paste0("mkdir -p ", settings$pfts[[i]]$outdir))
  }

  settings$host$name   <- "localhost"
  newrundir <- paste0(remote_dir, "/", multi_site_objects$ensembleidlist[site], "/run/")
  newoutdir <- paste0(remote_dir, "/", multi_site_objects$ensembleidlist[site], "/out/")
  settings$host$rundir <- settings$rundir <- newrundir
  settings$host$outdir <- settings$modeloutdir <- newoutdir

  multi_site_objects$settings <- settings
  save(multi_site_objects, file = local_object_file)

  ######## copy to remote
  PEcAn.remote::remote.execute.cmd(host_info, paste0("mkdir -p ", remote_dir))
  PEcAn.remote::remote.copy.to(host_info, local_sub_file, remote_sub_file)
  PEcAn.remote::remote.copy.to(host_info, local_script_file, remote_script_file)
  PEcAn.remote::remote.copy.to(host_info, local_object_file, remote_object_file)


  return(remote_sub_file)

}

##' helper function for syncing remote pda runs
##' this function resembles remote.copy.from but we don't want to sync everything back
##'
##' @param multi.settings PEcAn multi settings
##' @param ensembleidlist ensemble id list for remote runs
##' @param register if register==TRUE, the last files returned will be registered to the DB, TO BE DONE
##' @export
sync_pda_remote <- function(multi.settings, ensembleidlist, register = FALSE){

  options <- "--include=pecan.pda*"
  options <- c(options, "--include=history*")
  options <- c(options, "--include=pft/***")
  options <- c(options, "--include=mcmc.list*")
  options <- c(options, "--include=ss.pda*")
  options <- c(options, "--include=emulator.pda*")
  options <- c(options, "--exclude=*") #exclude everything else
  PEcAn.remote::remote.copy.from(host    = multi.settings[[1]]$host,
                                 src     =  paste0(dirname(multi.settings[[1]]$host$outdir),"/"),
                                 dst     =  multi.settings[[1]]$outdir,
                                 options = options)

  # update multi.settings
  for(ms in seq_along(multi.settings)){
    tmp_settings  <- PEcAn.settings::read.settings(paste0(multi.settings[[ms]]$outdir,"/pecan.pda",
                                          ensembleidlist[[ms]],".xml"))
    multi.settings[[ms]]$assim.batch <- tmp_settings$assim.batch
    multi.settings[[ms]]$pfts <- tmp_settings$pfts
  }

  if(register){
    # fcn needs connection to DB
  }

  return(multi.settings)
}<|MERGE_RESOLUTION|>--- conflicted
+++ resolved
@@ -179,14 +179,9 @@
     }
     settings$assim.batch$n.knot <- as.numeric(settings$assim.batch$n.knot)
   }
-<<<<<<< HEAD
 
   # ----- Jump distribution / tuning parameters 
-=======
-  settings$assim.batch$n.knot <- as.numeric(settings$assim.batch$n.knot)
-
-  # ----- Jump distribution / tuning parameters
->>>>>>> bfc391c6
+
   # adapt: How often to adapt the MCMC. Defaults to iter/10
   if (!is.null(adapt)) {
     settings$assim.batch$jump$adapt <- adapt

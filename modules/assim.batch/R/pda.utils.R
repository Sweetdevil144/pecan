--- conflicted
+++ resolved
@@ -799,8 +799,6 @@
 } # return_hyperpars
 
 
-<<<<<<< HEAD
-
 ##' Helper function that loads history from previous PDA run, but returns only requested objects
 ##' @author Istem Fer
 ##' @export
@@ -906,11 +904,6 @@
 
 
 ##' Helper function to sample from previous MCMC chain while proposing new knots
-##' @author Istem Fer
-##' @export
-sample_MCMC <- function(mcmc_path, n.param.orig, prior.ind.orig, n.post.knots, knots.params.temp){
-=======
-##' Helper function to sample from previous MCMC chain while proposing new knots
 ##' 
 ##' @param mcmc_path path to previous emulator mcmc samples object
 ##' @param n.param.orig vector, number of parameters targeted in each (pft) sublist
@@ -926,7 +919,6 @@
 ##' @export
 sample_MCMC <- function(mcmc_path, n.param.orig, prior.ind.orig, n.post.knots, knots.params.temp, 
                         prior.list, prior.fn, sf, sf.samp){
->>>>>>> 64de2e19
   
   PEcAn.logger::logger.info("Sampling from previous round's MCMC")
   
@@ -939,10 +931,6 @@
     ind <- ind + n.param.orig[i]
   }
   
-<<<<<<< HEAD
-=======
-  
->>>>>>> 64de2e19
   burnins <- rep(NA, length(mcmc.param.list))
   for (i in seq_along(mcmc.param.list)) {
     params.subset[[i]] <- as.mcmc.list(lapply(mcmc.param.list[[i]], mcmc))
@@ -952,13 +940,10 @@
   }
   maxburn <- max(burnins)
   
-<<<<<<< HEAD
-=======
-  if(maxburn ==1){ # if no convergence focus last bit
-    maxburn <- 0.9*nrow(params.subset[[1]][[1]])
-  }
-  
->>>>>>> 64de2e19
+  if(maxburn ==1){ # if no convergence, just discard the first bit
+    maxburn <- 0.2*nrow(params.subset[[1]][[1]])
+  }
+
   collect_samples <- list()
   for (i in seq_along(mcmc.samp.list)) {
     collect_samples[[i]] <- window(mcmc.samp.list[[i]], start = maxburn)
@@ -966,23 +951,6 @@
   
   mcmc_samples <- do.call(rbind, collect_samples)
   
-<<<<<<< HEAD
-  get_samples <- sample(1:nrow(mcmc_samples), n.post.knots)
-  new_knots <- mcmc_samples[get_samples,]
-  
-  ind <- 0
-  for(i in seq_along(n.param.orig)){
-    knots.params.temp[[i]][, prior.ind.orig[[i]]] <- new_knots[, (ind + 1):(ind + n.param.orig[i]), drop = FALSE]
-    ind <- ind + n.param.orig[i]
-  }
-  
-  return(knots.params.temp)
-  
-}
-
-
-=======
- 
   get_samples <- sample(1:nrow(mcmc_samples), n.post.knots)
   new_knots <- mcmc_samples[get_samples,]
   pass2bias <- new_knots[, ncol(new_knots)] # if there is bias param, it will be the last col
@@ -1027,4 +995,3 @@
   return(list(knots.params.temp = knots.params.temp, sf_knots = sf_knots, pass2bias = pass2bias))
   
 }
->>>>>>> 64de2e19

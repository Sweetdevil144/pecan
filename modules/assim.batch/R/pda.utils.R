##' Run Batch PDA
##'
##' @title Run Batch PDA
##' @param settings a PEcAn settings list
##'
##' @return Updated settings list
##'
##' @author Ryan Kelly
##' @export
assim.batch <- function(settings) {
  # Quit if pda not requested in settings
  if (!("assim.batch" %in% names(settings))) {
    return(settings)
  }
  
  if (is.null(settings$assim.batch$method)) {
    settings$assim.batch$method <- "bruteforce.bs"
  }
  
  if (settings$assim.batch$method == "bruteforce") {
    settings <- pda.mcmc(settings)
  } else if (settings$assim.batch$method == "bruteforce.bs") {
    settings <- pda.mcmc.bs(settings)
  } else if (settings$assim.batch$method == "emulator") {
    settings <- pda.emulator(settings)
  } else if (settings$assim.batch$method == "bayesian.tools") {
    settings <- pda.bayesian.tools(settings)
  } else {
    PEcAn.logger::logger.error(paste0("PDA method ", settings$assim.batch$method, " not found!"))
  }
  
  return(settings)
} # assim.batch


##' @export
runModule.assim.batch <- function(settings) {
<<<<<<< HEAD
  if (is.MultiSettings(settings)) {
    pda.method <- unique(sapply(settings$assim.batch,`[[`, "method"))
    if(pda.method == "emulator.ms"){
      return(pda.emulator.ms(settings))
    }else{
      return(papply(settings, runModule.assim.batch))
    }
  } else if (is.Settings(settings)) {
=======
  if (PEcAn.settings::is.MultiSettings(settings)) {
    return(PEcAn.settings::papply(settings, runModule.assim.batch))
  } else if (PEcAn.settings::is.Settings(settings)) {
>>>>>>> d9925184
    return(assim.batch(settings))
  } else {
    stop("runModule.assim.batch only works with Settings or MultiSettings")
  }
} # runModule.assim.batch


##' Set PDA Settings
##'
##' @title Set PDA Settings
##' @param all params are the identically named variables in pda.mcmc / pda.emulator
##'
##' @return An updated settings list
##'
##' @author Ryan Kelly, Istem Fer
##' @export
pda.settings <- function(settings, params.id = NULL, param.names = NULL, prior.id = NULL, 
                         chain = NULL, iter = NULL, adapt = NULL, adj.min = NULL,
                         ar.target = NULL, jvar = NULL, n.knot = NULL, run.round = FALSE) {
  # Some settings can be supplied via settings (for automation) or explicitly (interactive). 
  # An explicit argument overrides whatever is in settings, if anything.
  # If neither an argument or a setting is provided, set a default value in settings. 
  
  # Each assignment below includes an explicit type conversion to avoid problems later. 
  
  # params.id: Either null or an ID used to query for a matrix of MCMC samples later
  if (!is.null(params.id)) {
    settings$assim.batch$params.id <- params.id
  }
  if (!is.null(settings$assim.batch$params.id)) {
    settings$assim.batch$params.id <- as.character(settings$assim.batch$params.id)
  }
  
  # param.names: Names of parameters to assimilate against
  if (!is.null(param.names)) {
    settings$assim.batch$param.names <- param.names
  }
  if (is.null(settings$assim.batch$param.names)) {
    PEcAn.logger::logger.error("Parameter data assimilation requested, but no parameters specified for PDA")
  } else {
    settings$assim.batch$param.names <- lapply(settings$assim.batch$param.names, as.list)
  }
  
  # # have to add names or listToXml() won't work
  # names(settings$assim.batch$param.names) <- rep("param", length(settings$assim.batch$param.names))
  # Finally, check that none of the names listed are specified as pft constants
  constant.names <- unlist(sapply(settings$pfts, function(x) names(x$constants)))
  params.in.constants <- which(unlist(settings$assim.batch$param.names) %in% constant.names)
  if (length(params.in.constants) > 0) {
    PEcAn.logger::logger.severe(paste0("PDA requested for parameter(s) [", 
                         paste(unlist(settings$assim.batch$param.names)[params.in.constants], collapse = ", "), 
                         "] but these parameters are specified as constants in pecan.xml!"))
  }

  # # if settings$assim.batch$prior$prev.prior.id is not null, it means an extension run was already done
  # # store it to prior.id so that it's not overwritten for 3rd or more "longer" extension
  # # if it's 3rd or more "round" of emulator extension then we do want to overwrite it 
  # # Revisit this if you want to change knot proposal design 
  # if (!is.null(settings$assim.batch$prior$prev.prior.id) & !run.round) {
  #   settings$assim.batch$prior$prior.id <- settings$assim.batch$prior$prev.prior.id
  # }
  # 
  # # if settings$assim.batch$prior$prior.id is not null, it means a PDA run was already done
  # # store it to prev.prior.id, need it for extension runs
  if (is.null(settings$assim.batch$prior$prior.id)) {
    settings$assim.batch$prior$prior.id <- lapply(settings$pfts, `[[`, "posteriorid")
    names(settings$assim.batch$prior$prior.id) <- sapply(settings$pfts, `[[`, "name")
  }
  
  # # if settings$pfts$pft$posteriorid is not null, use it as new PDA prior:
  # 
  # # (a) settings$pfts$pft$posteriorid can be full if you went through meta.analysis and write.configs
  # # if it's empty pda.load.priors will handle it later
  # 
  # # (b) settings$pfts$pft$posteriorid will be full and overwritten by a PDA posterior id if a PDA was run
  # if (!is.null(settings$pfts$pft$posteriorid)) {
  #   settings$assim.batch$prior$prior.id <- lapply(settings$pfts, `[[`, "posteriorid")
  #   names(settings$assim.batch$prior$prior.id) <- sapply(settings$pfts, `[[`, "name")
  # }
  
  # if a prior.id is explicity passed to this function, overwrite and use it as PDA prior
  if (!is.null(prior.id)) {
    settings$assim.batch$prior$prior.id <- prior.id
  }
  
  
  # chain: An identifier for the MCMC chain.
  if (!is.null(chain)) {
    settings$assim.batch$chain <- chain
  }
  if (is.null(settings$assim.batch$chain)) {
    # Default
    settings$assim.batch$chain <- 1
  }
  settings$assim.batch$chain <- as.numeric(settings$assim.batch$chain)
  
  # iter: Number of MCMC iterations.
  if (!is.null(iter)) {
    settings$assim.batch$iter <- iter
  }
  if (is.null(settings$assim.batch$iter)) {
    # Default
    settings$assim.batch$iter <- 100
  }
  settings$assim.batch$iter <- as.numeric(settings$assim.batch$iter)
  
  # n.knot: Number of emulator knots
  if (!is.null(n.knot)) {
    settings$assim.batch$n.knot <- n.knot
  }
  if (is.null(settings$assim.batch$n.knot)) {
    settings$assim.batch$n.knot <- 100 # Default
  }
  settings$assim.batch$n.knot <- as.numeric(settings$assim.batch$n.knot)
  
  # ----- Jump distribution / tuning parameters 
  # adapt: How often to adapt the MCMC. Defaults to iter/10
  if (!is.null(adapt)) {
    settings$assim.batch$jump$adapt <- adapt
  }
  if (is.null(settings$assim.batch$jump$adapt)) {
    
    settings$assim.batch$jump$adapt <- floor(settings$assim.batch$iter/10) # Default
  }
  settings$assim.batch$jump$adapt <- as.numeric(settings$assim.batch$jump$adapt)
  
  # adj.min: minimum amount to reduce jump distribution by.  Default
  if (!is.null(adj.min)) {
    settings$assim.batch$jump$adj.min <- adj.min
  }
  if (is.null(settings$assim.batch$jump$adj.min)) {
    # Default
    settings$assim.batch$jump$adj.min <- 0.1
  }
  settings$assim.batch$jump$adj.min <- as.numeric(settings$assim.batch$jump$adj.min)
  
  # ar.target: Target acceptance rate. 
  # Can be a single value of vector, one for each variable assimilated against.
  if (!is.null(ar.target)) {
    settings$assim.batch$jump$ar.target <- ar.target
  }
  if (is.null(settings$assim.batch$jump$ar.target)) {
    settings$assim.batch$jump$ar.target <- 0.5 # Default
  }
  settings$assim.batch$jump$ar.target <- as.numeric(settings$assim.batch$jump$ar.target)
  
  # jvar: Initial jump variances. Defaults to NA to be based on priors later.
  if (settings$assim.batch$method != "emulator") {
    if (!is.null(jvar)) {
      settings$assim.batch$jump$jvar <- jvar
    }
    if (is.null(settings$assim.batch$jump$jvar)) {
      settings$assim.batch$jump$jvar <- rep(NA, length(unlist(settings$assim.batch$param.names))) # Default
    }
    settings$assim.batch$jump$jvar <- as.list(as.numeric(settings$assim.batch$jump$jvar))
    # have to add names or listToXml() won't work
    names(settings$assim.batch$jump$jvar) <- rep("jvar", length(settings$assim.batch$jump$jvar))
  }
  
  # diag.plot.iter: How often to do diagnostic plots. Just need to convert to numeric.
  if (!is.null(settings$assim.batch$diag.plot.iter)) {
    settings$assim.batch$diag.plot.iter <- as.numeric(settings$assim.batch$diag.plot.iter)
  }
  
  return(settings)
} # pda.settings


##' Load Priors for Paramater Data Assimilation
##'
##' @title Load Priors for Paramater Data Assimilation
##' @param all params are the identically named variables in pda.mcmc / pda.emulator
##'
##' @return A previously-generated posterior distribution, to be used as the prior for PDA.
##'
##' @author Ryan Kelly, Istem Fer
##' @export
pda.load.priors <- function(settings, con, extension.check = FALSE) {
  
  # settings$assim.batch$prior$prior.id is not NULL if you've done a PDA or meta.analysis and went through write.configs
  # then you can proceed loading objects by querying their paths according to their ids
  # if it's NULL get the most recent id from DB as default 

  if (is.null(settings$assim.batch$prior$prior.id)) {
      
    PEcAn.logger::logger.info(paste0("Defaulting to most recent posterior/prior as PDA prior."))
    ## by default, use the most recent posterior/prior as the prior
    priorids <- list()
    for (i in seq_along(settings$pfts)) {
        
      pft.id <- PEcAn.DB::db.query(paste0("SELECT pfts.id FROM pfts, modeltypes WHERE pfts.name='",
                                            settings$pfts[[i]]$name, 
                                            "' and pfts.modeltype_id=modeltypes.id and modeltypes.name='", 
                                            settings$model$type, "'"), 
                                     con)[["id"]]
      priors <- PEcAn.DB::db.query(paste0("SELECT * from posteriors where pft_id = ", pft.id), con)
        
      prior.db <- PEcAn.DB::db.query(paste0("SELECT * from dbfiles where container_type = 'Posterior' and container_id IN (",
                                    paste(priors$id, collapse = ","), ")"), con)
        
      prior.db.grep <- prior.db[grep("^post\\.distns\\..*Rdata$", prior.db$file_name), ]
      if (nrow(prior.db.grep) == 0) {
        prior.db.grep <- prior.db[grep("^prior\\.distns\\..*Rdata$", prior.db$file_name), ]
      }
        
      priorids[[i]] <- prior.db.grep$container_id[which.max(prior.db.grep$updated_at)]
    }
    settings$assim.batch$prior$prior.id <- priorids
  }

  # extension.check == FALSE not an extension run
  # extension.check == TRUE a "round" extension run
  if(extension.check){
    priorids <- sapply(settings$pfts, `[[`, "posteriorid")
  } else{
    priorids <- settings$assim.batch$prior$prior.id
  }
  
  PEcAn.logger::logger.info(paste0("Using posterior ID(s) ", paste(unlist(priorids), collapse = ", "), " as PDA prior(s)."))
  

  prior.out <- list()
  prior.paths <- list()
    
  tmp_hostname <- ifelse(!PEcAn.remote::is.localhost(settings$host), PEcAn.remote::fqdn(), settings$host$name)
  
  # now that you filled priorids load the PDA prior objects
  # if files becomes NULL try loading objects from workflow oft folders
  for (i in seq_along(settings$pfts)) {
      
    files <- PEcAn.DB::dbfile.check("Posterior", priorids[[i]], con, tmp_hostname, return.all  = TRUE)
      
    pid <- grep("post.distns.*Rdata", files$file_name)  ## is there a posterior file?
    
    if (length(pid) == 0) {
      pid <- grep("prior.distns.Rdata", files$file_name)  ## is there a prior file?
    }
    
    if (length(pid) > 0) {
      prior.paths[[i]] <- file.path(files$file_path[pid], files$file_name[pid])
    } else {
      ## is there a posterior in the current workflow's PFT directory?
      pft <- settings$pfts[[i]]
      fname <- file.path(pft$outdir, "post.distns.Rdata")
      if (file.exists(fname)) {
        prior.paths[[i]] <- fname
      } else {
        ## is there a prior in the current workflow's PFT directory?
        fname <- file.path(pft$outdir, "prior.distns.Rdata")
        if (file.exists(fname)) {
          prior.paths[[i]] <- fname
        }else{
          ## if no posterior or prior can be found, skip to the next PFT
          next
        }
      }
    }
    
    # make sure there are no left over distributions in the environment
    suppressWarnings(rm(post.distns, prior.distns))
    
    load(prior.paths[[i]])
    if (!exists("post.distns")) {
      prior.out[[i]] <- prior.distns
    } else {
      prior.out[[i]] <- post.distns
      rm(post.distns)
    }
      
  }
    
  
  # Finally, check that PDA parameters requested are in the prior; can't assimilate them if not.
  # Could proceed with any valid params. But probably better to just bonk out now to avoid wasting
  # a lot of time in case the mis-specified parameter(s) is really important to the analysis. 
  params.no.priors <- which(is.na(match(unlist(settings$assim.batch$param.names), 
                                        unlist(lapply(prior.out, rownames)))))
  if (length(params.no.priors) > 0) {
    PEcAn.logger::logger.severe(paste0("PDA requested for parameter(s) [", paste(unlist(settings$assim.batch$param.names)[params.no.priors], 
                                                                   collapse = ", "), "] but no prior found!"))
  }
  
  return(list(prior = prior.out, settings = settings))
} # pda.load.priors


##' Create PDA Ensemble
##'
##' @title Create ensemble record for PDA ensemble
##' @param all params are the identically named variables in pda.mcmc / pda.emulator
##'
##' @return Ensemble ID of the created ensemble
##'
##' @author Ryan Kelly
##' @export
pda.create.ensemble <- function(settings, con, workflow.id) {
  if (!is.null(con)) {
    # Identifiers for ensemble 'runtype'
    if (settings$assim.batch$method == "bruteforce" | 
        settings$assim.batch$method == "bruteforce.bs" | 
        settings$assim.batch$method == "bayesian.tools") {
      ensemble.type <- "pda.MCMC"
    } else if (settings$assim.batch$method == "emulator"|
               settings$assim.batch$method == "emulator.ms") {
      ensemble.type <- "pda.emulator"
    }
    
    ensemble.id <- PEcAn.DB::db.query(paste("INSERT INTO ensembles (runtype, workflow_id) values ('",
                                  ensemble.type, "', ", workflow.id, ") RETURNING id", sep = ""), con)

  } else {
    ensemble.id <- NA
  }
  
  return(ensemble.id)
} # pda.create.ensemble


##' Define PDA Prior Functions
##'
##' @title Define PDA Prior Functions
##' @param all params are the identically named variables in pda.mcmc / pda.emulator
##'
##' @return List of prior functions containing dprior, rprior, qprior, dmvprior, rmvprior.
##'         Each of these is a list with one distribution function per parameter.
##'
##' @author Ryan Kelly
##' @export
pda.define.prior.fn <- function(prior) {
  n.param.all <- nrow(prior)
  dprior <- rprior <- qprior <- pprior <- list()
  for (i in seq_len(n.param.all)) {
    if (prior$distn[i] == "exp") {
      dprior[[i]] <- parse(text = paste0("dexp(x,", prior$parama[i], ",log=TRUE)"))
      rprior[[i]] <- parse(text = paste0("rexp(n,", prior$parama[i], ")"))
      qprior[[i]] <- parse(text = paste0("qexp(p,", prior$parama[i], ")"))
      pprior[[i]] <- parse(text = paste0("pexp(q,", prior$parama[i], ")"))
    } else {
      dprior[[i]] <- parse(text = paste0("d", prior$distn[i], "(x,", prior$parama[i], ",", prior$paramb[i], ",log=TRUE)"))
      rprior[[i]] <- parse(text = paste0("r", prior$distn[i], "(n,", prior$parama[i], ",", prior$paramb[i], ")"))
      qprior[[i]] <- parse(text = paste0("q", prior$distn[i], "(p,", prior$parama[i], ",", prior$paramb[i], ")"))
      pprior[[i]] <- parse(text = paste0("p", prior$distn[i], "(q,", prior$parama[i], ",", prior$paramb[i], ")"))
    }
  }
  dmvprior <- function(x, log = TRUE) {
    # multivariate prior - density
    p <- rep(NA, n.param.all)
    for (i in seq_len(n.param.all)) {
      p[i] <- eval(dprior[[i]], list(x = x[i]))
    }
    p <- sum(p)
    ifelse(log, p, exp(p))
  } # dmvprior
  
  rmvprior <- function(n) {
    # multivariate prior - random number
    p <- matrix(NA, n, n.param.all)
    for (i in seq_len(n.param.all)) {
      p[, i] <- eval(rprior[[i]], list(n = n))
    }
    p
  }
  
  return(list(dprior = dprior, rprior = rprior, qprior = qprior,
              pprior = pprior, dmvprior = dmvprior, rmvprior = rmvprior))
} # pda.define.prior.fn


##' Initialise Parameter Matrix for PDA
##'
##' @title Initialise Parameter Matrix for PDA
##' @param all params are the identically named variables in pda.mcmc / pda.emulator
##'
##' @return A list containing 'start' and 'finish' counters for MCMC, as well as the params
##'         table, which is an empty matrix concatenated to any param samples from a previous
##'         PDA run, if provided. 
##'
##' @author Ryan Kelly
##' @export
pda.init.params <- function(settings, chain, pname, n.param.all) {
  ## Load params from previous run, if provided.
  if (!is.null(settings$assim.batch$extension)) {
    load(settings$assim.batch$mcmc.path)  # loads params
    params <- mcmc.list[[chain]]
    start  <- nrow(params) + 1
    finish <- nrow(params) + as.numeric(settings$assim.batch$iter)
    params <- rbind(params, matrix(NA, finish - start + 1, n.param.all))
    if(!is.null(settings$assim.batch$llpar.path)){ # load llik params
      load(settings$assim.batch$llpar.path)
      llpars <- llpar.list[[chain]]
    } else {
      llpars <- NULL
    }
  } else {
    # No input given, starting fresh
    start  <- 1
    finish <- as.numeric(settings$assim.batch$iter)
    params <- matrix(NA, finish, n.param.all)
    llpars <- NULL
  }
  colnames(params) <- pname
  
  return(list(start = start, finish = finish, params = params, llpars = llpars))
} # pda.init.params


##' Initialise Model Runs for PDA
##'
##' @title Initialise Model Runs for PDA
##' @param all params are the identically named variables in pda.mcmc / pda.emulator
##'
##' @return Vector of run IDs for all model runs that were set up (including write.configs)
##'
##' @author Ryan Kelly
##' @export
pda.init.run <- function(settings, con, my.write.config, workflow.id, params,
                         n = ifelse(is.null(dim(params)), 1, nrow(params)), 
                         run.names = paste("run", 1:n, sep = ".")) {
  
  run.ids <- rep(NA, n)
  for (i in seq_len(n)) {
    ## set RUN.ID
    if (!is.null(con)) {
      paramlist <- run.names[i]
      run.ids[i] <- PEcAn.DB::db.query(
        paste0(
          "INSERT INTO runs", 
          "(model_id, site_id, start_time, finish_time, outdir,",
          "ensemble_id, parameter_list) ",
          "values ('", 
          settings$model$id, "','", settings$run$site$id, "','", settings$run$start.date, "','", 
          settings$run$end.date, "','", settings$modeloutdir , "','", 
          settings$assim.batch$ensemble.id, "','", paramlist, 
          "') RETURNING id"), 
        con)
      
    } else {
      run.ids[i] <- run.names[i]
    }
    dir.create(file.path(settings$rundir, run.ids[i]), recursive = TRUE)
    dir.create(file.path(settings$modeloutdir, run.ids[i]), recursive = TRUE)
    
    # # works for one PFT
    # trait.values = list(pft=as.list(params[i,]),env=NA)
    # newnames <- sapply(settings$pfts, "[[", "name")
    # names(trait.values)[which(!(names(trait.values) %in% 'env'))] <- newnames
    
    ## write config
    do.call(my.write.config, args = list(defaults = settings$pfts, 
                                         trait.values = lapply(params, 
                                                               function(x, n) { as.data.frame(x[n, , drop=FALSE]) },
                                                               n = i), 
                                         settings = settings, 
                                         run.id = run.ids[i]))
    
    # Identifiers for ensemble 'runtype'
    if (settings$assim.batch$method == "bruteforce" | 
        settings$assim.batch$method == "bruteforce.bs" | 
        settings$assim.batch$method == "bayesian.tools") {
      ensemble.type <- "pda.MCMC"
    } else if (settings$assim.batch$method == "emulator") {
      ensemble.type <- "pda.emulator"
    }
    
    ## write a README for the run
    cat("runtype     : ", 
        paste("pda", settings$assim.batch$method, sep = "."), "\n", "workflow id : ", 
        as.character(workflow.id), "\n",
        "ensemble id : ", as.character(settings$assim.batch$ensemble.id), "\n",
        "chain       : ", settings$assim.batch$chain, "\n", 
        "run         : ", run.names[i], "\n", 
        "run id      : ", as.character(run.ids[i]), "\n", 
        "pft names   : ", as.character(lapply(settings$pfts, function(x) x[['name']])), "\n",
        "site        : ", settings$run$site$name, "\n", 
        "site  id    : ", settings$run$site$id, "\n", 
        "met data    : ", settings$run$site$met, "\n",
        "start date  : ", settings$run$start.date, "\n", 
        "end date    : ", settings$run$end.date, "\n",
        "hostname    : ", settings$host$name, "\n",
        "rundir      : ", file.path(settings$host$rundir, run.ids[i]), "\n", 
        "outdir      : ", file.path(settings$host$outdir, run.ids[i]), "\n",
        file = file.path(settings$rundir, run.ids[i], "README.txt"))
    
    ## add the job to the list of runs
    append <- ifelse(i == 1, FALSE, TRUE)
    cat(as.character(run.ids[i]),
        file = file.path(settings$rundir, "runs.txt"), 
        sep = "\n",
        append = append)
  }  # end for
  
  return(unlist(run.ids))
} # pda.init.run


##' Adjust PDA MCMC jump size
##'
##' @title Adjust PDA MCMC jump size
##' @param all params are the identically named variables in pda.mcmc / pda.emulator
##'
##' @return A PEcAn settings list updated to reflect adjusted jump distributions
##'
##' @author Ryan Kelly
##' @export
pda.adjust.jumps <- function(settings, jmp.list, accept.rate, pnames = NULL) {
  PEcAn.logger::logger.info(paste0("Acceptance rates were (", paste(pnames, collapse = ", "), ") = (", 
                     paste(round(accept.rate/settings$assim.batch$jump$adapt, 3), collapse = ", "), ")"))
  
  # PEcAn.logger::logger.info(paste0('Using jump variances (',
  # paste(round(unlist(settings$assim.batch$jump$jvar),3), collapse=', '), ')'))
  PEcAn.logger::logger.info(paste0("Old jump variances were (", paste(round(jmp.list, 3), collapse = ", "), ")"))
  
  adj <- accept.rate / settings$assim.batch$jump$adapt / settings$assim.batch$jump$ar.target
  adj[adj < settings$assim.batch$jump$adj.min] <- settings$assim.batch$jump$adj.min
  # settings$assim.batch$jump$jvar <- as.list(unlist(settings$assim.batch$jump$jvar) * adj)
  # PEcAn.logger::logger.info(paste0('New jump variances are (',
  # paste(round(unlist(settings$assim.batch$jump$jvar),3), collapse=', '), ')'))
  jmp.list <- jmp.list * adj
  PEcAn.logger::logger.info(paste0("New jump variances are (", paste(round(jmp.list, 3), collapse = ", "), ")"))
  return(jmp.list)
} # pda.adjust.jumps


##' Adjust PDA blcok MCMC jump size
##'
##' @title Adjust PDA block MCMC jump size
##' @param all params are the identically named variables in pda.mcmc / pda.emulator
##'
##' @return A PEcAn settings list updated to reflect adjusted jump distributions
##'
##' @author Ryan Kelly
##' @export
pda.adjust.jumps.bs <- function(settings, jcov, accept.count, params.recent) {
  if (FALSE) {
    params.recent <- params[(i - settings$assim.batch$jump$adapt):(i - 1), prior.ind]
  }
  pnames <- colnames(params.recent)
  PEcAn.logger::logger.info(paste0("Acceptance rate was ", 
                     round(accept.count / settings$assim.batch$jump$adapt, 3)))
  PEcAn.logger::logger.info(paste0("Using jump variance diagonals (", 
                     paste(pnames, collapse = ", "), ") = (", 
                     paste(round(diag(jcov), 3), collapse = ", "), ")"))
  
  r <- ncol(params.recent)
  if (accept.count == 0) {
    rescale <- diag(rep(settings$assim.batch$jump$adj.min, r))
    jcov    <- rescale %*% jcov %*% rescale
  } else {
    stdev  <- apply(params.recent, 2, stats::sd)
    corr   <- stats::cor(params.recent)
    if (any(is.na(corr))) {
      corr <- diag(rep(1, r))
    }
    
    arate <- accept.count / settings$assim.batch$jump$adapt
    adjust <- max(arate / settings$assim.batch$jump$ar.target, settings$assim.batch$jump$adj.min)
    rescale <- diag(stdev * adjust)
    jcov <- rescale %*% corr %*% rescale
  }
  
  PEcAn.logger::logger.info(paste0("New jump variance diagonals are (", 
                     paste(round(diag(jcov), 3), collapse = ", "), ")"))
  return(jcov)
} # pda.adjust.jumps.bs




##' Generate Parameter Knots for PDA Emulator
##'
##' @title Generate Parameter Knots for PDA Emulator
##' @param all params are the identically named variables in pda.mcmc / pda.emulator
##'
##' @return A list of probabilities and parameter values, with one row for each knot in the emulator.
##'
##' @author Ryan Kelly, Istem Fer
##' @export
pda.generate.knots <- function(n.knot, sf, probs.sf, n.param.all, prior.ind, prior.fn, pname) {
  # By default, all parameters will be fixed at their median
  probs <- matrix(0.5, nrow = n.knot, ncol = n.param.all)
  
  # if the params are going to be scaled leave them out, if sf is NULL nothing happens
  inds <- prior.ind[!prior.ind %in% which(pname %in% sf)]
  
  if(length(inds) !=0){
    # Fill in parameters to be sampled with probabilities sampled in a LHC design
    probs[, inds] <- PEcAn.emulator::lhc(t(matrix(0:1, ncol = length(inds), nrow = 2)), n.knot)
  }
  
  inds <- prior.ind[prior.ind %in% which(pname %in% sf)]
  
  if(!is.null(sf) & length(inds) !=0){
    match.ind <- sapply(pname[inds], function(x) which(sf == x)) 
    probs[, inds] <- probs.sf[, match.ind]
  }
  
  # Convert probabilities to parameter values
  params <- NA * probs
  for (i in seq_len(n.param.all)) {
    params[, i] <- eval(prior.fn$qprior[[i]], list(p = probs[, i]))
  }
  colnames(params) <- pname
  colnames(probs) <- pname
  
  return(list(params = params, probs = probs))
} # pda.generate.knots

##' Generate scaling factor knots for PDA Emulator
##'
##' @author Istem Fer
##' @export
pda.generate.sf <- function(n.knot, sf, prior.list){
  
  n.sf <- length(sf)
  # prior for scaling factor
  prior.sf <- data.frame(distn = rep("beta", n.sf), 
                         parama = rep(1, n.sf), 
                         paramb = rep(1, n.sf), 
                         n = rep(NA, n.sf))
  rownames(prior.sf) <- paste0(sf,"_SF")
  prior.list[[length(prior.list)+1]] <- prior.sf
  
  probs.sf <- PEcAn.emulator::lhc(t(matrix(0:1, ncol = n.sf, nrow = 2)), n.knot)
  colnames(probs.sf) <- paste0(sf,"_SF")
  
  return(list(probs = probs.sf, priors = prior.list))
  
}


##' @title return.bias
##' @param settings settings list
##' @param isbias bias variable index
##' @param model.out model output list
##' @param inputs inputs list
##' @param prior.list.bias prior list, bias prior to be added
##' @param run.round extension flag
##' @param pass2bias if this is another round, this is re-sampled MCMC samples, will go with the rest of model params
##' 
##' @author Istem Fer
##' @export
return.bias <- function(settings, isbias, model.out, inputs, prior.list.bias, run.round = FALSE, pass2bias = NULL){
  
  # how many bias parameters per dataset requested
  nbias <- ifelse(is.null(settings$assim.batch$inputs[[isbias]]$nbias), 1,
                  as.numeric(settings$assim.batch$inputs[[isbias]]$nbias))

  prev.bias <- settings$assim.batch$bias.path
  
  # to store priors
  bprior <- data.frame(distn  = rep(NA,length(isbias)),
                       parama = rep(NA,length(isbias)),
                       paramb = rep(NA,length(isbias)),
                       n      = rep(NA,length(isbias)))
  for(b in seq_along(isbias)){
    # any prior passed via settings?
    if(!is.null(settings$assim.batch$inputs[[isbias]]$bprior)){
      bprior$distn[b]  <- settings$assim.batch$inputs[[isbias[b]]]$bprior$distn
      bprior$parama[b] <- settings$assim.batch$inputs[[isbias[b]]]$bprior$parama
      bprior$paramb[b] <- settings$assim.batch$inputs[[isbias[b]]]$bprior$paramb
    }else{ # assume log-normal(0,1)
      PEcAn.logger::logger.info(paste0("No prior is defined for the bias parameter, assuming standard log-normal"))
      bprior$distn[b]  <- "lnorm"
      bprior$parama[b] <- 0
      bprior$paramb[b] <- 1
    }
  }
  bias.prior <- bprior
  
  # there can be more than one multiplicative Gaussian requested
  ibias <- length(isbias)
  
  # to store bias parameters and probabilitied
  bias.params <- bias.probs <- list()

  prior.names <- rep(NA, ibias)
  
  for(i in seq_along(isbias)){
    bias.params[[i]] <- matrix(NA, nrow = length(model.out), ncol = nbias)
    
    for(iknot in seq_along(model.out)){
      if(anyNA(model.out[[iknot]], recursive = TRUE)){
        bias.params[[i]][iknot, ] <- NA
      }else {
        # calculate optimum bias parameter for the model output that has bias
        regdf <- data.frame(inputs[[isbias[i]]]$obs, model.out[[iknot]][[isbias[i]]])
        colnames(regdf) <- c("data","model")
        fit <- stats::lm( regdf$data ~ (regdf$model - 1))
        bias.params[[i]][iknot,1] <- fit$coefficients[[1]]
        if(ncol(bias.params[[i]]) > 1){
          bias.params[[i]][iknot,  2:ncol(bias.params[[i]])] <- stats::rnorm(
                                                                  ncol(bias.params[[i]]) - 1,
                                                                  bias.params[[i]][iknot, 1],
                                                                  bias.params[[i]][iknot, 1] * 0.1)
        }
      }
    }
    
    prior.names[i] <- paste0("bias.", sapply(model.out[[1]],names)[isbias[i]])
    names(bias.params)[i] <- paste0("bias.", sapply(model.out[[1]],names)[isbias[i]])
  }
  
  rownames(bias.prior) <- prior.names
  prior.list.bias[[(length(prior.list.bias)+1)]] <- bias.prior

  # if this is another round, use the first priors
  if(run.round){
    load(prev.bias)
    prior.list.bias <- prior.list
    # TODO: implementation for multiple bias params, this requires multiple changes int he PDA workflow
    bias.params[[1]][(nrow(bias.params[[1]])-length(pass2bias)+1):nrow(bias.params[[1]]), 1] <- pass2bias
  }
  
  return(list(bias.params = bias.params, prior.list.bias = prior.list.bias, nbias = nbias))
  
} # return.bias


##' @title return_hyperpars
##' @author Istem Fer
##' @export
return_hyperpars <- function(assim.settings, inputs){
  
  check.hypers <- sapply(assim.settings$inputs, `[[`, "hyper.pars")
    
  hyper.pars <- list()
  
  if(length(unlist(check.hypers)) == 0){
    # no hyper parameters passed via settings
    # default to scaled hyper params
    for(k in seq_along(assim.settings$inputs)){
      hyper.pars[[k]] <- list()
      hyper.pars[[k]]$parama <- 0.001
      hyper.pars[[k]]$paramb <- 0.001 * stats::var(inputs[[k]]$data[,1], na.rm = TRUE)
    }
    
  }else{
    
    # hyperparameters at least for one likelihood was passed
    for(k in seq_along(assim.settings$inputs)){
      
      if(is.null(check.hypers[[k]])){
        hyper.pars[[k]] <- list()
        hyper.pars[[k]]$parama <- 0.001
        hyper.pars[[k]]$paramb <- 0.001 * stats::var(inputs[[k]]$data[,1], na.rm = TRUE)
      }else{
        hyper.pars[[k]] <- list()
        hyper.pars[[k]]$parama <- as.numeric(assim.settings$inputs[[k]]$hyper.pars$parama)
        hyper.pars[[k]]$paramb <- as.numeric(assim.settings$inputs[[k]]$hyper.pars$paramb)
      }

    }
    
  }
  
  return(hyper.pars)
} # return_hyperpars


##' Helper function that loads history from previous PDA run, but returns only requested objects
##' 
##' @param workdir path of working dir e.g. '/fs/data2/output/PEcAn_***'
##' @param ensemble.id ensemble id of a previous PDA run, from which the objects will be retrieved
##' @param objects object names that are common to all multi PDA runs, e.g. llik.fn, prior.list etc.
##' 
##' @return a list of objects that will be used in joint and hierarchical PDA
##' 
##' @author Istem Fer
##' @export
load_pda_history <- function(workdir, ensemble.id, objects){
  load(paste0(workdir, "/history.pda", ensemble.id,".Rdata"))
  alist <- lapply(objects, function(x) assign(x, get(x)))
  names(alist) <- objects
  return(alist)
}

##' Helper function that transforms the values of each parameter into N(0,1) equivalent
##' 
##' @param prior.list list of prior data frames, same length as number of pfts
##' @param prior.fn.all list of expressions of d/r/q/p functions of the priors given in the prior.list
##' @param prior.ind.all a vector of indices identifying which params are targeted, indices refer to the row numbers when prior.list sublists are rbinded
##' @param SS.stack list of design matrices for the emulator, length = nsites, each sublist will be of length nvars
##' @param init.list list of initial values for the targeted params, they will change when the range is normalized
##' @param jmp.list list of hump variances, they will change when the range is normalized
##' 
##' @return a list of new objects that contain the normalized versions
##' @author Istem Fer
##' @export
norm_transform_priors <- function(prior.list, prior.fn.all, prior.ind.all, SS.stack, init.list, jmp.list){
  
  # check for non-normals
  prior.all  <- do.call("rbind", prior.list)
  psel       <- prior.all[prior.ind.all, 1] != "norm"
  norm.check <- all(!psel) # if all are norm do nothing

  
  if(!norm.check){
    
    rng <- array(NA, dim = c(length(prior.ind.all), 2, length(SS.stack)))
    
    # need to modify init.list and jmp.list as well
    parnames <- names(init.list[[1]])
    
    prior.fn.all <- pda.define.prior.fn(prior.all) # setup prior functions again
    
    for(i in seq_along(SS.stack)){
      # NOTE: there might be differences in dimensions, 
      # some SS-matrices might have likelihood params such as bias 
      # check for that later 
      SS.tmp <- lapply(SS.stack[[i]], function(ss){
        for(p in seq_along(psel)){
          #we transform all
          prior.quantiles <- eval(prior.fn.all$pprior[[prior.ind.all[p]]], list(q = ss[,p]))
          stdnorm.vals    <- qnorm(prior.quantiles)
          ss[,p] <- stdnorm.vals
        }
        return(ss)
      })   
      SS.stack[[i]] <- SS.tmp
      rng.tmp <- apply(SS.tmp[[1]],2,range)
      rng[,,i] <- t(rng.tmp[,-ncol(rng.tmp)])
    }
    
    all_knots <- do.call("rbind", lapply(SS.stack,`[[`,1))
    rand_ind  <- sample(seq_len(nrow(all_knots)), length(init.list))
    
    for(c in seq_along(init.list)){
      init.list[[c]] <- lapply(seq_along(init.list[[c]]), function(x){
          init.list[[c]][[x]] <- all_knots[rand_ind[c],x]
      })
      names(init.list[[c]]) <- parnames
      jmp.list[[c]][psel] <- 0.1 * diff(qnorm(c(0.05, 0.95)))
    } 
    
  }
  
  return(list(normSS = SS.stack, normF = norm.check, init = init.list, jmp = jmp.list, 
              rng = rng, prior.all = prior.all,  prior.fn.all = prior.fn.all))
  
} # norm_transform_priors


##' Helper function that transforms the samples back to their original prior distribution equivalents
##' 
##' @param prior.all a dataframe of all priors for both pfts
##' @param prior.fn.all list of expressions of d/r/q/p functions of the priors with original parameter space
##' @param prior.ind.all a vector of indices identifying targeted params 
##' @param mcmc.out hierarchical MCMC outputs in standard-normal space
##' 
##' @return hierarchical MCMC outputs in original parameter space
##' 
##' @author Istem Fer
##' @export
back_transform_posteriors <- function(prior.all, prior.fn.all, prior.ind.all, mcmc.out){
  
  # check for non-normals
  psel       <- prior.all[prior.ind.all, 1] != "norm"
  norm.check <- all(!psel) # if all are norm do nothing
  
  if(!norm.check){
    for(i in seq_along(mcmc.out)){
      mu_global_samp <- mcmc.out[[i]]$mu_global_samp
      mu_site_samp   <- mcmc.out[[i]]$mu_site_samp
      
      mu_sample_tmp <- abind::abind(array(mu_global_samp, dim = c(dim(mu_global_samp), 1)), mu_site_samp, along = 3)
      for(ms in seq_len(dim(mu_sample_tmp)[3])){
        mcmc.vals         <- mu_sample_tmp[,,ms]
        stdnorm.quantiles <- pnorm(mcmc.vals)
        # counter, because all cols need transforming back
        for(ps in seq_along(psel)){
          prior.quantiles <- eval(prior.fn.all$qprior[[prior.ind.all[ps]]], list(p = stdnorm.quantiles[,ps]))
          mcmc.vals[,ps] <- prior.quantiles
        }
        mu_sample_tmp[,,ms] <- mcmc.vals
      }


      mcmc.out[[i]]$mu_global_samp <- mu_sample_tmp[,,1]
      mcmc.out[[i]]$mu_site_samp   <- mu_sample_tmp[,,-1]
    }
  }
  
  return(mcmc.out)
  
}


##' Helper function to sample from previous MCMC chain while proposing new knots
##' 
##' @param mcmc_path path to previous emulator mcmc samples object
##' @param n.param.orig vector, number of parameters targeted in each (pft) sublist
##' @param prior.ind.orig list, actual indices of parameters targeted in each (pft) sublist
##' @param n.post.knots number of new samples requested
##' @param knots.params.temp list of parameter samples proposed from the original PDA-prior
##' @param prior.list PDA-prior list
##' @param prior.fn list for parameter d/r/q/p functions
##' @param sf SF parameter names
##' @param sf.samp SF parameters MCMC samples
##' 
##' @author Istem Fer
##' @export
sample_MCMC <- function(mcmc_path, n.param.orig, prior.ind.orig, n.post.knots, knots.params.temp, 
                        prior.list, prior.fn, sf, sf.samp){
  
  PEcAn.logger::logger.info("Sampling from previous round's MCMC")
  
  load(mcmc_path)
  
  mcmc.param.list <- params.subset <- list()
  ind <- 0
  for (i in seq_along(n.param.orig)) {
    mcmc.param.list[[i]] <- lapply(mcmc.samp.list, function(x) x[, (ind + 1):(ind + n.param.orig[i]), drop = FALSE])
    ind <- ind + n.param.orig[i]
  }
  
  burnins <- rep(NA, length(mcmc.param.list))
  for (i in seq_along(mcmc.param.list)) {
    params.subset[[i]] <- coda::as.mcmc.list(lapply(mcmc.param.list[[i]], mcmc))
    
    burnin     <- getBurnin(params.subset[[i]], method = "gelman.plot")
    burnins[i] <- max(burnin, na.rm = TRUE)
  }
  maxburn <- max(burnins)
  
  if(maxburn ==1){ # if no convergence, just discard the first bit
    maxburn <- 0.2*nrow(params.subset[[1]][[1]])
  }

  collect_samples <- list()
  for (i in seq_along(mcmc.samp.list)) {
    collect_samples[[i]] <- stats::window(mcmc.samp.list[[i]], start = maxburn)
  }
  
  mcmc_samples <- do.call(rbind, collect_samples)
  
  get_samples <- sample(1:nrow(mcmc_samples), n.post.knots)
  new_knots <- mcmc_samples[get_samples,]
  pass2bias <- new_knots[, ncol(new_knots)] # if there is bias param, it will be the last col
  # if there is no bias param this won't be used anyway
  # the rest of the code is not ready for bias params for multiple variables
    
  # when using sf, need to sample from sf mcmc samples and calculate back actual parameter values
  if(!is.null(sf.samp)){
    
    sf_samples <- list()
    for (i in seq_along(sf.samp)) {
      sf_samples[[i]] <- stats::window(sf.samp[[i]], start = maxburn)
    }
    sf_samples <- do.call(rbind, sf_samples)
    
    sf_knots    <- sf_samples[get_samples,]
    
    ind <- 0
    for(i in seq_along(n.param.orig)){
      if(all(sf %in% rownames(prior.list[[i]]))){
        temp.knots <- sapply(seq_along(prior.ind.orig[[i]]), function(z){
          eval(prior.fn[[i]]$qprior[prior.ind.orig[[i]]][[z]], list(p = sf_knots[,z]))
        })
        new_knots[, (ind + 1):(ind + n.param.orig[i])] <- temp.knots
      }
      ind <- ind + n.param.orig[i]
    }
    
  }else{
    sf_knots <- NULL
  }
  
  # now replace with new knots
  ind <- 0
  for(i in seq_along(n.param.orig)){
    sub_knots <- new_knots[, (ind + 1):(ind + n.param.orig[i]), drop = FALSE]
    knots.params.temp[[i]][, prior.ind.orig[[i]]] <- sub_knots

    ind <- ind + n.param.orig[i]
  }
  
  return(list(knots.params.temp = knots.params.temp, sf_knots = sf_knots, pass2bias = pass2bias))
  
}
<|MERGE_RESOLUTION|>--- conflicted
+++ resolved
@@ -35,7 +35,6 @@
 
 ##' @export
 runModule.assim.batch <- function(settings) {
-<<<<<<< HEAD
   if (is.MultiSettings(settings)) {
     pda.method <- unique(sapply(settings$assim.batch,`[[`, "method"))
     if(pda.method == "emulator.ms"){
@@ -44,11 +43,6 @@
       return(papply(settings, runModule.assim.batch))
     }
   } else if (is.Settings(settings)) {
-=======
-  if (PEcAn.settings::is.MultiSettings(settings)) {
-    return(PEcAn.settings::papply(settings, runModule.assim.batch))
-  } else if (PEcAn.settings::is.Settings(settings)) {
->>>>>>> d9925184
     return(assim.batch(settings))
   } else {
     stop("runModule.assim.batch only works with Settings or MultiSettings")

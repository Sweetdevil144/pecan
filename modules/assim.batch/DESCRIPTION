--- conflicted
+++ resolved
@@ -13,15 +13,10 @@
 Depends:
     PEcAn.utils,
     ellipse,
-<<<<<<< HEAD
     IDPmisc,
-    stringi,
     coda
-=======
-    IDPmisc
 Imports:
     coda (>= 0.18)
->>>>>>> 9d40a616
 Suggests:
     testthat (>= 1.0.2)
 License: FreeBSD + file LICENSE

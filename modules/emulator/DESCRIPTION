--- conflicted
+++ resolved
@@ -9,11 +9,6 @@
 Author: Michael Dietze
 Maintainer: Michael Dietze <dietze@bu.edu>
 Imports:
-<<<<<<< HEAD
-    PEcAn.assim.batch,
-    PEcAn.logger,
-=======
->>>>>>> b419bf0b
     methods,
     mvtnorm,
     coda (>= 0.18),

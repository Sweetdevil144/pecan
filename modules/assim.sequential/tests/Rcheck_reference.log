* using log directory ‘/home/tanishq010/pecan/modules/PEcAn.assim.sequential.Rcheck’
* using R version 4.2.1 (2022-06-23)
* using platform: x86_64-pc-linux-gnu (64-bit)
* using session charset: UTF-8
* using options ‘--no-manual --as-cran’
* checking for file ‘PEcAn.assim.sequential/DESCRIPTION’ ... OK
* checking extension type ... Package
* this is package ‘PEcAnAssimSequential’ version ‘1.7.2’
* package encoding: UTF-8
* checking CRAN incoming feasibility ... WARNING
Maintainer: ‘Mike Dietze <dietze@bu.edu>’

New submission

License components with restrictions and base license permitting such:
  BSD_3_clause + file LICENSE
File 'LICENSE':
  University of Illinois/NCSA Open Source License

  Copyright (c) 2012, University of Illinois, NCSA.  All rights reserved.

  Permission is hereby granted, free of charge, to any person obtaining
  a copy of this software and associated documentation files (the
  "Software"), to deal with the Software without restriction, including
  without limitation the rights to use, copy, modify, merge, publish,
  distribute, sublicense, and/or sell copies of the Software, and to
  permit persons to whom the Software is furnished to do so, subject to
  the following conditions:

  - Redistributions of source code must retain the above copyright
    notice, this list of conditions and the following disclaimers.
  - Redistributions in binary form must reproduce the above copyright
    notice, this list of conditions and the following disclaimers in the
    documentation and/or other materials provided with the distribution.
  - Neither the names of University of Illinois, NCSA, nor the names
    of its contributors may be used to endorse or promote products
    derived from this Software without specific prior written permission.

  THE SOFTWARE IS PROVIDED "AS IS", WITHOUT WARRANTY OF ANY KIND,
  EXPRESS OR IMPLIED, INCLUDING BUT NOT LIMITED TO THE WARRANTIES OF
  MERCHANTABILITY, FITNESS FOR A PARTICULAR PURPOSE AND NONINFRINGEMENT.
  IN NO EVENT SHALL THE CONTRIBUTORS OR COPYRIGHT HOLDERS BE LIABLE FOR
  ANY CLAIM, DAMAGES OR OTHER LIABILITY, WHETHER IN AN ACTION OF
  CONTRACT, TORT OR OTHERWISE, ARISING FROM, OUT OF OR IN CONNECTION
  WITH THE SOFTWARE OR THE USE OR OTHER DEALINGS WITH THE SOFTWARE.

Strong dependencies not in mainstream repositories:
  PEcAn.DB, PEcAn.logger, PEcAn.remote, PEcAn.settings, PEcAn.workflow
Suggests or Enhances not in mainstream repositories:
  PEcAn.benchmark, PEcAn.data.remote

The Date field is over a month old.
* checking package namespace information ... OK
* checking package dependencies ... OK
* checking if this is a source package ... OK
* checking if there is a namespace ... OK
* checking for executable files ... OK
* checking for hidden files and directories ... OK
* checking for portable file names ... OK
* checking for sufficient/correct file permissions ... OK
* checking serialization versions ... OK
* checking whether package ‘PEcAnAssimSequential’ can be installed ... OK
* checking installed package size ... OK
* checking package directory ... OK
* checking for future file timestamps ... OK
* checking DESCRIPTION meta-information ... OK
* checking top-level files ... OK
* checking for left-over files ... OK
* checking index information ... OK
* checking package subdirectories ... OK
* checking R files for non-ASCII characters ... WARNING
Found the following file with non-ASCII characters:
  load_data_paleon_sda.R
Portable packages must use only ASCII characters in their R code,
except perhaps in comments.
Use \uxxxx escapes for other characters.
* checking R files for syntax errors ... OK
* checking whether the package can be loaded ... OK
* checking whether the package can be loaded with stated dependencies ... OK
* checking whether the package can be unloaded cleanly ... OK
* checking whether the namespace can be loaded with stated dependencies ... OK
* checking whether the namespace can be unloaded cleanly ... OK
* checking loading without being on the library search path ... OK
* checking use of S3 registration ... OK
* checking dependencies in R code ... OK
* checking S3 generic/method consistency ... OK
* checking replacement functions ... OK
* checking foreign function calls ... OK
* checking R code for possible problems ... NOTE
<<<<<<< HEAD
=======
Construct.H.multisite: no visible global function definition for
  ‘map_dbl’
Contruct.Pf: no visible global function definition for ‘cov’
Contruct.Pf: no visible global function definition for ‘filter’
Contruct.Pf: no visible binding for global variable ‘Var1’
Contruct.Pf: no visible binding for global variable ‘Var2’
EnKF: no visible global function definition for ‘cov’
EnKF.MultiSite: no visible binding for global variable ‘site.ids’
>>>>>>> 5800935c
EnKF.MultiSite: no visible binding for global variable ‘blocked.dis’
GEF: no visible binding for global variable ‘obs.mean’
GEF: no visible global function definition for ‘abline’
<<<<<<< HEAD
=======
GEF.MultiSite: no visible global function definition for ‘cov’
>>>>>>> 5800935c
GEF.MultiSite: no visible binding for '<<-' assignment to
  ‘tobit2space_pred’
GEF.MultiSite: no visible binding for '<<-' assignment to
  ‘conf_tobit2space’
GEF.MultiSite: no visible binding for global variable
  ‘tobit2space_pred’
GEF.MultiSite: no visible binding for global variable
  ‘conf_tobit2space’
GEF.MultiSite: no visible binding for '<<-' assignment to
  ‘samplerNumberOffset_tobit2space’
GEF.MultiSite: no visible binding for '<<-' assignment to
  ‘Rmcmc_tobit2space’
GEF.MultiSite: no visible binding for '<<-' assignment to
  ‘Cmcmc_tobit2space’
GEF.MultiSite: no visible binding for global variable
  ‘Rmcmc_tobit2space’
GEF.MultiSite: no visible binding for global variable
  ‘Cmcmc_tobit2space’
GEF.MultiSite: no visible binding for global variable
  ‘samplerNumberOffset_tobit2space’
GEF.MultiSite: no visible binding for global variable ‘blocked.dis’
GEF.MultiSite: no visible binding for global variable ‘nt’
GEF.MultiSite: no visible global function definition for ‘map’
GEF.MultiSite: no visible global function definition for ‘modify’
GEF.MultiSite: no visible global function definition for ‘modify_if’
GEF.MultiSite: no visible binding for global variable ‘distances’
GEF.MultiSite: no visible binding for global variable ‘obs.mean’
GEF.MultiSite: no visible binding for '<<-' assignment to
  ‘samplerNumberOffset’
GEF.MultiSite: no visible binding for '<<-' assignment to ‘Rmcmc’
GEF.MultiSite: no visible binding for '<<-' assignment to ‘Cmcmc’
GEF.MultiSite: no visible binding for global variable ‘Rmcmc’
GEF.MultiSite: no visible binding for global variable ‘Cmcmc’
GEF.MultiSite: no visible binding for global variable
  ‘samplerNumberOffset’
Obs.data.prepare.MultiSite: no visible global function definition for
  ‘filter’
Obs.data.prepare.MultiSite: no visible binding for global variable
  ‘Site_ID’
Obs.data.prepare.MultiSite: no visible global function definition for
  ‘na.omit’
Obs.data.prepare.MultiSite: no visible global function definition for
  ‘map_chr’
Obs.data.prepare.MultiSite: no visible binding for global variable ‘.’
Obs.data.prepare.MultiSite: no visible global function definition for
  ‘map’
Obs.data.prepare.MultiSite : <anonymous>: no visible global function
  definition for ‘map’
Obs.data.prepare.MultiSite : <anonymous>: no visible global function
  definition for ‘setNames’
Obs.data.prepare.MultiSite : <anonymous>: no visible binding for global
  variable ‘.’
Obs.data.prepare.MultiSite: no visible global function definition for
  ‘setNames’
SDA_remote_launcher: no visible global function definition for
  ‘read.settings’
SDA_remote_launcher: no visible global function definition for
  ‘test_remote’
SDA_remote_launcher: no visible global function definition for
  ‘remote.execute.R’
SDA_remote_launcher: no visible global function definition for
  ‘remote.copy.to’
SDA_remote_launcher: no visible global function definition for ‘walk’
SDA_remote_launcher: no visible global function definition for
  ‘is.MultiSettings’
SDA_remote_launcher: no visible global function definition for ‘map’
SDA_remote_launcher: no visible global function definition for
  ‘map_lgl’
SDA_remote_launcher : <anonymous>: no visible global function
  definition for ‘remote.execute.R’
SDA_remote_launcher: no visible global function definition for
  ‘qsub_get_jobid’
SDA_remote_launcher: no visible binding for global variable
  ‘stop.on.error’
adj.ens: no visible global function definition for ‘logger.warn’
adj.ens: no visible global function definition for ‘cov’
alltocs: no visible global function definition for ‘map_dfr’
alltocs: no visible global function definition for ‘mutate’
alltocs: no visible binding for global variable ‘TimeElapsed’
alltocs: no visible global function definition for ‘write.table’
assessParams: no visible global function definition for ‘cov’
assessParams: no visible global function definition for ‘par’
assessParams: no visible global function definition for ‘abline’
assessParams: no visible global function definition for ‘cov2cor’
assessParams: no visible binding for global variable ‘quantile’
assessParams: no visible global function definition for ‘lines’
assessParams: no visible global function definition for ‘points’
assessParams: no visible global function definition for ‘plot.new’
assessParams: no visible global function definition for ‘legend’
generate_colors_sda: no visible binding for '<<-' assignment to ‘pink’
generate_colors_sda: no visible global function definition for
  ‘col2rgb’
generate_colors_sda: no visible binding for '<<-' assignment to
  ‘alphapink’
generate_colors_sda: no visible global function definition for ‘rgb’
generate_colors_sda: no visible binding for global variable ‘pink’
generate_colors_sda: no visible binding for '<<-' assignment to ‘green’
generate_colors_sda: no visible binding for '<<-' assignment to
  ‘alphagreen’
generate_colors_sda: no visible binding for global variable ‘green’
generate_colors_sda: no visible binding for '<<-' assignment to ‘blue’
generate_colors_sda: no visible binding for '<<-' assignment to
  ‘alphablue’
generate_colors_sda: no visible binding for global variable ‘blue’
generate_colors_sda: no visible binding for '<<-' assignment to
  ‘purple’
generate_colors_sda: no visible binding for '<<-' assignment to
  ‘alphapurple’
generate_colors_sda: no visible binding for global variable ‘purple’
generate_colors_sda: no visible binding for '<<-' assignment to ‘brown’
generate_colors_sda: no visible binding for '<<-' assignment to
  ‘alphabrown’
generate_colors_sda: no visible binding for global variable ‘brown’
get_ensemble_weights: no visible global function definition for
  ‘read.csv’
hop_test: no visible global function definition for ‘run.write.configs’
hop_test: no visible global function definition for ‘read.table’
hop_test: no visible global function definition for ‘read.output’
hop_test: no visible global function definition for ‘pdf’
hop_test: no visible global function definition for ‘par’
hop_test: no visible global function definition for ‘points’
hop_test: no visible global function definition for ‘abline’
hop_test: no visible global function definition for ‘legend’
hop_test: no visible global function definition for ‘title’
hop_test: no visible global function definition for ‘cor’
hop_test: no visible global function definition for ‘dev.off’
interactive.plotting.sda: no visible global function definition for
  ‘na.omit’
interactive.plotting.sda: no visible global function definition for
  ‘par’
interactive.plotting.sda : <anonymous>: no visible global function
  definition for ‘quantile’
interactive.plotting.sda: no visible global function definition for
  ‘ciEnvelope’
interactive.plotting.sda: no visible binding for global variable
  ‘alphagreen’
interactive.plotting.sda: no visible global function definition for
  ‘lines’
interactive.plotting.sda: no visible binding for global variable
  ‘alphablue’
interactive.plotting.sda: no visible binding for global variable
  ‘alphapink’
load_data_paleon_sda: no visible global function definition for
  ‘db.query’
load_data_paleon_sda: no visible binding for global variable
  ‘MCMC_iteration’
load_data_paleon_sda: no visible binding for global variable ‘site_id’
load_data_paleon_sda: no visible global function definition for
  ‘match_species_id’
load_data_paleon_sda: no visible global function definition for
  ‘match_pft’
load_data_paleon_sda: no visible binding for global variable ‘pft.cat’
load_data_paleon_sda : <anonymous>: no visible global function
  definition for ‘cov’
load_data_paleon_sda: no visible global function definition for ‘CRS’
load_data_paleon_sda: no visible global function definition for
  ‘ncvar_get’
load_data_paleon_sda : ESS_calc: no visible binding for global variable
  ‘var’
load_data_paleon_sda: no visible global function definition for ‘cov’
load_data_paleon_sda: no visible global function definition for
  ‘na.omit’
outlier.detector.boxplot: no visible global function definition for
  ‘map’
outlier.detector.boxplot : <anonymous>: no visible global function
  definition for ‘map_dfc’
outlier.detector.boxplot : <anonymous> : <anonymous>: no visible global
  function definition for ‘boxplot’
outlier.detector.boxplot : <anonymous> : <anonymous>: no visible global
  function definition for ‘median’
piecew.poly.local: no visible binding for global variable ‘rloc’
post.analysis.ggplot : <anonymous> : <anonymous>: no visible binding
  for global variable ‘quantile’
post.analysis.ggplot : <anonymous> : <anonymous>: no visible global
  function definition for ‘mutate’
post.analysis.ggplot : <anonymous>: no visible global function
  definition for ‘mutate’
post.analysis.ggplot: no visible global function definition for
  ‘setNames’
post.analysis.ggplot: no visible global function definition for
  ‘bind_rows’
post.analysis.ggplot: no visible global function definition for ‘walk’
post.analysis.ggplot: no visible global function definition for
  ‘ggplot’
post.analysis.ggplot: no visible global function definition for ‘aes’
post.analysis.ggplot: no visible global function definition for
  ‘geom_ribbon’
post.analysis.ggplot: no visible binding for global variable ‘2.5%’
post.analysis.ggplot: no visible binding for global variable ‘97.5%’
post.analysis.ggplot: no visible binding for global variable ‘Type’
post.analysis.ggplot: no visible global function definition for
  ‘geom_line’
post.analysis.ggplot: no visible binding for global variable ‘means’
post.analysis.ggplot: no visible global function definition for
  ‘geom_point’
post.analysis.ggplot: no visible global function definition for
  ‘scale_fill_manual’
post.analysis.ggplot: no visible binding for global variable
  ‘alphapink’
post.analysis.ggplot: no visible binding for global variable
  ‘alphagreen’
post.analysis.ggplot: no visible binding for global variable
  ‘alphablue’
post.analysis.ggplot: no visible global function definition for
  ‘scale_color_manual’
post.analysis.ggplot: no visible global function definition for
  ‘theme_bw’
post.analysis.ggplot: no visible global function definition for
  ‘facet_wrap’
post.analysis.ggplot: no visible global function definition for ‘theme’
post.analysis.ggplot: no visible global function definition for
  ‘element_blank’
post.analysis.ggplot: no visible global function definition for ‘labs’
post.analysis.ggplot: no visible global function definition for ‘pdf’
post.analysis.ggplot: no visible global function definition for
  ‘dev.off’
post.analysis.ggplot.violin : <anonymous>: no visible global function
  definition for ‘mutate’
post.analysis.ggplot.violin: no visible binding for global variable
  ‘Variables’
post.analysis.ggplot.violin: no visible binding for global variable
  ‘Value’
post.analysis.ggplot.violin: no visible binding for global variable
  ‘Type’
post.analysis.ggplot.violin: no visible global function definition for
  ‘setNames’
post.analysis.ggplot.violin: no visible global function definition for
  ‘walk’
post.analysis.ggplot.violin: no visible global function definition for
  ‘ggplot’
post.analysis.ggplot.violin: no visible global function definition for
  ‘aes’
post.analysis.ggplot.violin: no visible global function definition for
  ‘geom_ribbon’
post.analysis.ggplot.violin: no visible binding for global variable
  ‘means’
post.analysis.ggplot.violin: no visible binding for global variable
  ‘2.5%’
post.analysis.ggplot.violin: no visible binding for global variable
  ‘97.5%’
post.analysis.ggplot.violin: no visible global function definition for
  ‘geom_line’
post.analysis.ggplot.violin: no visible global function definition for
  ‘geom_violin’
post.analysis.ggplot.violin: no visible global function definition for
  ‘position_dodge’
post.analysis.ggplot.violin: no visible global function definition for
  ‘geom_jitter’
post.analysis.ggplot.violin: no visible global function definition for
  ‘position_jitterdodge’
post.analysis.ggplot.violin: no visible global function definition for
  ‘scale_fill_manual’
post.analysis.ggplot.violin: no visible binding for global variable
  ‘alphapink’
post.analysis.ggplot.violin: no visible binding for global variable
  ‘alphagreen’
post.analysis.ggplot.violin: no visible binding for global variable
  ‘alphablue’
post.analysis.ggplot.violin: no visible global function definition for
  ‘scale_color_manual’
post.analysis.ggplot.violin: no visible global function definition for
  ‘facet_wrap’
post.analysis.ggplot.violin: no visible global function definition for
  ‘theme_bw’
post.analysis.ggplot.violin: no visible global function definition for
  ‘theme’
post.analysis.ggplot.violin: no visible global function definition for
  ‘element_blank’
post.analysis.ggplot.violin: no visible global function definition for
  ‘labs’
post.analysis.ggplot.violin: no visible global function definition for
  ‘pdf’
post.analysis.ggplot.violin: no visible global function definition for
  ‘dev.off’
post.analysis.multisite.ggplot: no visible global function definition
  for ‘map’
post.analysis.multisite.ggplot : <anonymous> : <anonymous>: no visible
  global function definition for ‘map_df’
post.analysis.multisite.ggplot : <anonymous> : <anonymous> :
  <anonymous>: no visible global function definition for ‘mutate’
post.analysis.multisite.ggplot : <anonymous> : <anonymous>: no visible
  binding for global variable ‘Variable’
post.analysis.multisite.ggplot : <anonymous> : <anonymous>: no visible
  binding for global variable ‘Value’
post.analysis.multisite.ggplot : <anonymous> : <anonymous>: no visible
  binding for global variable ‘Site’
post.analysis.multisite.ggplot : <anonymous> : <anonymous>: no visible
  global function definition for ‘group_by’
post.analysis.multisite.ggplot : <anonymous> : <anonymous>: no visible
  global function definition for ‘summarise’
post.analysis.multisite.ggplot : <anonymous> : <anonymous>: no visible
  global function definition for ‘quantile’
post.analysis.multisite.ggplot : <anonymous>: no visible global
  function definition for ‘mutate’
post.analysis.multisite.ggplot: no visible global function definition
  for ‘setNames’
post.analysis.multisite.ggplot : <anonymous>: no visible global
  function definition for ‘map_dfr’
post.analysis.multisite.ggplot : <anonymous>: no visible binding for
  global variable ‘Variable’
post.analysis.multisite.ggplot : <anonymous>: no visible binding for
  global variable ‘Means’
post.analysis.multisite.ggplot : <anonymous>: no visible binding for
  global variable ‘Site’
post.analysis.multisite.ggplot : <anonymous>: no visible global
  function definition for ‘right_join’
post.analysis.multisite.ggplot : <anonymous>: no visible binding for
  global variable ‘Sd’
post.analysis.multisite.ggplot: no visible binding for global variable
  ‘Sd’
post.analysis.multisite.ggplot: no visible global function definition
  for ‘bind_rows’
post.analysis.multisite.ggplot: no visible global function definition
  for ‘map_df’
post.analysis.multisite.ggplot : <anonymous>: no visible global
  function definition for ‘map_df’
post.analysis.multisite.ggplot : <anonymous> : <anonymous>: no visible
  global function definition for ‘mutate’
post.analysis.multisite.ggplot: no visible global function definition
  for ‘walk’
post.analysis.multisite.ggplot : <anonymous>: no visible global
  function definition for ‘filter’
post.analysis.multisite.ggplot : <anonymous>: no visible global
  function definition for ‘ggplot’
post.analysis.multisite.ggplot : <anonymous>: no visible global
  function definition for ‘aes’
post.analysis.multisite.ggplot : <anonymous>: no visible global
  function definition for ‘geom_ribbon’
post.analysis.multisite.ggplot : <anonymous>: no visible binding for
  global variable ‘Lower’
post.analysis.multisite.ggplot : <anonymous>: no visible binding for
  global variable ‘Upper’
post.analysis.multisite.ggplot : <anonymous>: no visible binding for
  global variable ‘Type’
post.analysis.multisite.ggplot : <anonymous>: no visible global
  function definition for ‘geom_line’
post.analysis.multisite.ggplot : <anonymous>: no visible global
  function definition for ‘geom_point’
post.analysis.multisite.ggplot : <anonymous>: no visible global
  function definition for ‘scale_fill_manual’
post.analysis.multisite.ggplot : <anonymous>: no visible binding for
  global variable ‘alphabrown’
post.analysis.multisite.ggplot : <anonymous>: no visible binding for
  global variable ‘alphapink’
post.analysis.multisite.ggplot : <anonymous>: no visible binding for
  global variable ‘alphagreen’
post.analysis.multisite.ggplot : <anonymous>: no visible binding for
  global variable ‘alphablue’
post.analysis.multisite.ggplot : <anonymous>: no visible global
  function definition for ‘scale_color_manual’
post.analysis.multisite.ggplot : <anonymous>: no visible global
  function definition for ‘theme_bw’
post.analysis.multisite.ggplot : <anonymous>: no visible global
  function definition for ‘labs’
post.analysis.multisite.ggplot : <anonymous>: no visible global
  function definition for ‘theme’
post.analysis.multisite.ggplot : <anonymous>: no visible global
  function definition for ‘element_blank’
post.analysis.multisite.ggplot : <anonymous>: no visible global
  function definition for ‘facet_wrap’
post.analysis.multisite.ggplot : <anonymous> : <anonymous>: no visible
  global function definition for ‘filter’
post.analysis.multisite.ggplot : <anonymous> : <anonymous>: no visible
  global function definition for ‘ggplot’
post.analysis.multisite.ggplot : <anonymous> : <anonymous>: no visible
  global function definition for ‘aes’
post.analysis.multisite.ggplot : <anonymous> : <anonymous>: no visible
  global function definition for ‘geom_ribbon’
post.analysis.multisite.ggplot : <anonymous> : <anonymous>: no visible
  binding for global variable ‘Lower’
post.analysis.multisite.ggplot : <anonymous> : <anonymous>: no visible
  binding for global variable ‘Upper’
post.analysis.multisite.ggplot : <anonymous> : <anonymous>: no visible
  binding for global variable ‘Type’
post.analysis.multisite.ggplot : <anonymous> : <anonymous>: no visible
  global function definition for ‘geom_line’
post.analysis.multisite.ggplot : <anonymous> : <anonymous>: no visible
  binding for global variable ‘Means’
post.analysis.multisite.ggplot : <anonymous> : <anonymous>: no visible
  global function definition for ‘geom_point’
post.analysis.multisite.ggplot : <anonymous> : <anonymous>: no visible
  global function definition for ‘scale_fill_manual’
post.analysis.multisite.ggplot : <anonymous> : <anonymous>: no visible
  binding for global variable ‘alphabrown’
post.analysis.multisite.ggplot : <anonymous> : <anonymous>: no visible
  binding for global variable ‘alphapink’
post.analysis.multisite.ggplot : <anonymous> : <anonymous>: no visible
  binding for global variable ‘alphagreen’
post.analysis.multisite.ggplot : <anonymous> : <anonymous>: no visible
  binding for global variable ‘alphablue’
post.analysis.multisite.ggplot : <anonymous> : <anonymous>: no visible
  global function definition for ‘scale_color_manual’
post.analysis.multisite.ggplot : <anonymous> : <anonymous>: no visible
  global function definition for ‘theme_bw’
post.analysis.multisite.ggplot : <anonymous> : <anonymous>: no visible
  global function definition for ‘labs’
post.analysis.multisite.ggplot : <anonymous> : <anonymous>: no visible
  global function definition for ‘theme’
post.analysis.multisite.ggplot : <anonymous> : <anonymous>: no visible
  global function definition for ‘element_blank’
post.analysis.multisite.ggplot: no visible global function definition
  for ‘map_dfr’
post.analysis.multisite.ggplot: no visible global function definition
  for ‘mutate’
post.analysis.multisite.ggplot: no visible global function definition
  for ‘coordinates<-’
post.analysis.multisite.ggplot: no visible global function definition
  for ‘proj4string<-’
post.analysis.multisite.ggplot: no visible global function definition
  for ‘CRS’
post.analysis.multisite.ggplot: no visible global function definition
  for ‘spTransform’
post.analysis.multisite.ggplot: no visible binding for global variable
  ‘Site’
post.analysis.multisite.ggplot: no visible global function definition
  for ‘ggplot’
post.analysis.multisite.ggplot: no visible global function definition
  for ‘geom_sf’
post.analysis.multisite.ggplot: no visible global function definition
  for ‘aes’
post.analysis.multisite.ggplot: no visible binding for global variable
  ‘NA_L1CODE’
post.analysis.multisite.ggplot: no visible global function definition
  for ‘geom_point’
post.analysis.multisite.ggplot: no visible binding for global variable
  ‘Lon’
post.analysis.multisite.ggplot: no visible binding for global variable
  ‘Lat’
post.analysis.multisite.ggplot: no visible binding for global variable
  ‘Name’
post.analysis.multisite.ggplot: no visible binding for global variable
  ‘Data’
post.analysis.multisite.ggplot: no visible global function definition
  for ‘scale_fill_manual’
post.analysis.multisite.ggplot: no visible global function definition
  for ‘scale_color_manual’
post.analysis.multisite.ggplot: no visible global function definition
  for ‘theme_minimal’
post.analysis.multisite.ggplot: no visible global function definition
  for ‘theme’
post.analysis.multisite.ggplot: no visible global function definition
  for ‘element_blank’
post.analysis.multisite.ggplot: no visible global function definition
  for ‘pdf’
post.analysis.multisite.ggplot: no visible global function definition
  for ‘dev.off’
postana.bias.plotting.sda: no visible global function definition for
  ‘pdf’
postana.bias.plotting.sda : <anonymous>: no visible global function
  definition for ‘quantile’
postana.bias.plotting.sda: no visible global function definition for
  ‘lm’
postana.bias.plotting.sda: no visible global function definition for
  ‘ciEnvelope’
postana.bias.plotting.sda: no visible binding for global variable
  ‘alphabrown’
postana.bias.plotting.sda: no visible global function definition for
  ‘abline’
postana.bias.plotting.sda: no visible global function definition for
  ‘mtext’
postana.bias.plotting.sda: no visible binding for global variable
  ‘alphapurple’
postana.bias.plotting.sda: no visible global function definition for
  ‘dev.off’
postana.bias.plotting.sda.corr: no visible global function definition
  for ‘pdf’
postana.bias.plotting.sda.corr: no visible global function definition
  for ‘cov2cor’
postana.bias.plotting.sda.corr: no visible global function definition
  for ‘par’
postana.bias.plotting.sda.corr: no visible global function definition
  for ‘dev.off’
postana.timeser.plotting.sda: no visible global function definition for
  ‘pdf’
postana.timeser.plotting.sda : <anonymous>: no visible global function
  definition for ‘quantile’
postana.timeser.plotting.sda: no visible global function definition for
  ‘ciEnvelope’
postana.timeser.plotting.sda: no visible binding for global variable
  ‘alphagreen’
postana.timeser.plotting.sda: no visible global function definition for
  ‘lines’
postana.timeser.plotting.sda: no visible binding for global variable
  ‘alphablue’
postana.timeser.plotting.sda: no visible binding for global variable
  ‘alphapink’
postana.timeser.plotting.sda: no visible global function definition for
  ‘legend’
postana.timeser.plotting.sda: no visible global function definition for
  ‘dev.off’
sample.parameters: no visible global function definition for ‘db.query’
sample.parameters: no visible binding for global variable ‘post.distns’
sample_met: no visible binding for global variable ‘host’
sda.enkf: no visible binding for global variable ‘ensemble.samples’
sda.enkf: no visible global function definition for
  ‘write.ensemble.configs’
sda.enkf: no visible global function definition for ‘logger.severe’
sda.enkf: no visible global function definition for ‘cov’
sda.enkf: no visible global function definition for ‘rmvnorm’
sda.enkf.multisite: no visible binding for global variable
  ‘multiprocess’
sda.enkf.multisite: no visible global function definition for ‘map’
sda.enkf.multisite: no visible global function definition for ‘map_dfr’
sda.enkf.multisite: no visible global function definition for ‘tail’
sda.enkf.multisite: no visible binding for global variable
  ‘ensemble.samples’
sda.enkf.multisite : <anonymous>: no visible global function definition
  for ‘input.ens.gen’
sda.enkf.multisite : <anonymous>: no visible global function definition
  for ‘write.ensemble.configs’
sda.enkf.multisite : <anonymous>: no visible binding for global
  variable ‘ensemble.samples’
sda.enkf.multisite: no visible global function definition for
  ‘setNames’
sda.enkf.multisite: no visible global function definition for ‘map_dfc’
sda.enkf.original: no visible global function definition for ‘db.open’
sda.enkf.original: no visible global function definition for ‘is’
sda.enkf.original: no visible global function definition for ‘db.close’
sda.enkf.original: no visible global function definition for
  ‘check.workflow.settings’
sda.enkf.original: no visible global function definition for ‘db.query’
sda.enkf.original: no visible global function definition for
  ‘get.parameter.samples’
sda.enkf.original: no visible global function definition for ‘tail’
sda.enkf.original : <anonymous>: no visible global function definition
  for ‘returnType’
sda.enkf.original: no visible binding for global variable ‘N’
sda.enkf.original: no visible binding for global variable ‘YN’
sda.enkf.original: no visible binding for global variable ‘J’
sda.enkf.original: no visible binding for global variable ‘lambda_0’
sda.enkf.original: no visible binding for global variable ‘nu_0’
sda.enkf.original: no visible global function definition for ‘col2rgb’
sda.enkf.original: no visible global function definition for ‘rgb’
sda.enkf.original: no visible global function definition for ‘cov’
sda.enkf.original: no visible global function definition for ‘na.omit’
sda.enkf.original: no visible global function definition for ‘pdf’
sda.enkf.original: no visible global function definition for ‘dev.off’
sda.enkf.original: no visible global function definition for
  ‘logger.warn’
sda.enkf.original: no visible global function definition for ‘rnorm’
sda.enkf.original: no visible global function definition for ‘quantile’
sda.enkf.original: no visible global function definition for ‘rmvnorm’
sda.enkf.original: no visible global function definition for ‘par’
sda.enkf.original : <anonymous>: no visible global function definition
  for ‘quantile’
sda.enkf.original: no visible global function definition for
  ‘ciEnvelope’
sda.enkf.original: no visible global function definition for ‘lines’
sda.enkf.original: no visible global function definition for ‘legend’
sda.enkf.original: no visible global function definition for ‘lm’
sda.enkf.original: no visible global function definition for ‘abline’
sda.enkf.original: no visible global function definition for ‘mtext’
sda.enkf.original: no visible global function definition for ‘cov2cor’
sda.particle: no visible global function definition for ‘read.output’
sda.particle: no visible global function definition for
  ‘read.ensemble.ts’
sda.particle: no visible global function definition for ‘rnorm’
sda.particle: no visible binding for global variable ‘yrvec’
sda.particle: no visible binding for global variable ‘mNPP’
sda.particle: no visible binding for global variable ‘sNPP’
sda.particle: no visible global function definition for ‘dnorm’
sda.particle: no visible global function definition for ‘weighted.mean’
sda.particle: no visible binding for global variable ‘quantile’
sda.particle: no visible global function definition for ‘pdf’
sda.particle: no visible binding for global variable ‘outfolder’
sda.particle: no visible global function definition for ‘par’
sda.particle: no visible global function definition for ‘lines’
sda.particle: no visible global function definition for ‘legend’
sda.particle: no visible global function definition for ‘abline’
sda.particle: no visible global function definition for ‘hist’
sda.particle: no visible global function definition for ‘dev.off’
simple.local: no visible binding for global variable ‘rloc’
Undefined global functions or variables:
  . 2.5% 97.5% CRS Cmcmc Cmcmc_tobit2space Data J Lat Lon Lower
  MCMC_iteration Means N NA_L1CODE Name Rmcmc Rmcmc_tobit2space Sd Site
  Site_ID TimeElapsed Type Upper Value Var1 Var2 Variable Variables YN
  abline aes alphablue alphabrown alphagreen alphapink alphapurple
  bind_rows blocked.dis blue boxplot brown check.workflow.settings
  ciEnvelope col2rgb conf_tobit2space coordinates<- cor cov cov2cor
  db.close db.open db.query dev.off distances dnorm element_blank
  ensemble.samples facet_wrap filter geom_jitter geom_line geom_point
  geom_ribbon geom_sf geom_violin get.parameter.samples ggplot green
  group_by hist host input.ens.gen is is.MultiSettings labs lambda_0
  legend lines lm logger.severe logger.warn mNPP map map_chr map_dbl
  map_df map_dfc map_dfr map_lgl match_pft match_species_id means
  median modify modify_if mtext multiprocess mutate na.omit ncvar_get
  nt nu_0 obs.mean outfolder par pdf pft.cat pink plot.new points
  position_dodge position_jitterdodge post.distns proj4string<- purple
  qsub_get_jobid quantile read.csv read.ensemble.ts read.output
  read.settings read.table remote.copy.to remote.execute.R returnType
  rgb right_join rloc rmvnorm rnorm run.write.configs sNPP
  samplerNumberOffset samplerNumberOffset_tobit2space
  scale_color_manual scale_fill_manual setNames settings site.ids
  site_id spTransform stop.on.error summarise tail test_remote theme
  theme_bw theme_minimal title tobit2space_pred var walk weighted.mean
  write.ensemble.configs write.table yrvec
Consider adding
  importFrom("grDevices", "col2rgb", "dev.off", "pdf", "rgb")
  importFrom("graphics", "abline", "boxplot", "hist", "legend", "lines",
             "mtext", "par", "plot.new", "points", "title")
  importFrom("methods", "is")
  importFrom("stats", "cor", "cov", "cov2cor", "dnorm", "filter", "lm",
             "median", "na.omit", "quantile", "rnorm", "setNames", "var",
             "weighted.mean")
  importFrom("utils", "read.csv", "read.table", "tail", "write.table")
to your NAMESPACE file (and ensure that your DESCRIPTION Imports field
contains 'methods').

Found the following assignments to the global environment:
File ‘PEcAnAssimSequential/R/Analysis_sda_multiSite.R’:
  assign(name, dots[[name]], pos = 1)
File ‘PEcAnAssimSequential/R/Analysis_sda.R’:
  assign(name, dots[[name]], pos = 1)
* checking Rd files ... OK
* checking Rd metadata ... OK
* checking Rd line widths ... OK
* checking Rd cross-references ... OK
* checking for missing documentation entries ... OK
* checking for code/documentation mismatches ... OK
* checking Rd \usage sections ... WARNING
Undocumented arguments in documentation object 'Contruct.Pf'
  ‘t’ ‘blocked.dis’ ‘...’

Undocumented arguments in documentation object 'GEF'
  ‘H’

Undocumented arguments in documentation object 'SDA_remote_launcher'
  ‘run.bash.args’

Undocumented arguments in documentation object 'hop_test'
  ‘ens.runid’

Undocumented arguments in documentation object 'interactive.plotting.sda'
  ‘obs.times’ ‘aqq’ ‘bqq’ ‘facetg’ ‘readsFF’
Documented arguments not in \usage in documentation object 'interactive.plotting.sda':
  ‘obs.time’

Undocumented arguments in documentation object 'sda.enkf'
  ‘...’

Undocumented arguments in documentation object 'sda.enkf.multisite'
  ‘...’

Functions with \usage entries need to have the appropriate \alias
entries, and all their arguments documented.
The \usage entries must correspond to syntactically valid R code.
See chapter ‘Writing R documentation files’ in the ‘Writing R
Extensions’ manual.
* checking Rd contents ... OK
* checking for unstated dependencies in examples ... OK
* checking examples ... OK
* checking for non-standard things in the check directory ... OK
* checking for detritus in the temp directory ... OK
* DONE

Status: 3 WARNINGs, 1 NOTE<|MERGE_RESOLUTION|>--- conflicted
+++ resolved
@@ -87,24 +87,9 @@
 * checking replacement functions ... OK
 * checking foreign function calls ... OK
 * checking R code for possible problems ... NOTE
-<<<<<<< HEAD
-=======
-Construct.H.multisite: no visible global function definition for
-  ‘map_dbl’
-Contruct.Pf: no visible global function definition for ‘cov’
-Contruct.Pf: no visible global function definition for ‘filter’
-Contruct.Pf: no visible binding for global variable ‘Var1’
-Contruct.Pf: no visible binding for global variable ‘Var2’
-EnKF: no visible global function definition for ‘cov’
-EnKF.MultiSite: no visible binding for global variable ‘site.ids’
->>>>>>> 5800935c
 EnKF.MultiSite: no visible binding for global variable ‘blocked.dis’
 GEF: no visible binding for global variable ‘obs.mean’
 GEF: no visible global function definition for ‘abline’
-<<<<<<< HEAD
-=======
-GEF.MultiSite: no visible global function definition for ‘cov’
->>>>>>> 5800935c
 GEF.MultiSite: no visible binding for '<<-' assignment to
   ‘tobit2space_pred’
 GEF.MultiSite: no visible binding for '<<-' assignment to

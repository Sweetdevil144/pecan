##' @title sda.enkf
##' @name  sda.enkf
##' @author Michael Dietze and Ann Raiho \email{dietze@@bu.edu}
##' 
##' @param settings    PEcAn settings object
##' @param IC          data.frame of initial condition sample (nens X nstate)
##' @param prior       data.frame of model parameter sample (nens X nstate)
##' @param obs.mean    data.frame of observations of the mean of variables (time X nstate)
##' @param obs.sd      data.frame of observations of the sd of variables (time X nstate)
##' @param processvar  flag for if process variance should be estimated or not
##' @param sample.parameters flag for if parameters should come from meta.analysis or be defaults. if false parameters are set to defaults
##' 
##' @description State Variable Data Assimilation: Ensemble Kalman Filter
##' 
##' @return NONE
##' 
sda.enkf <- function(settings,IC,prior,obs.mean,obs.sd,variables,
                     processvar=FALSE,sample.parameters=FALSE,
                     pick.trait.params,given.process.variance){
  
  #ensemble.samples <- get.ensemble.samples
  #write.ensemble.configs #look inside for what you need #just the lapply thing
  #flag for sampling parameters vs. running with mean
  #pda.init.run
  
  ## settings
  model <- settings$model$type
  write <- settings$database$bety$write
  defaults <- settings$pfts
<<<<<<< HEAD
  outdir <- settings$run$host$outdir
  rundir <- settings$run$host$rundir
  host <- settings$run$host
  forecast.duration <- 1 #eventually in settings #try to run with dates
=======
  outdir <- settings$host$outdir
  rundir <- settings$host$rundir
  host <- settings$host
  forecast.duration <- 1 #eventually in settings
>>>>>>> cfb284ee
  forecast.time.step <- 1 #eventually in settings #dt
  spin.up <- 90 #eventually in settings
  nens = 15#nrow(IC)
  start.year <- strftime(settings$run$start.date,"%Y")
  end.year   <- strftime(settings$run$end.date,"%Y")
  
  ###HACK
  new.met <- paste0(rundir,"/climate.Rdata")
  
  #   if(nrow(prior) == 1 | is.null(nrow(prior))){
  #     var.names = names(prior)
  #     prior = as.data.frame(matrix(rep(prior,each=nens),nrow=nens))
  #     names(prior) = var.names
  #   }
  
  ## sda.demo <- TRUE  ## debugging flag
  
  ## open database connection
  if(write){
    con <- try(db.open(settings$database$bety), silent=TRUE)
    if(is.character(con)){
      con <- NULL
    }
  } else {
    con <- NULL
  }
  
  # Get the workflow id
  if ("workflow" %in% names(settings)) {
    workflow.id <- settings$workflow$id
  } else {
    workflow.id <- -1
  }
  
  # create an ensemble id
  if (!is.null(con)) {
    # write enseblem first
    now <- format(Sys.time(), "%Y-%m-%d %H:%M:%S")
    db.query(paste("INSERT INTO ensembles (created_at, runtype, workflow_id) values ('", 
                   now, "', 'EnKF', ", workflow.id, ")", sep=''), con)
    ensemble.id <- db.query(paste("SELECT id FROM ensembles WHERE created_at='", now, "'", sep=''), con)[['id']]
  } else {
    ensemble.id <- -1
  }
  
  ## model-specific functions
  do.call("require",list(paste0("PEcAn.",model)))
  my.write.config <- paste("write.config.",model,sep="")
  my.read.restart <- paste("read.restart.",model,sep="")
  my.write.restart <- paste("write.restart.",model,sep="")
  if(!exists(my.write.config)){
    print(paste(my.write.config,"does not exist"))
    print(paste("please make sure that the PEcAn interface is loaded for",model))
    stop()
  }
  
  ## split clim file
  ## leaving in for sipnet
  #   full.met <- settings$run$inputs$met$path
  #   new.met  <- file.path(settings$rundir,basename(full.met))
  #   file.copy(full.met,new.met)
  #   met <- new.met#split.met.SIPNET(new.met)
  
  
  ###-------------------------------------------------------------------###
  ### perform initial set of runs                                       ###
  ###-------------------------------------------------------------------###  
  X = IC
  run.id = list()
#   
#   pda.init.run(settings = settings, con = con, my.write.config = my.write.config, workflow.id = workflow.id,
#                params = c(1000000012),n=ifelse(is.null(dim(params)), 1, nrow(params)),
#                run.names=paste("run", 1:n, sep="."))
#   
  for(i in 1:nens){
    
    ## set RUN.ID
    if (!is.null(con)) {
      now <- format(Sys.time(), "%Y-%m-%d %H:%M:%S")
      paramlist <- paste("EnKF:",i)
      db.query(paste("INSERT INTO runs (model_id, site_id, start_time, finish_time, outdir, created_at, ensemble_id,",
                     " parameter_list) values ('", 
                     settings$model$id, "', '", settings$run$site$id, "', '", settings$run$start.date, "', '", 
                     settings$run$end.date, "', '", settings$outdir , "', '", now, "', ", ensemble.id, ", '", 
                     paramlist, "')", sep=''), con)
      run.id[[i]]<- db.query(paste("SELECT id FROM runs WHERE created_at='", now, "' AND parameter_list='", paramlist, "'", 
                                   sep=''), con)[['id']]
    } else {
      run.id[[i]] = paste("EnKF",i,sep=".")
    }
    dir.create(file.path(settings$rundir, run.id[[i]]), recursive=TRUE)
    dir.create(file.path(settings$modeloutdir, run.id[[i]]), recursive=TRUE)
    
    settings$run$start.date <- paste0((as.numeric(start.year) - spin.up),strftime(settings$run$end.date,"/%m/%d"))
    settings$run$end.date <- paste0((as.numeric(end.year)),strftime(settings$run$end.date,"/%m/%d"))
    
    if(sample.parameters == TRUE){
      get.parameter.samples(pfts = settings$pfts, ens.sample.method=settings$ensemble$method)
      load(file.path(settings$outdir, "samples.Rdata"))
      do.call(my.write.config, args = list(trait.values = lapply(ensemble.samples, function(x, n){x[n,pick.trait.params]},n = i),
                                           settings = settings, run.id = run.id[[i]]))
    } else {
      do.call(my.write.config,args=list(trait.values = NA,settings=settings,run.id = run.id[[i]],restart=FALSE))
    }
    
    ## write a README for the run
    cat("runtype     : sda.enkf\n",
        "workflow id : ", as.character(workflow.id), "\n",
        "ensemble id : ", as.character(ensemble.id), "\n",
        "ensemble    : ", i, "\n",
        "run id      : ", as.character(run.id[[i]]), "\n",
        "pft names   : ", as.character(lapply(settings$pfts, function(x) x[['name']])), "\n",
        "model       : ", model, "\n",
        "model id    : ", settings$model$id, "\n",
        "site        : ", settings$run$site$name, "\n",
        "site  id    : ", settings$run$site$id, "\n",
        "met data    : ", new.met, "\n",
        "start date  : ", settings$run$start.date, "\n",
        "end date    : ", settings$run$end.date, "\n",
        "hostname    : ", settings$host$name, "\n",
        "rundir      : ", file.path(settings$host$rundir, run.id[[i]]), "\n",
        "outdir      : ", file.path(settings$host$outdir, run.id[[i]]), "\n",
        file=file.path(settings$rundir, run.id[[i]], "README.txt"), sep='')
    
  }
  
  ## add the jobs to the list of runs
  cat(as.character(run.id),file=file.path(settings$rundir, "runs.txt"),sep="\n",append=FALSE)
  
  ## start model run
  start.model.runs(settings,settings$database$bety$write)
  
  total.time = as.numeric(start.year):(as.numeric(start.year)+(length(obs.mean)-1)) #RETHINK
  
  nt = length(total.time)
  FORECAST <- ANALYSIS <- list()
  enkf.params <- list()
  aqq = array(0,dim=c(nt+1,ncol(IC)+1,ncol(IC)+1)) #HACK
  bqq = numeric(nt+1)
  CI.X1 <- matrix(0,3,nt) ; CI.X2 = CI.X1
  
  wish.df <- function(Om,X,i,j,col){
    n = (Om[i,j]^2 + Om[i,i]*Om[j,j])/var(X[,col])
    return(n)
  }
  
  ## numerical update of state and process error
  AnalysisFilterQ <- "
  model{

  X.mod ~ dmnorm(muf,pf) ## Model Forecast
  
  for(i in 1:length(X.mod)){
  X.mod.not.zero[F2M[i]] <- X.mod[i]
  }
  
  for(i in 1:length(E)){
  X.mod.not.zero[E[i]]<-0
  }
  
  ## add process error
  q  ~ dwish(aq,bq)
  Q <- inverse(q) 
  X  ~ dmnorm(X.mod.not.zero,q)
  
  ## Analysis
  for(i in 1:length(X.keep)){
  X.keep[i] <- X[X2Y[i]]
  }
  Y  ~ dmnorm(X.keep,r)
}"     
  
  AnalysisFilterQ1 <- "
  model{
  
  X.mod ~ dmnorm(muf,pf) ## Model Forecast
  
  for(i in 1:length(X.mod)){
  X.mod.not.zero[F2M[i]] <- X.mod[i]
  }
  
  ## add process error
  q  ~ dwish(aq,bq)
  Q <- inverse(q) 
  X  ~ dmnorm(X.mod.not.zero,q)
  
  ## Analysis
  for(i in 1:length(X.keep)){
  X.keep[i] <- X[X2Y[i]]
  }
  Y  ~ dmnorm(X.keep,r)
}"     
  
  ###-------------------------------------------
  ### loop over time
  ###-------------------------------------------
  for(t in 11:50){
    
    ### READ RESTART
    X <- list()
    for(i in 1:nens){
      X[[i]] <- do.call(my.read.restart,args=list(outdir=outdir, runid = run.id[[i]],
                                                  time = total.time[t], settings = settings,
                                                  variables = variables))
    }
    
    X <- do.call(rbind,X)
    
    FORECAST[[t]] = X
    
    obs = !is.na(obs.mean[[t]])
    
    ### ANALYSIS
    if(any(obs)){
    mu.f = as.numeric(apply(X,2,mean,na.rm=TRUE))
    Pf   = cov(X)
    Y    = obs.mean[[t]][[1]][pmatch(colnames(X), names(obs.mean[[t]][[1]]))]

    H = diag(length(obs.mean[[t]][[1]]))
    R = diag(as.numeric(obs.sd[[t]][[1]][pmatch(colnames(X),names(obs.mean[[t]][[1]]))])^2)
    
    for(s in 1:length(obs.mean[[t]][[1]])){
      if(diag(R)[s]==0){
        diag(R)[s] <- .01^2
      }
    }
   
    if(processvar == FALSE){
      K    = Pf%*%t(H)%*%solve(R+H%*%Pf%*%t(H))
      mu.a = mu.f + K%*%(Y-H%*%mu.f)
      Pa   = (diag(ncol(X)) - K%*%H)%*%Pf
    } else { 
      
      #### initial conditions
      bqq[1] <- length(mu.f)
      aqq[1,,] <- diag(length(mu.f))*bqq[1]
      
      #### extinct vector
      E <- which(colSums(X)==0)
      F2M<- seq(1,length(mu.f),1)
      F2M[E]<-NA
      F2M <- na.omit(F2M)
      
      X2Y<- seq(1,length(Y),1)
      X2Y <- X2Y[!is.na(Y)]
    
      ### analysis of model and data
      if(length(E)>0){
        update = list(Y=na.omit(Y), r=solve(R[-10,-10]),
                      muf=mu.f[-E], pf=solve(Pf[-E,-E]),
                      aq=aqq[t,,], bq=bqq[t],
                      F2M=F2M,X2Y=X2Y,X.mod=rep(NA,length(mu.f[-E])),
                      X=rep(NA,length(mu.f)),
                      X.keep=rep(NA,length(na.omit(Y))),
                      E=E)
        mod <- jags.model(file=textConnection(AnalysisFilterQ),
                          data=update,
                          n.adapt=1000,n.chains=3,
                          init=list(X.mod=as.vector(mu.f[-c(E)]))) #inits for q?
      }else{
        update = list(Y=na.omit(Y), r=solve(R[-10,-10]),
                      muf=mu.f, pf=solve(Pf),
                      aq=aqq[t,,], bq=bqq[t],
                      F2M=F2M,X2Y=X2Y,X.mod=rep(NA,length(mu.f)),
                      X=rep(NA,length(mu.f)),
                      X.keep=rep(NA,length(na.omit(Y))))
        mod <- jags.model(file=textConnection(AnalysisFilterQ1),
                          data=update,
                          n.adapt=1000,n.chains=3,
                          init=list(X.mod=as.vector(mu.f))) #inits for q?
      }
      
     
      jdat <- coda.samples(mod,variable.names=c("X","q"),n.iter=10000) 
      
      ## update parameters  
      dat = as.matrix(jdat)
      dat = dat[3000:10000,]
      iq = grep("q",colnames(dat))
      iX = grep("X[",colnames(dat),fixed=TRUE)
      mu.a  = colMeans(dat[,iX])
      Pa  = cov(dat[,iX])
      Pa[is.na(Pa)]<- 0 
      
      CI.X1[,t] = quantile(dat[,iX[1]],c(0.025,0.5,0.975))
      CI.X2[,t] = quantile(dat[,iX[2]],c(0.025,0.5,0.975))
      
      mq = dat[,iq] #Omega, Precision
      q.bar = matrix(apply(mq,2,mean),length(mu.f),length(mu.f)) #Mean Omega, Precision
      
      col = matrix(1:length(mu.f)^2,length(mu.f),length(mu.f))
      WV = matrix(0,length(mu.f),length(mu.f))
      for(i in 1:length(mu.f)){
        for(j in 1:length(mu.f)){
          WV[i,j] <- wish.df(q.bar, X = mq, i=i, j=j, col=col[i,j])
        }
      }
      
      n = mean(WV) #n + 1
      if(n < length(mu.f)) n = length(mu.f)
      V = solve(q.bar)*n
      
      #ifelse(eigen(V)$values>0,eigen(V)$values,print("matrix not positive definite"))
      
      aqq[t+1,,] = V
      bqq[t+1] = n
    }
    } else {
      
      if(processvar==FALSE){
        mu.a = mu.f
        Pa = Pa
      } else {
        mu.a = mu.f
        Pa = given.process.variance #from full DA analysis
      }
      
    }
    
    enkf.params[[t]] <- list(mu.f = mu.f, Pf = Pf, mu.a = mu.a, Pa = Pa, q.bar=q.bar, n=n) 
    
    ## update state matrix
    analysis <- as.data.frame(rmvnorm(nens,mu.a,Pa,method="svd"))
    colnames(analysis) <- colnames(X)
    
    
    #  # EAKF
    #  if(FALSE){
    #    analysis = X
    #    
    #    ## Math from Anderson 2001. gives correct mean but incorrect var
    #    A.svd = svd(Pf)
    #    F = A.svd$v
    #    G = diag(sqrt(A.svd$d))
    #    B.svd = svd(t(G)%*%t(F)%*%t(H)%*%solve(R)%*%H%*%F%*%G)
    #    U = B.svd$v
    #    B = diag((1+B.svd$d)^(-0.5))
    #    A = solve(t(F))%*%t(G)*solve(t(U))%*%t(B)%*%solve(t(G))%*%t(F)
    #    for(i in 1:nens){
    #      analysis[i,] = t(A)%*%matrix(as.numeric(X[i,])-mu.f)+mu.a
    #    }
    #    
    #    ## HACK IGNORNING COVARIANCE
    #    for(i in 1:nens){
    #      analysis[i,] = mu.a + (matrix(as.numeric(X[i,]))-mu.f)*sqrt(diag(Pa)/diag(Pf))
    #    }   
    #    
    #  }
    ## analysis sanity check
    #for(i in 2:ncol(analysis)){
    #  analysis[analysis[,i]<0,i] = 0.0
    #}
    
    ANALYSIS[[t]] = analysis
    ### Forecast step
    if(t < nt){
      for(i in 1:nens){
        do.call(my.write.restart,
                args=list(out.dir = outdir, runid = run.id[[i]],
                          time = total.time[t], settings = settings,
                          analysis.vec = analysis[i,],
                          RENAME = TRUE, PLOT=FALSE, variables=variables,
                          sample.parameters = sample.parameters,
                          trait.values = lapply(ensemble.samples,
                                                function(x, n){x[n,pick.trait.params]},
                                                n = i)))
      }
      ## start model run
      start.model.runs(settings,settings$database$bety$write)
    }
    
    
  }  ## end loop over time
  ###-------------------------------------------
  
  ## save all outputs
  save(FORECAST,ANALYSIS,enkf.params,file=file.path(settings$outdir,"sda.ENKF.with.soil.Rdata"))
  #save.image(file="pecan_meeting.Rdata")
  #### Post-processing
  sqrt(diag(Pf))
  1/sqrt(diag(q.bar))
  
  ### LOAD CLIMATE ### HACK ### LINKAGES SPECIFIC
  climate_file <- settings$run$inputs$met$path
  load(climate_file)
  temp.mat <- temp.mat[total.time-849,]
  precip.mat <- precip.mat[total.time-849,]
  
  ### Diagnostic graphs  
  pdf(file.path(settings$outdir,"EnKF.pdf"))
  
  if(processvar==TRUE){
    
    #Degrees of Freedom
    t1=1
    #t = 15
    #par(mfrow=c(1,1))
    #pairs(dat[,iX])
    

    
  #   par(mfrow=c(4,4),mar=c(2,1,1,1),oma=c(0,2,2,0))
  #   for(r in 1:4){
  #     for(c in 1:4){
  #       plot(aqq[2:nt,r,c]/bqq[2:nt],xlab=NA,
  #            ylab=NA,pch=16,cex=1)
  #       if(r==1) {
  #         mtext(paste(c("hemlock","maple","Y.birch",
  #                       "cedar")[c]),cex=2)
  #       }
  #       if(c==1) mtext(c("hemlock","maple","Y.birch",
  #                        "cedar")[r],2,cex=2)
  #       legend("right",c(paste("proc cor =",signif(cov2cor(aqq[nt,,]/bqq[nt])[r,c],digits=3)),
  #                        paste("proc cov =",signif(aqq[nt,r,c]/bqq[nt],digits=3)),
  #                        paste("model cor = ",signif(cov2cor(Pf)[r,c],digits=3)),
  #                        paste("model cov = ",signif(Pf[r,c],digits=3))),cex=.8)
  #     }
  #   }
  #   
  # }
  # 
  ## plot ensemble, filter, and data mean's and CI's
  # plot.EnKF.time.series <- function(obs.mean,obs.sd,FORECAST,ANALYSIS,
  #                                   var.name,mean.name,sd.name,t1,t,ylim.set,
  #                                   plot.name){
  #   
  
  t1=1
    pink = col2rgb("deeppink")
    alphapink = rgb(pink[1],pink[2],pink[3],180,max=255)
    green = col2rgb("green")
    alphagreen = rgb(green[1],green[2],green[3],75,max=255)
    blue = col2rgb("blue")
    alphablue = rgb(blue[1],blue[2],blue[3],75,max=255)
    
    Ybar = laply(obs.mean[t1:t],function(x){return(x[[1]])})
    Ybar = Ybar[,pmatch(colnames(X), names(obs.mean[[nt]][[1]]))]
    YCI = as.matrix(laply(obs.sd[t1:t],function(x){return(x[[1]])})) 
    YCI = YCI[,pmatch(colnames(X), names(obs.mean[[nt]][[1]]))]
   
   pdf("tree.ring.obs.with.soil.pdf")
   
    for(i in 1:ncol(X)){
      t1=1
      Xbar = laply(FORECAST[t1:t],function(x){return(mean(x[,i],na.rm=TRUE))})
      Xci  = laply(FORECAST[t1:t],function(x){return(quantile(x[,i],c(0.025,0.975)))})
      
      Xa = laply(ANALYSIS[t1:t],function(x){return(mean(x[,i],na.rm=TRUE))})
      XaCI  = laply(ANALYSIS[t1:t],function(x){return(quantile(x[,i],c(0.025,0.975)))})
      
      plot(total.time[t1:t],Ybar[,i],ylim=range(XaCI),
           type='n',xlab="Year",ylab="kg/m^2",main=colnames(Ybar)[i])
      
      #observation / data
      ciEnvelope(total.time[t1:t],as.numeric(Ybar[,i])-as.numeric(YCI[,i])*1.96,
                 as.numeric(Ybar[,i])+as.numeric(YCI[,i])*1.96,col=alphagreen)
      lines(total.time[t1:t],as.numeric(Ybar[,i]),type='l',col="darkgreen",lwd=2)
      
      #forecast
      ciEnvelope(total.time[t1:t],Xci[,1],Xci[,2],col=alphablue)#col="lightblue")
      lines(total.time[t1:t],Xbar,col="darkblue",type='l',lwd=2)
      
      #analysis
      ciEnvelope(total.time[(t1:t)],XaCI[,1],XaCI[,2],col=alphapink)
      lines(total.time[t1:t],Xa,col="black",lty=2,lwd=2)
      
      #legend("topleft",c("Data","Forecast","Analysis"),col=c(4,2,3),lty=1,cex=1)
      
      t1=2
      #Forecast minus data = error
      reg <- lm(Xbar[t1:t] - unlist(Ybar[t1:t,i])~c(t1:t))
      plot(t1:t,Xbar[t1:t] - unlist(Ybar[t1:t,i]),pch=16,cex=1,
           ylim=c(min(Xci[t1:t,1]-unlist(Ybar[t1:t,i])),
                  max(Xci[t1:t,2]-unlist(Ybar[t1:t,i]))),
           xlab="Time", ylab="Error",main="Error = Forecast - Data")
      ciEnvelope(rev(t1:t),rev(Xci[t1:t,1]-unlist(Ybar[t1:t,i])),
                 rev(Xci[t1:t,2]-unlist(Ybar[t1:t,i])),col=alphapink)
      abline(h=0,lty=2,lwd=2)
      abline(reg)
      mtext(paste("slope =",signif(summary(reg)$coefficients[2],digits=3),"intercept =",signif(summary(reg)$coefficients[1],digits=3)))
      #d<-density(c(Xbar[t1:t] - unlist(Ybar[t1:t,i])))
      #lines(d$y+1,d$x)
      
      #forecast minus analysis = update
      reg1 <- lm(Xbar[t1:t] - Xa[t1:t] ~ c(t1:t))
      plot(t1:t,Xbar[t1:t] - Xa[t1:t],pch=16,cex=1,
           ylim=c(min(Xbar[t1:t]-XaCI[t1:t,2]),max(Xbar[t1:t]-XaCI[t1:t,1])),
           xlab="Time", ylab="Update",main="Update = Forecast - Analysis")
      ciEnvelope(rev(t1:t),rev(Xbar[t1:t] - XaCI[t1:t,1]),
                 rev(Xbar[t1:t] - XaCI[t1:t,2]),col=alphagreen)
      abline(h=0,lty=2,lwd=2)
      abline(reg1)
      mtext(paste("slope =",signif(summary(reg1)$coefficients[2],digits=3),"intercept =",signif(summary(reg1)$coefficients[1],digits=3)))
      #d<-density(c(Xbar[t1:t] - Xa[t1:t]))
      #lines(d$y+1,d$x)
    }
  
  #Process Covariance
  library(corrplot)
  cor.mat <- cov2cor(aqq[t,,]/bqq[t])
  colnames(cor.mat)<-c("Beech","BCherry","ROak","Chestnut","Hemlock","RMaple","WAsh","WPine","YBirch","TotSoilCarb")
  rownames(cor.mat)<-c("Beech","BCherry","ROak","Chestnut","Hemlock","RMaple","WAsh","WPine","YBirch","TotSoilCarb")
  par(mfrow=c(1,1),mai=c(1,1,4,1))
  #cairo_ps("corr_plot_linkages_da.eps")
  corrplot(cor.mat,type="upper",tl.srt=45, 
           addCoef.col = "black")
      dev.off()
      
      plot(rowMeans(temp.mat[5:t,]),
           Xbar[5:t] -  unlist(Ybar[5:t,i]),
           xlim=range(rowMeans(temp.mat[5:t,])),
           ylim = range(Xbar[5:t] -  unlist(Ybar[5:t,i])),pch=16,cex=1,
           xlab="Average Monthly Temp",
           ylab="Error",
           main=colnames(Ybar)[i])
      
      plot(rowSums(precip.mat[5:t,]),
           Xbar[5:t] - unlist(Ybar[5:t,i]),
           xlim=range(rowSums(precip.mat[5:t,])),
           ylim = range(Xbar [5:t]- unlist(Ybar[5:t,i])),
           pch=16,cex=1,xlab="Total Yearly Precip",
           ylab="Error",main=colnames(Ybar)[i])
      

      
      plot(rowMeans(temp.mat[5:t,]),Xbar[5:t] - Xa[5:t],pch=16,
           cex=1,xlab="Average Monthly Temp",
           ylab="Update",main=colnames(Ybar)[i])
      plot(rowSums(precip.mat[5:t,]),Xbar[5:t] - Xa[5:t],pch=16,
           cex=1, xlab="Total Yearly Precip",
           ylab="Update",main=colnames(Ybar)[i])
    }
   t1=1
   plot(total.time[t1:t],bqq[t1:t],pch=16,cex=1,ylab="Degrees of Freedom",
        xlab="Time")
  
   
   
    
    for(i in 1:6){
      plot(density(unlist(ANALYSIS[[i]][1])),col="pink",xlim=c(8,12))
      lines(density(FORECAST[[i]][,1]),col="blue")
      lines(density(rnorm(1000,as.numeric(obs.mean[[i]][[1]][1]),
                          as.numeric(obs.sd[[i]][[1]][1]))),col="green")
    }
    
    

    
    #plot(temp.mat[,1],Xbar)
    #par(mfrow=c(2,2))

    
    }
  
  par(mfrow=c(1,1))
  t1=
    t = nt
  obs.mean.mat <- matrix(unlist(obs.mean),nrow=36,ncol=4,byrow=T)
  colnames(obs.mean.mat) <- colnames(X)
  obs.sd.mat <- matrix(unlist(obs.sd),nrow=36,ncol=4,byrow=T)
  colnames(obs.sd.mat) <- colnames(X)
  plot.EnKF.time.series(obs.mean = obs.mean.mat,obs.sd = obs.sd.mat,FORECAST,ANALYSIS,
                        "AGB.pft.Hemlock(Tsuga Canadensis)","AGB.pft.Hemlock(Tsuga Canadensis)",
                        "AGB.pft.Hemlock(Tsuga Canadensis)",t1=t1,t=t,ylim.set=c(6,18),
                        plot.name="Hemlock Biomass")
  #legend('topleft',c("Tree Ring Data","Model Prediction","Model-Data Fusion"),col=c(alphagreen,alphablue,alphapink),lty=1,lwd=6)
  plot.EnKF.time.series(obs.mean,obs.sd,FORECAST,ANALYSIS,var.name="biomass_acsa3",
                        mean.name="mean_acsa3",sd.name="sd_acsa3",t1=t1,t=t,ylim=c(0,1),
                        plot.name="Maple Biomass")
  plot.EnKF.time.series(obs.mean,obs.sd,FORECAST,ANALYSIS,"biomass_beal2",
                        "mean_beal2","sd_beal2",t1=t1,t=t,ylim=c(1,3),
                        plot.name="Yellow Birch Biomass")
  plot.EnKF.time.series(obs.mean,obs.sd,FORECAST,ANALYSIS,"biomass_thoc2",
                        "mean_thoc2","sd_thoc2",t1=t1,t=t,ylim=c(0,.17),
                        plot.name="Cedar Biomass")
  
  ### Read in output and restart files
  # nt <- t
  # forecast.ntrees <- array(0,dim=c(nens,4,nt))
  # forecast.dbh <- array(list(),dim=c(nens,4,nt))
  # forecast.nogro <- array(list(),dim=c(nens,4,nt))
  # 
  # for(i in 1:nens){
  #   for(t in 1:nt){
  #     if(t < nt){
  #       outfile = file.path(outdir,run.id[[i]],paste0(total.time[t],"linkages.out.Rdata"))
  #     }else{
  #       outfile = file.path(outdir,run.id[[i]],"linkages.out.Rdata")
  #     } 
  #   load(outfile)
  #   forecast.ntrees[i,,t] <- ntrees.kill[,1,1]
  #   nl = 1
  #   for(s in 1:4){
  #       nu <- nl + forecast.ntrees[i,s,t] - 1
  #       forecast.dbh[i,s,t] <- list(dbh.save[nl:nu,1,1])
  #       forecast.nogro[i,s,t] <- list(nogro.save[nl:nu,1,1])
  #       nl <- nu + 1
  #   }
  #  }
  # }
  # 
  # nt <- nt
  # restart.ntrees <- array(0,dim=c(nens,4,nt))
  # restart.dbh <- array(list(),dim=c(nens,4,nt))
  # 
  # for(i in 1:nens){
  #   for(t in 1:nt){
  #     if(t < nt){
  #       outfile = file.path(rundir,run.id[[i]],paste0(total.time[t],"linkages.restart.Rdata"))
  #     }else{
  #       outfile = file.path(rundir,run.id[[i]],"linkages.restart.Rdata")
  #     } 
  #     load(outfile)
  #     restart.ntrees[i,,t] <- ntrees
  #     nl = 1
  #     for(s in 1:4){
  #       nu <- nl + restart.ntrees[i,s,t] - 1
  #       restart.dbh[i,s,t] <- list(dbh[nl:nu])
  #       nl <- nu + 1
  #     } 
  #   }
  # }
  # 
  # 
  # diag.plot <- function(t,spp){
  #   boxplot(FORECAST[[t]][,spp],ANALYSIS[[t]][,spp],FORECAST[[t+1]][,spp], ylab = "Biomass",
  #           col=c('pink','lightgreen','pink'),main=colnames(X)[spp])
  #   spp.select <- c(1,2,4,3)
  #   boxplot(forecast.ntrees[,spp.select[spp],t],restart.ntrees[,spp.select[spp],t],
  #           forecast.ntrees[,spp.select[spp],t+1], 
  #           col=c('pink','lightgreen','pink'),ylab = "Number of Trees")
  #   boxplot(unlist(forecast.dbh[,spp.select[spp],t]),unlist(restart.dbh[,spp.select[spp],t]),
  #           unlist(forecast.dbh[,spp.select[spp],t+1]), ylab = "DBH",
  #           col=c('pink','lightgreen','pink'))
  # }
  # par(mfrow=c(1,3))
  # for(s in 1:4){
  #   diag.plot(t=14,spp=s)
  # }
  # 
  # for(t in 1:15){
  #   diag.plot(t=t,spp=1)
  # }
  # 
  
  
  
  
  # if(FALSE){
  #   ### Load Data
  #   if(sda.demo){
  #     ## use one of the ensemble members as the true data
  #     NPP <- read.output("ENS00001",settings$outdir,variables="NPP",model=model)$NPP
  #     ytrue = tapply(NPP,Year,mean)*unit.conv
  #     sd <- 0.3  ## pseudo data uncertainty
  #     y <- rnorm(nt,ytrue,sd) ## add noise
  #   } else {
  #     load(file.path(settings$outdir,"plot2AGB.Rdata"))
  #     mch = which(yrvec %in% time)
  #     y = mNPP[1,mch]   ## data mean
  #     sd = sNPP[1,mch]  ## data uncertainty 
  #   }
  # }  
  
  
  
  
  
  ### Plots demonstrating how the constraint of your target variable 
  ### impacts the other model pools and fluxes
  
  
  
  #   ## plot scatter plots of outputs
  #   pairs(FORECAST[[nt]])
  #   pairs(ANALYSIS[[nt]])
  # 
  #   ## time series of outputs
  #   for(i in 1:ncol(X)){
  #     Xa = laply(ANALYSIS,function(x){return(mean(x[,i],na.rm=TRUE))})
  #     XaCI  = laply(ANALYSIS,function(x){return(quantile(x[,i],c(0.025,0.975)))})
  #     plot(time,Xa,ylim=range(XaCI),type='n',xlab="time",main=names(X)[i])
  #     ciEnvelope(time,XaCI[,1],XaCI[,2],col="lightblue")
  #     lines(time,Xa,type='b',col="darkblue")
  #   }
  
  dev.off()
  
}<|MERGE_RESOLUTION|>--- conflicted
+++ resolved
@@ -27,17 +27,10 @@
   model <- settings$model$type
   write <- settings$database$bety$write
   defaults <- settings$pfts
-<<<<<<< HEAD
   outdir <- settings$run$host$outdir
   rundir <- settings$run$host$rundir
   host <- settings$run$host
   forecast.duration <- 1 #eventually in settings #try to run with dates
-=======
-  outdir <- settings$host$outdir
-  rundir <- settings$host$rundir
-  host <- settings$host
-  forecast.duration <- 1 #eventually in settings
->>>>>>> cfb284ee
   forecast.time.step <- 1 #eventually in settings #dt
   spin.up <- 90 #eventually in settings
   nens = 15#nrow(IC)

--- conflicted
+++ resolved
@@ -316,18 +316,6 @@
   })
   
   tobit2space.model <- nimbleCode({
-<<<<<<< HEAD
-    for(n in 1:nens){
-      y.censored[n,1:N] ~ dmnorm(muf[1:N], prec = pf[1:N,1:N])
-      for(i in 1:N){
-        y.ind[n,i] ~ dinterval(y.censored[n,i], interval[i,1:2])
-      }
-    }
-    #Priors
-    pf[1:N,1:N]  ~ dwish(R = aq[1:N,1:N], df = bq)
-    muf[1:N]  ~ dmnorm(mu.prior[1:N], prec = cov.prior[1:N,1:N])
-    #simulate censored values conditional on observations
-=======
     
     y.censored[1:N] ~ dmnorm(muf[1:N], prec = pf[1:N,1:N])
     
@@ -335,7 +323,6 @@
       y.ind[i] ~ dconstraint(y.censored[i] > 0)
     }
     
->>>>>>> e73e25a9
   })
   
   t1         <- 1
@@ -353,11 +340,7 @@
   ###-------------------------------------------------------------------###
   ### loop over time                                                    ###
   ###-------------------------------------------------------------------###  
-<<<<<<< HEAD
-  for(t in 2:5) {#seq_len(nt)
-=======
   for(t in seq_len(nt)) {#seq_len(nt)
->>>>>>> e73e25a9
     
     ###-------------------------------------------------------------------###
     ### read restart                                                      ###
@@ -524,21 +507,6 @@
         x.ind <- as.numeric(mu.f > intervalX[,1])
         x.censored <- as.numeric(ifelse(mu.f > intervalX[,1], mu.f, 0)) #probably not needed until different data
         
-<<<<<<< HEAD
-        if(t == 1){ #| length(x.ind[1,]) > mu.f
-          #y.obs = Y.dat[1,]
-          constants.tobit2space = list(N = ncol(X), nens = nens)
-          data.tobit2space = list(interval = intervalX,
-                                  y.ind = x.ind,
-                                  y.censored = x.censored,
-                                  aq = diag(ncol(X))*ncol(X), 
-                                  bq = ncol(X),
-                                  mu.prior = rep(0,ncol(X)), #cheating? basically gives us back means
-                                  cov.prior = diag(.01, nrow = ncol(X)))
-          
-          inits.tobit2space = list(pf = diag(ncol(X)), muf = rep(0,ncol(X))) #
-=======
-        
         if(t == 1){
           #The purpose of this step is to impute data for mu.f 
           #where there are zero values so that 
@@ -548,7 +516,6 @@
                                        pf = solve(Pf))
           data.tobit2space = list(y.ind = x.ind,
                                   y.censored = x.censored)
->>>>>>> e73e25a9
           #set.seed(0)
           #ptm <- proc.time()
           tobit2space_pred <- nimbleModel(tobit2space.model, data = data.tobit2space,

--- conflicted
+++ resolved
@@ -369,14 +369,9 @@
   
   ###-------------------------------------------------------------------###
   ### loop over time                                                    ###
-<<<<<<< HEAD
   ###-------------------------------------------------------------------### 
   
   for(t in 5:nt) {
-=======
-  ###-------------------------------------------------------------------###  
-  for(t in 17:nt) {
->>>>>>> 111566e8
     ###-------------------------------------------------------------------###
     ### read restart                                                      ###
     ###-------------------------------------------------------------------###  
@@ -534,11 +529,7 @@
           }
         }
         
-<<<<<<< HEAD
-        if(t == 4 | length(run.id) < nens){
-=======
-        if(t == 50 | length(run.id) < nens){
->>>>>>> 111566e8
+        if(t == 1 | length(run.id) < nens){
           #The purpose of this step is to impute data for mu.f 
           #where there are zero values so that 
           #mu.f is in 'tobit space' in the full model
@@ -661,11 +652,7 @@
         y.ind <- as.numeric(Y > interval[,1])
         y.censored <- as.numeric(ifelse(Y > interval[,1], Y, 0))
         
-<<<<<<< HEAD
-        if(t == 4){ #TO need to make something that works to pick weather to compile or not
-=======
-        if(t == 50){ #TO need to make something that works to pick weather to compile or not
->>>>>>> 111566e8
+        if(t == 1){ #TO need to make something that works to pick weather to compile or not
           #y.obs = Y.dat[1,]
           constants.tobit = list(N = ncol(X), YN = length(y.ind))
           dimensions.tobit = list(X = length(mu.f), X.mod = ncol(X),

#' @title sda.enkf
#' @name  sda.enkf
#' @author Michael Dietze and Ann Raiho \email{dietze@@bu.edu}
#' 
#' @param settings  PEcAn settings object
#' @param obs.mean  List of dataframe of observation means, named with observation datetime.
#' @param obs.cov   List of covariance matrices of state variables , named with observation datetime.
#' @param Q         Process covariance matrix given if there is no data to estimate it.
#' @param restart   Used for iterative updating previous forecasts. When the restart is TRUE it read the object in SDA folder written from previous SDA.
#' @param control   List of flags controlling the behaviour of the SDA. trace for reporting back the SDA outcomes, interactivePlot for plotting the outcomes after each step, 
#' TimeseriesPlot for post analysis examination, BiasPlot for plotting the correlation between state variables, plot.title is the title of post analysis plots and debug mode allows for pausing the code and examinign the variables inside the function.
#'
#’ @details
#’ Restart mode:  Basic idea is that during a restart (primary case envisioned as an iterative forecast), a new workflow folder is created and the previous forecast for the start_time is copied over. During restart the initial run before the loop is skipped, with the info being populated from the previous run. The function then dives right into the first Analysis, then continues on like normal.
#' 
#' @description State Variable Data Assimilation: Ensemble Kalman Filter and Generalized ensemble filter
#' 
#' @return NONE
#' @import nimble
#' @export
#' 


sda.enkf <- function(settings,
                     obs.mean,
                     obs.cov,
                     Q = NULL,
                     restart=NULL, 
                     control=list(trace=TRUE,
                                  interactivePlot=TRUE,
                                  TimeseriesPlot=TRUE,
                                  BiasPlot=FALSE,
                                  plot.title=NULL,
<<<<<<< HEAD
                                  debug=FALSE),...) {
  
=======
                                  debug=FALSE,
                                  pause=FALSE),
                     ...) {


  if (control$debug) browser()
>>>>>>> 990aae68
  ###-------------------------------------------------------------------###
  ### read settings                                                     ###
  ###-------------------------------------------------------------------###
  adjustment <- settings$state.data.assimilation$adjustment
  model      <- settings$model$type
  write      <- settings$database$bety$write
  defaults   <- settings$pfts
  outdir     <- settings$modeloutdir # currently model runs locally, this will change if remote is enabled
  rundir     <- settings$host$rundir
  host       <- settings$host
  forecast.time.step <- settings$state.data.assimilation$forecast.time.step  #idea for later generalizing
  nens       <- as.numeric(settings$ensemble$size)
<<<<<<< HEAD
  processvar <- as.logical(settings$state.data.assimilation$process.variance)
=======
  processvar <- settings$state.data.assimilation$process.variance %>% as.logical()
>>>>>>> 990aae68
  var.names <- sapply(settings$state.data.assimilation$state.variable, '[[', "variable.name")
  names(var.names) <- NULL
  
  input.vars <- sapply(settings$state.data.assimilation$inputs, '[[', "variable.name")
  operators <- sapply(settings$state.data.assimilation$inputs, '[[', "operator")
  
  # Site location first col is the long second is the lat and row names are the site ids
  site.ids <- settings$run$site$id
  
<<<<<<< HEAD
  site.locs <- data.frame(Lon=settings$run$site$lon %>% as.numeric,
                          Lat=settings$run$site$lat %>% as.numeric) %>%
    `colnames<-`(c("Lon","Lat")) %>%
    `rownames<-`(site.ids)
  
=======
  # start cut determines what is the best year to start spliting the met based on if we start  with a restart or not.  
  if (!is.null(restart)) {
    start.cut <-lubridate::ymd_hms(settings$state.data.assimilation$start.date, truncated = 3)-1
    Start.Year <-(lubridate::year(settings$state.data.assimilation$start.date)-1)
    
  }else{
    start.cut <-lubridate::ymd_hms(settings$state.data.assimilation$start.date, truncated = 3)
    Start.Year <-(lubridate::year(settings$state.data.assimilation$start.date))
  }
  
  End.Year <-   lubridate::year(settings$state.data.assimilation$end.date) # years that assimilations will be done for - obs will be subsetted based on this
>>>>>>> 990aae68
  # filtering obs data based on years specifited in setting > state.data.assimilation
  assimyears<-Start.Year:End.Year
  obs.mean <- obs.mean[sapply(lubridate::year(names(obs.mean)), function(obs.year) obs.year %in% (assimyears))]
  obs.cov <- obs.cov[sapply(lubridate::year(names(obs.cov)), function(obs.year) obs.year %in% (assimyears))]
  # dir address based on the end date
  if(!dir.exists("SDA")) dir.create("SDA",showWarnings = F)
  #--get model specific functions
  do.call("library", list(paste0("PEcAn.", model)))
  my.write_restart <- paste0("write_restart.", model)
  my.read_restart <- paste0("read_restart.", model)
  my.split_inputs  <- paste0("split_inputs.", model)
  #- Double checking some of the inputs
  if (is.null(adjustment)) adjustment<-T
  # models that don't need split_inputs, check register file for that
  register.xml <- system.file(paste0("register.", model, ".xml"), package = paste0("PEcAn.", model))
  register <- XML::xmlToList(XML::xmlParse(register.xml))
  no_split <- !as.logical(register$exact.dates)
  
  if (!exists(my.split_inputs)  &  !no_split) {
    PEcAn.logger::logger.warn(my.split_inputs, "does not exist")
    PEcAn.logger::logger.severe("please make sure that the PEcAn interface is loaded for", model)
    PEcAn.logger::logger.warn(
      my.split_inputs,
      "If your model does not need the split function you can specify that in register.Model.xml in model's inst folder by adding <exact.dates>FALSE</exact.dates> tag."
    )
  }
  ###-------------------------------------------------------------------###
  ### Splitting/Cutting the mets to the start and the end  of SDA       ###
<<<<<<< HEAD
  ###-------------------------------------------------------------------###---- 
  
=======
  ###-------------------------------------------------------------------###

>>>>>>> 990aae68
  if(!no_split){ 
    for(i in seq_along(settings$run$inputs$met$path)){
      
      ### model specific split inputs
      settings$run$inputs$met$path[[i]] <- do.call(my.split_inputs, 
                                                  args = list(settings = settings, 
                                                              start.time = start.cut, 
                                                              stop.time = lubridate::ymd_hms(settings$state.data.assimilation$end.date, truncated = 3, tz="UTC"),
                                                              inputs =  settings$run$inputs$met$path[[i]],
                                                              overwrite=F)) 
    }
  }
  
  ###-------------------------------------------------------------------###
  ### tests before data assimilation                                    ###
  ###-------------------------------------------------------------------###----  
  obs.times <- as.Date(names(obs.mean),format = "%Y/%m/%d")
  obs.times.POSIX <- lubridate::ymd_hms(obs.times)
  
  ### TO DO: Need to find a way to deal with years before 1000 for paleon ### need a leading zero
  for (i in seq_along(obs.times)) {
    if (is.na(obs.times.POSIX[i])) {
      if (is.na(lubridate::ymd(obs.times[i]))) {
        PEcAn.logger::logger.warn("Error: no dates associated with observations")
      } else {
        ### Data does not have time associated with dates 
        ### Adding 12:59:59PM assuming next time step starts one second later
        PEcAn.logger::logger.warn("Pumpkin Warning: adding one minute before midnight time assumption to dates associated with data")
        obs.times.POSIX[i] <- strptime(paste(obs.times[i], "23:59:59"),format="%Y-%m-%d %H:%M:%S",tz='UTC')#lubridate::ymd_hms(paste(obs.times[i], "23:59:59"))
      }
    }
  }
  obs.times <- obs.times.POSIX
  #obs.times[1] <- strptime('0950-12-31 23:59:59',format="%Y-%m-%d %H:%M:%S",tz="UTC")
  #obs.times[2] <- strptime('0970-12-31 23:59:59',format="%Y-%m-%d %H:%M:%S",tz="UTC")
  #obs.times[3] <- strptime('0990-12-31 23:59:59',format="%Y-%m-%d %H:%M:%S",tz="UTC")
  
  ###-------------------------------------------------------------------###
  ### set up for data assimilation                                      ###
  ###-------------------------------------------------------------------###-----  
  nt          <- length(obs.times)
  if (nt==0)     PEcAn.logger::logger.severe('There has to be at least one observation, before you can start the SDA code.')
  FORECAST    <- ANALYSIS <- list()
  enkf.params <- list()
  #The aqq and bqq are shape parameters estimated over time for the proccess covariance. #see GEF help
  aqq         <- list()
  bqq         <- list()
  ##### Creating matrices that describe the bounds of the state variables
  ##### interval is remade everytime depending on the data at time t
  ##### state.interval stays constant and converts new.analysis to be within the correct bounds
  #### This needs to be moved to GEF
  interval    <- NULL
  state.interval <- cbind(as.numeric(lapply(settings$state.data.assimilation$state.variables, '[[', 'min_value')),
                          as.numeric(lapply(settings$state.data.assimilation$state.variables, '[[', 'max_value')))
  rownames(state.interval) <- var.names
  
  #Generate parameter needs to be run before this to generate the samples. This is hopefully done in the main workflow.
  if(!file.exists(file.path(settings$outdir, "ensemble_weights.Rdata"))){
    PEcAn.logger::logger.warn("ensemble_weights.Rdata cannot be found. Make sure you generate samples by running the get.ensemble.weights function before running SDA if you want the ensembles to be weighted.")
    #create null list
    for(tt in 1:length(obs.times)){
      weight_list[[tt]] <- rep(1,nens) #no weights
    }
  } else{
    load(file.path(settings$outdir, "ensemble_weights.Rdata"))  ## loads ensemble.samples
  }
  #Generate parameter needs to be run before this to generate the samples. This is hopefully done in the main workflow.
  if(!file.exists(file.path(settings$outdir, "samples.Rdata"))) PEcAn.logger::logger.severe("samples.Rdata cannot be found. Make sure you generate samples by running the get.parameter.samples function before running SDA.")
  load(file.path(settings$outdir, "samples.Rdata"))  ## loads ensemble.samples
  #reformatting params
  new.params <- list()
  for (i in seq_len(nens)) {
    new.params[[i]] <- lapply(ensemble.samples, function(x, n) {
      x[i, ] }, n = i)
  } 
  
  ###-------------------------------------------------------------------###
  ### If this is a restart - Picking up were we left last time          ###
<<<<<<< HEAD
  ###-------------------------------------------------------------------### 
  if (restart){
    if(!file.exists(file.path(settings$outdir,"SDA", "sda.output.Rdata"))){
      PEcAn.logger::logger.warn("The SDA output from the older simulation doesn't exist.")
      t <- 1
    } else {
      load(file.path(settings$outdir,"SDA", "sda.output.Rdata"))
    }
    
    load(file.path(settings$outdir,"SDA", "outconfig.Rdata"))
    run.id <- outconfig$runs$id
    ensemble.id <- outconfig$ensemble.id
    
    if(FALSE){ # I think let's do this outside of the sda function because sometimes you might want to restart from what you've set up to restart from and it's confusing if your file systems change within the function
      #--- Updating the nt and etc
      if(!dir.exists(file.path(settings$outdir,"SDA",assimyears[t]))) dir.create(file.path(settings$outdir,"SDA",assimyears[t]))
      
      # finding/moving files to it's end year dir
      files.last.sda<-list.files.nodir(file.path(settings$outdir,"SDA"))
      
      #copying
      file.copy(file.path(file.path(settings$outdir,"SDA"),files.last.sda),
                file.path(file.path(settings$outdir,"SDA"),paste0(assimyears[t],"/",files.last.sda)))
    }
    
    if(length(FORECAST) == length(ANALYSIS) && length(FORECAST) > 0) t = t + 1 #if you made it through the forecast and the analysis in t and failed on the analysis in t+1 so you didn't save t
    
  }else{
    t = 1
=======
  ###-------------------------------------------------------------------###   
  if (control$debug)
    browser()
  if (!is.null(restart)) {
    if (!file.exists(file.path(restart, "SDA", "sda.output.Rdata")))
      PEcAn.logger::logger.severe("The SDA output from the older simulation doesn't exist.")
    load(file.path(restart, "SDA", "sda.output.Rdata"))
    
    #this is where the old simulation will be moved to
    old.dir <-
      lubridate::ymd_hms(names(Viz.output[[3]]) %>% tail(1)) %>% as.character()
    #--- Updating the nt and etc
    if (!dir.exists(file.path(settings$outdir, "SDA", old.dir)))
      dir.create(file.path(settings$outdir, "SDA", old.dir))
    #copying-----
    #SDA
    file.copy(file.path(restart, "SDA", "sda.output.Rdata"),
              file.path(file.path(settings$outdir, "SDA", old.dir)))
    #run folder
    if (!dir.exists(file.path(settings$outdir, "run")))
      dir.create(file.path(settings$outdir, "run"))
    file.copy(file.path(restart, "run"),
              file.path(file.path(settings$outdir)),
              recursive = TRUE)
    
    
    params <- new.params
    sim.time <-
      2:nt # if It's restart I added +1 from the start to nt (which is the last year of old sim) to make the first sim in restart time t=2
    X <- FORECAST[[length(FORECAST)]]
    #------------- Keeping the last ones
    enkf.params <- enkf.params[length(enkf.params)]
    ANALYSIS <- ANALYSIS[length(ANALYSIS)]
    FORECAST <- FORECAST[length(FORECAST)]
    
  } else{
    sim.time <- seq_len(nt)
>>>>>>> 990aae68
  }

  ###------------------------------------------------------------------------------------------------###
  ### loop over time                                                                                 ###
  ###------------------------------------------------------------------------------------------------###---- 
<<<<<<< HEAD
  for(t in t:nt){
=======
  for(t in sim.time){
    
    if (control$debug) browser()
>>>>>>> 990aae68
    # do we have obs for this time - what year is it ?
    obs <- which(!is.na(obs.mean[[t]]))
    obs.year <- lubridate::year(names(obs.mean)[t])
    ###-------------------------------------------------------------------------###
    ###  Taking care of Forecast. Splitting / Writting / running / reading back ###
    ###-------------------------------------------------------------------------###-----  
    #- Check to see if this is the first run or not and what inputs needs to be sent to write.ensemble configs
    # Why t>1 is different ? Because the ensemble.write.config would be different. It has the restart argument and it needs it's own setup.
    # Also, assumes that sda has gotten through at least one analysis step
    # plus in t>1 we split the met data for the models that they need that.
<<<<<<< HEAD
    
    ## First question, do we have forecast output to compare to our data?
    ## If not, need to run forecast
    ## using paste because dont want to confuse with ensemble ids
    if(file.exists('run') & file.exists(file.path(settings$outdir,"SDA", "outconfig.Rdata"))){
      
      load(file.path(settings$outdir,"SDA", "outconfig.Rdata")) #need to load these in case during t==1 the analysis crashed so you have a forecast but didn't get to save the sda.output.Rdata
      run.id <- outconfig$runs$id
      ensemble.id <- outconfig$ensemble.id
      if(t==1) inputs <- outconfig$samples$met 
      
      sum_files <-
        sum(unlist(sapply(
          X = run.id,
          FUN = function(x){
            pattern = paste0(x, '/', obs.year, '.nc')[1]
            grep(
              pattern = pattern,
              x = list.files(file.path(outdir,x), "*.nc", recursive = F, full.names = T)
            )
          },
          simplify = T
        )))
      
    }else{
      sum_files <- 0 #if rundir hasn't been created yet
    }
    
    
    if (sum_files == 0){ #removing:t > 1
      
      #removing old simulations #why? don't we need them to restart?
      #unlink(list.files(outdir,"*.nc",recursive = T,full.names = T))
      #-Splitting the input for the models that they don't care about the start and end time of simulations and they run as long as their met file.
      inputs.split <- list()
      if(!no_split & exists('outconfig')){
        for(i in seq_len(nens)){
=======
    if (t>1){
      #removing old simulations
      unlink(list.files(outdir, "*.nc", recursive = T, full.names = T))
      #-Splitting the input for the models that they don't care about the start and end time of simulations and they run as long as their met file.
      inputs.split <- list()
      if (!no_split) {
        for (i in seq_len(nens)) {
>>>>>>> 990aae68
          #---------------- model specific split inputs
          inputs.split$samples[i] <- do.call(
            my.split_inputs,
            args = list(
              settings = settings,
              start.time = (lubridate::ymd_hms(
                obs.times[t - 1], truncated = 3, tz = "UTC"
              )),
              stop.time = (lubridate::ymd_hms(
                obs.times[t], truncated = 3, tz = "UTC"
              )),
              inputs = inputs$samples[[i]]
            )
          )
          
          
<<<<<<< HEAD
        } 
        
      }else{
        if(t > 1) inputs.split <- inputs
      }
      #---------------- setting up the restart argument
=======
        }
      } else{
        inputs.split <- inputs
      }
      #---------------- setting up the restart argument
      restart.arg <- list(
        runid = run.id,
        start.time = lubridate::ymd_hms(obs.times[t - 1], truncated = 3),
        # The reason I'm changing is that at the midnight POSIXct removes the hours and then this (strptime(,format="%Y-%m-%d %H:%M:%S")) throws a NA,
        stop.time = lubridate::ymd_hms(obs.times[t], truncated = 3),
        #strptime(obs.times[t],format="%Y-%m-%d %H:%M:%S"),
        settings = settings,
        new.state = new.state,
        new.params = new.params,
        inputs = inputs.split,
        RENAME = TRUE,
        ensemble.id = ensemble.id
      )
>>>>>>> 990aae68
      
      if(exists('new.state')){ #Has the analysis been run? Yes, then restart from analysis.
        restart.arg<-list(runid = run.id, 
                          start.time = strptime(obs.times[t-1],format="%Y-%m-%d %H:%M:%S"),
                          stop.time = strptime(obs.times[t],format="%Y-%m-%d %H:%M:%S"), 
                          settings = settings,
                          new.state = new.state, 
                          new.params = new.params, 
                          inputs = inputs.split, 
                          RENAME = TRUE,
                          ensemble.id=ensemble.id)
      }else{ #The analysis has not been run. Start from beginning with no restart.
        restart.arg = NULL
      }
      
      #-------------------------- Writing the config/Running the model and reading the outputs for each ensemble
      outconfig <- write.ensemble.configs(defaults = settings$pfts, 
                                          ensemble.samples = ensemble.samples, 
                                          settings = settings,
                                          model = settings$model$type, 
                                          write.to.db = settings$database$bety$write,
                                          restart = restart.arg)
      
      save(outconfig, file = file.path(settings$outdir,"SDA", "outconfig.Rdata"))
      
      run.id <- outconfig$runs$id
      ensemble.id <- outconfig$ensemble.id
      if(t==1) inputs <- outconfig$samples$met # for any time after t==1 the met is the splitted met
      
      if(control$debug) browser()
      #-------------------------------------------- RUN
      PEcAn.remote::start.model.runs(settings, settings$database$bety$write)
      
    }
<<<<<<< HEAD
    
=======
    #-------------------------- Writing the config/Running the model and reading the outputs for each ensemble
    outconfig <- write.ensemble.configs(
      defaults = settings$pfts,
      ensemble.samples = ensemble.samples,
      settings = settings,
      model = settings$model$type,
      write.to.db = settings$database$bety$write,
      restart = restart.arg
    )
    
    
    run.id <- outconfig$runs$id
    ensemble.id <- outconfig$ensemble.id
    if (t == 1)
      inputs <-
      outconfig$samples$met # for any time after t==1 the met is the splitted met
    #-------------------------------------------- RUN
    PEcAn.remote::start.model.runs(settings, settings$database$bety$write)
    if (control$debug) browser()
>>>>>>> 990aae68
    #------------------------------------------- Reading the output
    X_tmp <- vector("list", 2)
    X <- list()
    for (i in seq_len(nens)) {
      X_tmp[[i]] <- do.call(
        my.read_restart,
        args = list(
          outdir = outdir,
          runid = run.id[i],
          stop.time = obs.times[t],
          settings = settings,
          var.names = var.names,
          params = new.params[[i]]
        )
      )
      
<<<<<<< HEAD
      X_tmp[[i]] <- do.call(my.read_restart, args = list(outdir = outdir, 
                                                         runid = run.id[i], 
                                                         stop.time = obs.times[t], 
                                                         settings = settings, 
                                                         var.names = var.names, 
                                                         params = new.params[[i]]))
=======
>>>>>>> 990aae68
      # states will be in X, but we also want to carry some deterministic relationships to write_restart
      # these will be stored in params
      X[[i]]      <- X_tmp[[i]]$X
      if (!is.null(X_tmp[[i]]$params))
        new.params[[i]] <- X_tmp[[i]]$params
      
    }
    
    X <- do.call(rbind, X)
    
    FORECAST[[t]] <- X
    mu.f <- colMeans(X)
    Pf <- cov(X)
    
    if(sum(X,na.rm=T) == 0){
      logger.severe(paste('NO FORECAST for',obs.times[t],'Check outdir logfiles or read restart. Do you have the right variable names?'))
    }
    
    ###-------------------------------------------------------------------###
    ###  preparing OBS                                                    ###
    ###-------------------------------------------------------------------###
    
    if (any(obs)) {
      # finding obs data
<<<<<<< HEAD
      
      #which type of observation do we have at this time point?
      input.order <- sapply(input.vars, agrep, x=names(obs.mean[[t]]))
      names(input.order) <- operators
      input.order.cov <- sapply(input.vars, agrep, x=colnames(obs.cov[[t]]))
      names(input.order.cov) <- operators
      
      ### this is for pfts not sure if it's always nessecary?
      choose <- sapply(colnames(X), agrep, x=names(obs.mean[[t]]), max=1, USE.NAMES = F) %>% unlist
      choose.cov <- sapply(colnames(X), agrep, x=colnames(obs.cov[[t]]), max=1, USE.NAMES = F) %>% unlist
      
      if(!any(choose)){
        choose <- unlist(input.order)
        choose <- order(names(obs.mean[[t]]))
        choose.cov <- unlist(input.order.cov)
        choose.cov <- order(colnames(obs.cov[[t]]))
        #substr(names(obs.mean[[t]]),nchar(names(choose)[1])+1,max(nchar(names(obs.mean[[t]]))))
      }
      # droping the ones that their means are zero 
=======
      choose <-
        sapply(
          colnames(X),
          agrep,
          x = names(obs.mean[[t]]),
          max = 1,
          USE.NAMES = F
        ) %>% unlist
      
      # droping the ones that their means are zero
>>>>>>> 990aae68
      na.obs.mean <- which(is.na(unlist(obs.mean[[t]][choose])))
      if (length(na.obs.mean) > 0)
        choose <- choose [-na.obs.mean]
      
      Y <- unlist(obs.mean[[t]][choose])
      
<<<<<<< HEAD
      R <- as.matrix(obs.cov[[t]][choose.cov,choose.cov])
      R[is.na(R)]<-0.1
=======
      R <- as.matrix(obs.cov[[t]][choose, choose])
      R[is.na(R)] <- 0.1
>>>>>>> 990aae68
      
      if (control$debug)
        browser()
      
      # making the mapping matrix
      #TO DO: doesn't work unless it's one to one
      #H <- Construct_H(choose, Y, X)
      ###-------------------------------------------------------------------###
      ### Analysis                                                          ###
      ###-------------------------------------------------------------------###----
      if(processvar == FALSE){an.method<-EnKF  }else{    an.method<-GEF   }  
      #-extraArgs
      if (processvar && t > 1) {
        aqq <- enkf.params[[t-1]]$aqq
        bqq <- enkf.params[[t-1]]$bqq
        X.new<-enkf.params[[t-1]]$X.new
      }
      
      if(!exists('Cmcmc_tobit2space') | !exists('Cmcmc')) {
        recompile = TRUE
      }else{
        recompile = FALSE
      }
      
      
      wts <- unlist(weight_list[[t]][outconfig$samples$met$ids])
      
      #-analysis function
<<<<<<< HEAD
      enkf.params[[t]] <- Analysis.sda(settings,
                                       FUN=an.method,
                                       Forecast=list(Q=Q, X=X),
                                       Observed=list(R=R, Y=Y),
                                       H=H,
                                       extraArg=list(aqq=aqq, bqq=bqq, t=t,
                                                     recompile=recompile,
                                                     wts = wts),
                                       nt=nt,
                                       obs.mean=obs.mean,
                                       obs.cov=obs.cov)
      
=======
      enkf.params[[t]] <- Analysis.sda(
        settings,
        FUN = an.method,
        Forecast = list(Q = Q, X = X),
        Observed = list(R = R, Y = Y),
        H = H,
        extraArg = list(aqq = aqq, bqq =
                          bqq, t = t),
        nt = nt,
        obs.mean = obs.mean,
        obs.cov = obs.cov
        
      )
>>>>>>> 990aae68
      #Reading back mu.f/Pf and mu.a/Pa
      #Forecast
      mu.f <- enkf.params[[t]]$mu.f
      Pf <- enkf.params[[t]]$Pf
      #Analysis
      Pa <- enkf.params[[t]]$Pa
      mu.a <- enkf.params[[t]]$mu.a
      
      diag(Pf)[which(diag(Pf) == 0)] <-
        0.1 ## hack for zero variance
      #extracting extra outputs
      if (processvar) {
        aqq <- enkf.params[[t]]$aqq
        bqq <- enkf.params[[t]]$bqq
        X.new <- enkf.params[[t]]$X.new
      }
      ###-------------------------------------------------------------------###
      ### Trace                                                             ###
      ###-------------------------------------------------------------------###----      
      #-- writing Trace--------------------
      if (control$trace) {
        PEcAn.logger::logger.info ("\n --------------------------- ",
                                   obs.year,
                                   " ---------------------------\n")
        PEcAn.logger::logger.info ("\n --------------Obs mean----------- \n")
        print(Y)
        PEcAn.logger::logger.info ("\n --------------Obs Cov ----------- \n")
        print(R)
        PEcAn.logger::logger.info ("\n --------------Forecast mean ----------- \n")
        print(enkf.params[[t]]$mu.f)
        PEcAn.logger::logger.info ("\n --------------Forecast Cov ----------- \n")
        print(enkf.params[[t]]$Pf)
        PEcAn.logger::logger.info ("\n --------------Analysis mean ----------- \n")
        print(t(enkf.params[[t]]$mu.a))
        PEcAn.logger::logger.info ("\n --------------Analysis Cov ----------- \n")
        print(enkf.params[[t]]$Pa)
        PEcAn.logger::logger.info ("\n ------------------------------------------------------\n")
      }
      if (control$debug) browser()
      if (control$pause) readline(prompt="Press [enter] to continue \n")
      
    } else {
      mu.f <- as.numeric(apply(X, 2, mean, na.rm = TRUE))
      Pf <- cov(X)
      ###-------------------------------------------------------------------###
      ### No Observations --                                                ###----
      ###-----------------------------------------------------------------### 
      ### no process variance -- forecast is the same as the analysis ###
      if (processvar==FALSE) {
        mu.a <- mu.f
        Pa   <- Pf + Q
        ### yes process variance -- no data
      } else {
        mu.a <- mu.f
        if(!exists('q.bar')){
          q.bar <- diag(ncol(X))
          PEcAn.logger::logger.info('Process variance not estimated. Analysis has been given uninformative process variance')
        } 
        Pa   <- Pf + solve(q.bar)
      }
      enkf.params[[t]] <- list(mu.f = mu.f, Pf = Pf, mu.a = mu.a, Pa = Pa)
    }
    ###-------------------------------------------------------------------###
    ### adjustement/update state matrix                                   ###
    ###-------------------------------------------------------------------###---- 
    
    if(adjustment == TRUE){
      #if we have process var then x is x.new
<<<<<<< HEAD
      if (processvar & exists('X.new')) {X.adj.arg <- X.new }else{ X.adj.arg <- X ; print('using X not X.new. Assuming GEF was skipped this iteration?')}
      analysis <-adj.ens(Pf, X.adj.arg, mu.f, mu.a, Pa)
=======
      if (processvar) {
        X.adj.arg <- X.new
      } else{
        X.adj.arg <- X
      }
      analysis <- adj.ens(Pf, X.adj.arg, mu.f, mu.a, Pa)
>>>>>>> 990aae68
    }else{
      analysis <- as.data.frame(rmvnorm(as.numeric(nrow(X)), mu.a, Pa, method = "svd"))
    }
    
    colnames(analysis) <- colnames(X)
    ##### Mapping analysis vectors to be in bounds of state variables
    if(processvar==TRUE){
      for(i in 1:ncol(analysis)){
        int.save <- state.interval[which(startsWith(colnames(analysis)[i],
                                                    var.names)),]
        analysis[analysis[,i] < int.save[1],i] <- int.save[1]
        analysis[analysis[,i] > int.save[2],i] <- int.save[2]
      }
    }
    
    ## in the future will have to be separated from analysis
    
    new.state  <- as.data.frame(analysis)
    ANALYSIS[[t]] <- analysis
    
    ###-------------------------------------------------------------------###
    ### save outputs                                                      ###
    ###-------------------------------------------------------------------###---- 
    Viz.output <- list(settings, obs.mean, obs.cov) #keeping obs data and settings for later visualization in Dashboard
    
<<<<<<< HEAD
    save(site.locs, t, X, FORECAST, ANALYSIS, enkf.params, new.state, new.params, run.id,
         ensemble.id, ensemble.samples, inputs, Viz.output,  file = file.path(settings$outdir,"SDA", "sda.output.Rdata"))
    
    
    ### Interactive plotting ------------------------------------------------------   
    if (t > 1 & control$interactivePlot) { #
      print(interactive.plotting.sda(settings,t,obs.times,obs.mean,obs.cov,obs,X,FORECAST,ANALYSIS))
    }
    #writing down the image - either you asked for it or not :)
    #post.analysis.ggplot(settings, t, obs.times, obs.mean, obs.cov, obs, X, FORECAST, ANALYSIS, plot.title=control$plot.title)
=======
    save(
      t,
      X,
      FORECAST,
      ANALYSIS,
      enkf.params,
      new.state,
      new.params,
      run.id,
      ensemble.id,
      ensemble.samples,
      inputs,
      Viz.output,
      file = file.path(settings$outdir, "SDA", "sda.output.Rdata")
    )
    #writing down the image - either you asked for it or nor :)
    post.analysis.ggplot(settings, t, obs.times, obs.mean, obs.cov, obs, X, FORECAST, ANALYSIS, plot.title=control$plot.title)
>>>>>>> 990aae68
    
  } ### end loop over time
  if (control$debug) browser()
  ###-------------------------------------------------------------------###
  ### time series plots                                                 ###
  ###-------------------------------------------------------------------###----- 
  if(control$TimeseriesPlot) post.analysis.ggplot(settings,t,obs.times,obs.mean,obs.cov,obs,X,FORECAST,ANALYSIS,plot.title=control$plot.title)
  if(control$TimeseriesPlot) PEcAn.assim.sequential:::post.analysis.ggplot.violin(settings, t, obs.times, obs.mean, obs.cov, obs, X, FORECAST, ANALYSIS)
  #if(control$TimeseriesPlot) postana.timeser.plotting.sda(settings,t,obs.times,obs.mean,obs.cov,obs,X,FORECAST,ANALYSIS)
  ###-------------------------------------------------------------------###
  ### bias diagnostics                                                  ###
  ###-------------------------------------------------------------------###----
  if(control$BiasPlot)   PEcAn.assim.sequential:::postana.bias.plotting.sda(settings,t,obs.times,obs.mean,obs.cov,obs,X,FORECAST,ANALYSIS)
  ###-------------------------------------------------------------------###
  ### process variance plots                                            ###
  ###-------------------------------------------------------------------###----- 
  if (processvar & control$BiasPlot) postana.bias.plotting.sda.corr(t,obs.times,X,aqq,bqq)
  
} # sda.enkf<|MERGE_RESOLUTION|>--- conflicted
+++ resolved
@@ -31,17 +31,12 @@
                                   TimeseriesPlot=TRUE,
                                   BiasPlot=FALSE,
                                   plot.title=NULL,
-<<<<<<< HEAD
-                                  debug=FALSE),...) {
-  
-=======
                                   debug=FALSE,
                                   pause=FALSE),
                      ...) {
 
 
   if (control$debug) browser()
->>>>>>> 990aae68
   ###-------------------------------------------------------------------###
   ### read settings                                                     ###
   ###-------------------------------------------------------------------###
@@ -54,11 +49,7 @@
   host       <- settings$host
   forecast.time.step <- settings$state.data.assimilation$forecast.time.step  #idea for later generalizing
   nens       <- as.numeric(settings$ensemble$size)
-<<<<<<< HEAD
-  processvar <- as.logical(settings$state.data.assimilation$process.variance)
-=======
   processvar <- settings$state.data.assimilation$process.variance %>% as.logical()
->>>>>>> 990aae68
   var.names <- sapply(settings$state.data.assimilation$state.variable, '[[', "variable.name")
   names(var.names) <- NULL
   
@@ -68,13 +59,10 @@
   # Site location first col is the long second is the lat and row names are the site ids
   site.ids <- settings$run$site$id
   
-<<<<<<< HEAD
   site.locs <- data.frame(Lon=settings$run$site$lon %>% as.numeric,
                           Lat=settings$run$site$lat %>% as.numeric) %>%
     `colnames<-`(c("Lon","Lat")) %>%
     `rownames<-`(site.ids)
-  
-=======
   # start cut determines what is the best year to start spliting the met based on if we start  with a restart or not.  
   if (!is.null(restart)) {
     start.cut <-lubridate::ymd_hms(settings$state.data.assimilation$start.date, truncated = 3)-1
@@ -86,7 +74,6 @@
   }
   
   End.Year <-   lubridate::year(settings$state.data.assimilation$end.date) # years that assimilations will be done for - obs will be subsetted based on this
->>>>>>> 990aae68
   # filtering obs data based on years specifited in setting > state.data.assimilation
   assimyears<-Start.Year:End.Year
   obs.mean <- obs.mean[sapply(lubridate::year(names(obs.mean)), function(obs.year) obs.year %in% (assimyears))]
@@ -115,13 +102,8 @@
   }
   ###-------------------------------------------------------------------###
   ### Splitting/Cutting the mets to the start and the end  of SDA       ###
-<<<<<<< HEAD
-  ###-------------------------------------------------------------------###---- 
-  
-=======
-  ###-------------------------------------------------------------------###
-
->>>>>>> 990aae68
+  ###-------------------------------------------------------------------### 
+ 
   if(!no_split){ 
     for(i in seq_along(settings$run$inputs$met$path)){
       
@@ -200,7 +182,6 @@
   
   ###-------------------------------------------------------------------###
   ### If this is a restart - Picking up were we left last time          ###
-<<<<<<< HEAD
   ###-------------------------------------------------------------------### 
   if (restart){
     if(!file.exists(file.path(settings$outdir,"SDA", "sda.output.Rdata"))){
@@ -230,57 +211,13 @@
     
   }else{
     t = 1
-=======
-  ###-------------------------------------------------------------------###   
-  if (control$debug)
-    browser()
-  if (!is.null(restart)) {
-    if (!file.exists(file.path(restart, "SDA", "sda.output.Rdata")))
-      PEcAn.logger::logger.severe("The SDA output from the older simulation doesn't exist.")
-    load(file.path(restart, "SDA", "sda.output.Rdata"))
-    
-    #this is where the old simulation will be moved to
-    old.dir <-
-      lubridate::ymd_hms(names(Viz.output[[3]]) %>% tail(1)) %>% as.character()
-    #--- Updating the nt and etc
-    if (!dir.exists(file.path(settings$outdir, "SDA", old.dir)))
-      dir.create(file.path(settings$outdir, "SDA", old.dir))
-    #copying-----
-    #SDA
-    file.copy(file.path(restart, "SDA", "sda.output.Rdata"),
-              file.path(file.path(settings$outdir, "SDA", old.dir)))
-    #run folder
-    if (!dir.exists(file.path(settings$outdir, "run")))
-      dir.create(file.path(settings$outdir, "run"))
-    file.copy(file.path(restart, "run"),
-              file.path(file.path(settings$outdir)),
-              recursive = TRUE)
-    
-    
-    params <- new.params
-    sim.time <-
-      2:nt # if It's restart I added +1 from the start to nt (which is the last year of old sim) to make the first sim in restart time t=2
-    X <- FORECAST[[length(FORECAST)]]
-    #------------- Keeping the last ones
-    enkf.params <- enkf.params[length(enkf.params)]
-    ANALYSIS <- ANALYSIS[length(ANALYSIS)]
-    FORECAST <- FORECAST[length(FORECAST)]
-    
-  } else{
-    sim.time <- seq_len(nt)
->>>>>>> 990aae68
   }
 
   ###------------------------------------------------------------------------------------------------###
   ### loop over time                                                                                 ###
   ###------------------------------------------------------------------------------------------------###---- 
-<<<<<<< HEAD
   for(t in t:nt){
-=======
-  for(t in sim.time){
-    
     if (control$debug) browser()
->>>>>>> 990aae68
     # do we have obs for this time - what year is it ?
     obs <- which(!is.na(obs.mean[[t]]))
     obs.year <- lubridate::year(names(obs.mean)[t])
@@ -291,8 +228,7 @@
     # Why t>1 is different ? Because the ensemble.write.config would be different. It has the restart argument and it needs it's own setup.
     # Also, assumes that sda has gotten through at least one analysis step
     # plus in t>1 we split the met data for the models that they need that.
-<<<<<<< HEAD
-    
+
     ## First question, do we have forecast output to compare to our data?
     ## If not, need to run forecast
     ## using paste because dont want to confuse with ensemble ids
@@ -329,15 +265,6 @@
       inputs.split <- list()
       if(!no_split & exists('outconfig')){
         for(i in seq_len(nens)){
-=======
-    if (t>1){
-      #removing old simulations
-      unlink(list.files(outdir, "*.nc", recursive = T, full.names = T))
-      #-Splitting the input for the models that they don't care about the start and end time of simulations and they run as long as their met file.
-      inputs.split <- list()
-      if (!no_split) {
-        for (i in seq_len(nens)) {
->>>>>>> 990aae68
           #---------------- model specific split inputs
           inputs.split$samples[i] <- do.call(
             my.split_inputs,
@@ -353,34 +280,12 @@
             )
           )
           
-          
-<<<<<<< HEAD
         } 
         
       }else{
         if(t > 1) inputs.split <- inputs
       }
       #---------------- setting up the restart argument
-=======
-        }
-      } else{
-        inputs.split <- inputs
-      }
-      #---------------- setting up the restart argument
-      restart.arg <- list(
-        runid = run.id,
-        start.time = lubridate::ymd_hms(obs.times[t - 1], truncated = 3),
-        # The reason I'm changing is that at the midnight POSIXct removes the hours and then this (strptime(,format="%Y-%m-%d %H:%M:%S")) throws a NA,
-        stop.time = lubridate::ymd_hms(obs.times[t], truncated = 3),
-        #strptime(obs.times[t],format="%Y-%m-%d %H:%M:%S"),
-        settings = settings,
-        new.state = new.state,
-        new.params = new.params,
-        inputs = inputs.split,
-        RENAME = TRUE,
-        ensemble.id = ensemble.id
-      )
->>>>>>> 990aae68
       
       if(exists('new.state')){ #Has the analysis been run? Yes, then restart from analysis.
         restart.arg<-list(runid = run.id, 
@@ -415,29 +320,6 @@
       PEcAn.remote::start.model.runs(settings, settings$database$bety$write)
       
     }
-<<<<<<< HEAD
-    
-=======
-    #-------------------------- Writing the config/Running the model and reading the outputs for each ensemble
-    outconfig <- write.ensemble.configs(
-      defaults = settings$pfts,
-      ensemble.samples = ensemble.samples,
-      settings = settings,
-      model = settings$model$type,
-      write.to.db = settings$database$bety$write,
-      restart = restart.arg
-    )
-    
-    
-    run.id <- outconfig$runs$id
-    ensemble.id <- outconfig$ensemble.id
-    if (t == 1)
-      inputs <-
-      outconfig$samples$met # for any time after t==1 the met is the splitted met
-    #-------------------------------------------- RUN
-    PEcAn.remote::start.model.runs(settings, settings$database$bety$write)
-    if (control$debug) browser()
->>>>>>> 990aae68
     #------------------------------------------- Reading the output
     X_tmp <- vector("list", 2)
     X <- list()
@@ -454,15 +336,6 @@
         )
       )
       
-<<<<<<< HEAD
-      X_tmp[[i]] <- do.call(my.read_restart, args = list(outdir = outdir, 
-                                                         runid = run.id[i], 
-                                                         stop.time = obs.times[t], 
-                                                         settings = settings, 
-                                                         var.names = var.names, 
-                                                         params = new.params[[i]]))
-=======
->>>>>>> 990aae68
       # states will be in X, but we also want to carry some deterministic relationships to write_restart
       # these will be stored in params
       X[[i]]      <- X_tmp[[i]]$X
@@ -487,7 +360,6 @@
     
     if (any(obs)) {
       # finding obs data
-<<<<<<< HEAD
       
       #which type of observation do we have at this time point?
       input.order <- sapply(input.vars, agrep, x=names(obs.mean[[t]]))
@@ -507,31 +379,14 @@
         #substr(names(obs.mean[[t]]),nchar(names(choose)[1])+1,max(nchar(names(obs.mean[[t]]))))
       }
       # droping the ones that their means are zero 
-=======
-      choose <-
-        sapply(
-          colnames(X),
-          agrep,
-          x = names(obs.mean[[t]]),
-          max = 1,
-          USE.NAMES = F
-        ) %>% unlist
-      
-      # droping the ones that their means are zero
->>>>>>> 990aae68
       na.obs.mean <- which(is.na(unlist(obs.mean[[t]][choose])))
       if (length(na.obs.mean) > 0)
         choose <- choose [-na.obs.mean]
       
       Y <- unlist(obs.mean[[t]][choose])
-      
-<<<<<<< HEAD
+    
       R <- as.matrix(obs.cov[[t]][choose.cov,choose.cov])
       R[is.na(R)]<-0.1
-=======
-      R <- as.matrix(obs.cov[[t]][choose, choose])
-      R[is.na(R)] <- 0.1
->>>>>>> 990aae68
       
       if (control$debug)
         browser()
@@ -560,7 +415,6 @@
       wts <- unlist(weight_list[[t]][outconfig$samples$met$ids])
       
       #-analysis function
-<<<<<<< HEAD
       enkf.params[[t]] <- Analysis.sda(settings,
                                        FUN=an.method,
                                        Forecast=list(Q=Q, X=X),
@@ -573,21 +427,6 @@
                                        obs.mean=obs.mean,
                                        obs.cov=obs.cov)
       
-=======
-      enkf.params[[t]] <- Analysis.sda(
-        settings,
-        FUN = an.method,
-        Forecast = list(Q = Q, X = X),
-        Observed = list(R = R, Y = Y),
-        H = H,
-        extraArg = list(aqq = aqq, bqq =
-                          bqq, t = t),
-        nt = nt,
-        obs.mean = obs.mean,
-        obs.cov = obs.cov
-        
-      )
->>>>>>> 990aae68
       #Reading back mu.f/Pf and mu.a/Pa
       #Forecast
       mu.f <- enkf.params[[t]]$mu.f
@@ -656,17 +495,8 @@
     
     if(adjustment == TRUE){
       #if we have process var then x is x.new
-<<<<<<< HEAD
       if (processvar & exists('X.new')) {X.adj.arg <- X.new }else{ X.adj.arg <- X ; print('using X not X.new. Assuming GEF was skipped this iteration?')}
       analysis <-adj.ens(Pf, X.adj.arg, mu.f, mu.a, Pa)
-=======
-      if (processvar) {
-        X.adj.arg <- X.new
-      } else{
-        X.adj.arg <- X
-      }
-      analysis <- adj.ens(Pf, X.adj.arg, mu.f, mu.a, Pa)
->>>>>>> 990aae68
     }else{
       analysis <- as.data.frame(rmvnorm(as.numeric(nrow(X)), mu.a, Pa, method = "svd"))
     }
@@ -692,7 +522,6 @@
     ###-------------------------------------------------------------------###---- 
     Viz.output <- list(settings, obs.mean, obs.cov) #keeping obs data and settings for later visualization in Dashboard
     
-<<<<<<< HEAD
     save(site.locs, t, X, FORECAST, ANALYSIS, enkf.params, new.state, new.params, run.id,
          ensemble.id, ensemble.samples, inputs, Viz.output,  file = file.path(settings$outdir,"SDA", "sda.output.Rdata"))
     
@@ -701,27 +530,6 @@
     if (t > 1 & control$interactivePlot) { #
       print(interactive.plotting.sda(settings,t,obs.times,obs.mean,obs.cov,obs,X,FORECAST,ANALYSIS))
     }
-    #writing down the image - either you asked for it or not :)
-    #post.analysis.ggplot(settings, t, obs.times, obs.mean, obs.cov, obs, X, FORECAST, ANALYSIS, plot.title=control$plot.title)
-=======
-    save(
-      t,
-      X,
-      FORECAST,
-      ANALYSIS,
-      enkf.params,
-      new.state,
-      new.params,
-      run.id,
-      ensemble.id,
-      ensemble.samples,
-      inputs,
-      Viz.output,
-      file = file.path(settings$outdir, "SDA", "sda.output.Rdata")
-    )
-    #writing down the image - either you asked for it or nor :)
-    post.analysis.ggplot(settings, t, obs.times, obs.mean, obs.cov, obs, X, FORECAST, ANALYSIS, plot.title=control$plot.title)
->>>>>>> 990aae68
     
   } ### end loop over time
   if (control$debug) browser()
@@ -730,7 +538,6 @@
   ###-------------------------------------------------------------------###----- 
   if(control$TimeseriesPlot) post.analysis.ggplot(settings,t,obs.times,obs.mean,obs.cov,obs,X,FORECAST,ANALYSIS,plot.title=control$plot.title)
   if(control$TimeseriesPlot) PEcAn.assim.sequential:::post.analysis.ggplot.violin(settings, t, obs.times, obs.mean, obs.cov, obs, X, FORECAST, ANALYSIS)
-  #if(control$TimeseriesPlot) postana.timeser.plotting.sda(settings,t,obs.times,obs.mean,obs.cov,obs,X,FORECAST,ANALYSIS)
   ###-------------------------------------------------------------------###
   ### bias diagnostics                                                  ###
   ###-------------------------------------------------------------------###----

#' @title sda.enkf
#' @name  sda.enkf
#' @author Michael Dietze and Ann Raiho \email{dietze@@bu.edu}
#' 
#' @param settings  PEcAn settings object
#' @param obs.mean  List of dataframe of observation means, named with observation datetime.
#' @param obs.cov   List of covariance matrices of state variables , named with observation datetime.
#' @param Q         Process covariance matrix given if there is no data to estimate it.
#' @param restart   Used for iterative updating previous forecasts. When the restart is TRUE it read the object in SDA folder written from previous SDA.
#' @param control   List of flags controlling the behaviour of the SDA. trace for reporting back the SDA outcomes, interactivePlot for plotting the outcomes after each step, 
#' TimeseriesPlot for post analysis examination, BiasPlot for plotting the correlation between state variables, plot.title is the title of post analysis plots and debug mode allows for pausing the code and examinign the variables inside the function.
#'
#’ @details
#’ Restart mode:  Basic idea is that during a restart (primary case envisioned as an iterative forecast), a new workflow folder is created and the previous forecast for the start_time is copied over. During restart the initial run before the loop is skipped, with the info being populated from the previous run. The function then dives right into the first Analysis, then continues on like normal.
#' 
#' @description State Variable Data Assimilation: Ensemble Kalman Filter and Generalized ensemble filter
#' 
#' @return NONE
#' @import nimble
#' @export
#' 

<<<<<<< HEAD
sda.enkf <- function(settings,
                     obs.mean,
                     obs.cov,
                     Q = NULL,
                     restart=NULL, 
                     control=list(trace=TRUE,
                                  interactivePlot=TRUE,
                                  TimeseriesPlot=TRUE,
                                  BiasPlot=FALSE,
                                  plot.title=NULL,
                                  debug=FALSE,
                                  pause=FALSE),
                     ...) {
=======
sda.enkf <- function(settings, obs.mean, obs.cov, Q = NULL, restart=F, 
                     control=list(trace=T,
                                  interactivePlot = FALSE,
                                  TimeseriesPlot = FALSE,
                                  BiasPlot = FALSE,
                                  plot.title = NULL,
                                  debug = FALSE),...) {
>>>>>>> bf337f2c

  if (control$debug) browser()
  ###-------------------------------------------------------------------###
  ### read settings                                                     ###
  ###-------------------------------------------------------------------###
  adjustment <- settings$state.data.assimilation$adjustment
  model      <- settings$model$type
  write      <- settings$database$bety$write
  defaults   <- settings$pfts
  outdir     <- settings$modeloutdir # currently model runs locally, this will change if remote is enabled
  rundir     <- settings$host$rundir
  host       <- settings$host
  forecast.time.step <- settings$state.data.assimilation$forecast.time.step  #idea for later generalizing
  nens       <- as.numeric(settings$ensemble$size)
  processvar <- settings$state.data.assimilation$process.variance %>% as.logical()
  var.names <- sapply(settings$state.data.assimilation$state.variable, '[[', "variable.name")
  names(var.names) <- NULL
  # Site location first col is the long second is the lat and row names are the site ids
  site.ids <- settings$run$site$id
  
  # start cut determines what is the best year to start spliting the met based on if we start  with a restart or not.  
  if (!is.null(restart)) {
    start.cut <-lubridate::ymd_hms(settings$state.data.assimilation$start.date, truncated = 3)-1
    Start.Year <-(lubridate::year(settings$state.data.assimilation$start.date)-1)
    
  }else{
    start.cut <-lubridate::ymd_hms(settings$state.data.assimilation$start.date, truncated = 3)
    Start.Year <-(lubridate::year(settings$state.data.assimilation$start.date))
  }
  
  End.Year <-   lubridate::year(settings$state.data.assimilation$end.date) # years that assimilations will be done for - obs will be subsetted based on this
  # filtering obs data based on years specifited in setting > state.data.assimilation
  assimyears<-Start.Year:End.Year
  obs.mean <- obs.mean[sapply(lubridate::year(names(obs.mean)), function(obs.year) obs.year %in% (assimyears))]
  obs.cov <- obs.cov[sapply(lubridate::year(names(obs.cov)), function(obs.year) obs.year %in% (assimyears))]
  # dir address based on the end date
  if(!dir.exists("SDA")) dir.create("SDA",showWarnings = F)
  #--get model specific functions
  do.call("library", list(paste0("PEcAn.", model)))
  my.write_restart <- paste0("write_restart.", model)
  my.read_restart <- paste0("read_restart.", model)
  my.split_inputs  <- paste0("split_inputs.", model)
  #- Double checking some of the inputs
  if (is.null(adjustment)) adjustment<-T
  # models that don't need split_inputs, check register file for that
  register.xml <- system.file(paste0("register.", model, ".xml"), package = paste0("PEcAn.", model))
  register <- XML::xmlToList(XML::xmlParse(register.xml))
  no_split <- !as.logical(register$exact.dates)
  
  if (!exists(my.split_inputs)  &  !no_split) {
    PEcAn.logger::logger.warn(my.split_inputs, "does not exist")
    PEcAn.logger::logger.severe("please make sure that the PEcAn interface is loaded for", model)
    PEcAn.logger::logger.warn(
      my.split_inputs,
      "If your model does not need the split function you can specify that in register.Model.xml in model's inst folder by adding <exact.dates>FALSE</exact.dates> tag."
    )
  }
  ###-------------------------------------------------------------------###
  ### Splitting/Cutting the mets to the start and the end  of SDA       ###
  ###-------------------------------------------------------------------###

  if(!no_split){ 
    for(i in seq_along(settings$run$inputs$met$path)){

      ### model specific split inputs
      settings$run$inputs$met$path[[i]] <-do.call(my.split_inputs, 
                                                  args = list(settings = settings, 
                                                              start.time = start.cut, 
                                                              stop.time = lubridate::ymd_hms(settings$state.data.assimilation$end.date, truncated = 3, tz="UTC"),
                                                              inputs =  settings$run$inputs$met$path[[i]],
                                                              overwrite=F)) 
    }
  }
  
  ###-------------------------------------------------------------------###
  ### tests before data assimilation                                    ###
  ###-------------------------------------------------------------------###----  
  obs.times <- names(obs.mean)
  obs.times.POSIX <- lubridate::ymd_hms(obs.times)
  
  for (i in seq_along(obs.times)) {
    if (is.na(obs.times.POSIX[i])) {
      if (is.na(lubridate::ymd(obs.times[i]))) {
        PEcAn.logger::logger.warn("Error: no dates associated with observations")
      } else {
        ### Data does not have time associated with dates 
        ### Adding 12:59:59PM assuming next time step starts one second later
        PEcAn.logger::logger.warn("Pumpkin Warning: adding one minute before midnight time assumption to dates associated with data")
        obs.times.POSIX[i] <- lubridate::ymd_hms(paste(obs.times[i], "23:59:59"))
      }
    }
  }
  obs.times <- obs.times.POSIX
  ###-------------------------------------------------------------------###
  ### set up for data assimilation                                      ###
  ###-------------------------------------------------------------------###-----  
  nt          <- length(obs.times)
  if (nt==0)     PEcAn.logger::logger.severe('There has to be at least one observation, before you can start the SDA code.')
  FORECAST    <- ANALYSIS <- list()
  enkf.params <- list()
  #The aqq and bqq are shape parameters estimated over time for the proccess covariance. #see GEF help
  aqq         <- NULL
  bqq         <- numeric(nt + 1)
  ##### Creating matrices that describe the bounds of the state variables
  ##### interval is remade everytime depending on the data at time t
  ##### state.interval stays constant and converts new.analysis to be within the correct bounds
  #### This needs to be moved to GEF
  interval    <- NULL
  state.interval <- cbind(as.numeric(lapply(settings$state.data.assimilation$state.variables, '[[', 'min_value')),
                          as.numeric(lapply(settings$state.data.assimilation$state.variables, '[[', 'max_value')))
  rownames(state.interval) <- var.names
  # weight matrix
  wt.mat <- matrix(NA, nrow = nens, ncol = nt)
  #Generate parameter needs to be run before this to generate the samples. This is hopefully done in the main workflow.
  if(!file.exists(file.path(settings$outdir, "samples.Rdata"))) PEcAn.logger::logger.severe("samples.Rdata cannot be found. Make sure you generate samples by running the get.parameter.samples function before running SDA.")
  load(file.path(settings$outdir, "samples.Rdata"))  ## loads ensemble.samples
  #reformatting params
  new.params <- list()
  for (i in seq_len(nens)) {
    new.params[[i]] <- lapply(ensemble.samples, function(x, n) {
      x[i, ] }, n = i)
  } 

  ###-------------------------------------------------------------------###
  ### If this is a restart - Picking up were we left last time          ###
  ###-------------------------------------------------------------------###   
  if (control$debug)
    browser()
  if (!is.null(restart)) {
    if (!file.exists(file.path(restart, "SDA", "sda.output.Rdata")))
      PEcAn.logger::logger.severe("The SDA output from the older simulation doesn't exist.")
    load(file.path(restart, "SDA", "sda.output.Rdata"))
    
    #this is where the old simulation will be moved to
    old.dir <-
      lubridate::ymd_hms(names(Viz.output[[3]]) %>% tail(1)) %>% as.character()
    #--- Updating the nt and etc
    if (!dir.exists(file.path(settings$outdir, "SDA", old.dir)))
      dir.create(file.path(settings$outdir, "SDA", old.dir))
    #copying-----
    #SDA
    file.copy(file.path(restart, "SDA", "sda.output.Rdata"),
              file.path(file.path(settings$outdir, "SDA", old.dir)))
    #run folder
    if (!dir.exists(file.path(settings$outdir, "run")))
      dir.create(file.path(settings$outdir, "run"))
    file.copy(file.path(restart, "run"),
              file.path(file.path(settings$outdir)),
              recursive = TRUE)
    
    
    params <- new.params
    sim.time <-
      2:nt # if It's restart I added +1 from the start to nt (which is the last year of old sim) to make the first sim in restart time t=2
    X <- FORECAST[[length(FORECAST)]]
    #------------- Keeping the last ones
    enkf.params <- enkf.params[length(enkf.params)]
    ANALYSIS <- ANALYSIS[length(ANALYSIS)]
    FORECAST <- FORECAST[length(FORECAST)]
    
  } else{
    sim.time <- seq_len(nt)
  }
  
  ###------------------------------------------------------------------------------------------------###
  ### loop over time                                                                                 ###
  ###------------------------------------------------------------------------------------------------###---- 
  for(t in sim.time){
    
    if (control$debug) browser()
    # do we have obs for this time - what year is it ?
    obs <- which(!is.na(obs.mean[[t]]))
    obs.year <- lubridate::year(names(obs.mean)[t])
    ###-------------------------------------------------------------------------###
    ###  Taking care of Forecast. Splitting / Writting / running / reading back ###
    ###-------------------------------------------------------------------------###-----  
    #- Check to see if this is the first run or not and what inputs needs to be sent to write.ensemble configs
    # Why t>1 is different ? Because the ensemble.write.config would be different. It has the restart argument and it needs it's own setup.
    # plus in t>1 we split the met data for the models that they need that.
    if (t>1){
      #removing old simulations
      unlink(list.files(outdir, "*.nc", recursive = T, full.names = T))
      #-Splitting the input for the models that they don't care about the start and end time of simulations and they run as long as their met file.
      inputs.split <- list()
      if (!no_split) {
        for (i in seq_len(nens)) {
          #---------------- model specific split inputs
          inputs.split$samples[i] <- do.call(
            my.split_inputs,
            args = list(
              settings = settings,
              start.time = (lubridate::ymd_hms(
                obs.times[t - 1], truncated = 3, tz = "UTC"
              )),
              stop.time = (lubridate::ymd_hms(
                obs.times[t], truncated = 3, tz = "UTC"
              )),
              inputs = inputs$samples[[i]]
            )
          )
          
          
        }
      } else{
        inputs.split <- inputs
      }
      #---------------- setting up the restart argument
      restart.arg <- list(
        runid = run.id,
        start.time = lubridate::ymd_hms(obs.times[t - 1], truncated = 3),
        # The reason I'm changing is that at the midnight POSIXct removes the hours and then this (strptime(,format="%Y-%m-%d %H:%M:%S")) throws a NA,
        stop.time = lubridate::ymd_hms(obs.times[t], truncated = 3),
        #strptime(obs.times[t],format="%Y-%m-%d %H:%M:%S"),
        settings = settings,
        new.state = new.state,
        new.params = new.params,
        inputs = inputs.split,
        RENAME = TRUE,
        ensemble.id = ensemble.id
      )
      
    }else{
      restart.arg <- NULL
    }
    #-------------------------- Writing the config/Running the model and reading the outputs for each ensemble
    outconfig <- write.ensemble.configs(
      defaults = settings$pfts,
      ensemble.samples = ensemble.samples,
      settings = settings,
      model = settings$model$type,
      write.to.db = settings$database$bety$write,
      restart = restart.arg
    )
    
    
    run.id <- outconfig$runs$id
    ensemble.id <- outconfig$ensemble.id
    if (t == 1)
      inputs <-
      outconfig$samples$met # for any time after t==1 the met is the splitted met
    #-------------------------------------------- RUN
    PEcAn.remote::start.model.runs(settings, settings$database$bety$write)
    if (control$debug) browser()
    #------------------------------------------- Reading the output
    X_tmp <- vector("list", 2)
    X <- list()
    if (control$debug) browser()
    for (i in seq_len(nens)) {
      X_tmp[[i]] <- do.call(
        my.read_restart,
        args = list(
          outdir = outdir,
          runid = run.id[i],
          stop.time = obs.times[t],
          settings = settings,
          var.names = var.names,
          params = new.params[[i]]
        )
      )
      
      # states will be in X, but we also want to carry some deterministic relationships to write_restart
      # these will be stored in params
      X[[i]]      <- X_tmp[[i]]$X
      if (!is.null(X_tmp[[i]]$params))
        new.params[[i]] <- X_tmp[[i]]$params
      
    }
    
    X <- do.call(rbind, X)
    
    FORECAST[[t]] <- X
    ###-------------------------------------------------------------------###
    ###  preparing OBS                                                    ###
    ###-------------------------------------------------------------------###---- 
    if (any(obs)) {
      # finding obs data
      choose <-
        sapply(
          colnames(X),
          agrep,
          x = names(obs.mean[[t]]),
          max = 1,
          USE.NAMES = F
        ) %>% unlist
      
      # droping the ones that their means are zero
      na.obs.mean <- which(is.na(unlist(obs.mean[[t]][choose])))
      if (length(na.obs.mean) > 0)
        choose <- choose [-na.obs.mean]
      
      Y <- unlist(obs.mean[[t]][choose])
      
      R <- as.matrix(obs.cov[[t]][choose, choose])
      R[is.na(R)] <- 0.1
      
      if (control$debug)
        browser()
      
      # making the mapping matrix
      H <- Construct_H(choose, Y, X)
      ###-------------------------------------------------------------------###
      ### Analysis                                                          ###
      ###-------------------------------------------------------------------###----
      if(processvar == FALSE){an.method<-EnKF  }else{    an.method<-GEF   }  
      #-analysis function
      enkf.params[[t]] <- Analysis.sda(
        settings,
        FUN = an.method,
        Forecast = list(Q = Q, X = X),
        Observed = list(R = R, Y = Y),
        H = H,
        extraArg = list(aqq = aqq, bqq =
                          bqq, t = t),
        nt = nt,
        obs.mean = obs.mean,
        obs.cov = obs.cov
        
      )
      #Reading back mu.f/Pf and mu.a/Pa
      #Forecast
      mu.f <- enkf.params[[t]]$mu.f
      Pf <- enkf.params[[t]]$Pf
      #Analysis
      Pa <- enkf.params[[t]]$Pa
      mu.a <- enkf.params[[t]]$mu.a
      
      diag(Pf)[which(diag(Pf) == 0)] <-
        0.1 ## hack for zero variance
      #extracting extra outputs
      if (processvar) {
        aqq <- enkf.params[[t]]$aqq
        bqq <- enkf.params[[t]]$bqq
        X.new <- enkf.params[[t]]$X.new
      }
      ###-------------------------------------------------------------------###
      ### Trace                                                             ###
      ###-------------------------------------------------------------------###----      
      #-- writing Trace--------------------
      if (control$trace) {
        PEcAn.logger::logger.info ("\n --------------------------- ",
                                   obs.year,
                                   " ---------------------------\n")
        PEcAn.logger::logger.info ("\n --------------Obs mean----------- \n")
        print(Y)
        PEcAn.logger::logger.info ("\n --------------Obs Cov ----------- \n")
        print(R)
        PEcAn.logger::logger.info ("\n --------------Forecast mean ----------- \n")
        print(enkf.params[[t]]$mu.f)
        PEcAn.logger::logger.info ("\n --------------Forecast Cov ----------- \n")
        print(enkf.params[[t]]$Pf)
        PEcAn.logger::logger.info ("\n --------------Analysis mean ----------- \n")
        print(t(enkf.params[[t]]$mu.a))
        PEcAn.logger::logger.info ("\n --------------Analysis Cov ----------- \n")
        print(enkf.params[[t]]$Pa)
        PEcAn.logger::logger.info ("\n ------------------------------------------------------\n")
      }
      if (control$debug) browser()
      if (control$pause) readline(prompt="Press [enter] to continue \n")
      
    } else {
      mu.f <- as.numeric(apply(X, 2, mean, na.rm = TRUE))
      Pf <- cov(X)
      ###-------------------------------------------------------------------###
      ### No Observations --                                                ###----
      ###-----------------------------------------------------------------### 
      ### no process variance -- forecast is the same as the analysis ###
      if (processvar==FALSE) {
        mu.a <- mu.f
        Pa   <- Pf + Q
        ### yes process variance -- no data
      } else {
        mu.a <- mu.f
        if(is.null(q.bar)){
          q.bar <- diag(ncol(X))
          PEcAn.logger::logger.info('Process variance not estimated. Analysis has been given uninformative process variance')
        } 
        Pa   <- Pf + solve(q.bar)
      }
      enkf.params[[t]] <- list(mu.f = mu.f, Pf = Pf, mu.a = mu.a, Pa = Pa)
    }
    ###-------------------------------------------------------------------###
    ### adjustement/update state matrix                                   ###
    ###-------------------------------------------------------------------###---- 
    
    if(adjustment == TRUE){
      #if we have process var then x is x.new
      if (processvar) {
        X.adj.arg <- X.new
      } else{
        X.adj.arg <- X
      }
      analysis <- adj.ens(Pf, X.adj.arg, mu.f, mu.a, Pa)
    }else{
      analysis <- as.data.frame(rmvnorm(as.numeric(nrow(X)), mu.a, Pa, method = "svd"))
    }
    
    colnames(analysis) <- colnames(X)
    ##### Mapping analysis vectors to be in bounds of state variables
    if(processvar==TRUE){
      for(i in 1:ncol(analysis)){
        int.save <- state.interval[which(startsWith(colnames(analysis)[i],
                                                    var.names)),]
        analysis[analysis[,i] < int.save[1],i] <- int.save[1]
        analysis[analysis[,i] > int.save[2],i] <- int.save[2]
      }
    }
    
    ## in the future will have to be separated from analysis
    new.state  <- as.data.frame(analysis)
    ANALYSIS[[t]] <- analysis
    ### Interactive plotting ------------------------------------------------------   
    if (t > 1 & control$interactivePlot) { #
      print(interactive.plotting.sda(settings,t,obs.times,obs.mean,obs.cov,obs,X,FORECAST,ANALYSIS))
    }
    ###-------------------------------------------------------------------###
    ### save outputs                                                      ###
    ###-------------------------------------------------------------------###---- 
    Viz.output <- list(settings, obs.mean, obs.cov) #keeping obs data and settings for later visualization in Dashboard
    
    save(
      t,
      X,
      FORECAST,
      ANALYSIS,
      enkf.params,
      new.state,
      new.params,
      run.id,
      ensemble.id,
      ensemble.samples,
      inputs,
      Viz.output,
      file = file.path(settings$outdir, "SDA", "sda.output.Rdata")
    )
    #writing down the image - either you asked for it or nor :)
    post.analysis.ggplot(settings, t, obs.times, obs.mean, obs.cov, obs, X, FORECAST, ANALYSIS, plot.title=control$plot.title)
    
  } ### end loop over time
  if (control$debug) browser()
  ###-------------------------------------------------------------------###
  ### time series plots                                                 ###
  ###-------------------------------------------------------------------###----- 
  #post.alaysis.ggplot(settings,t,obs.times,obs.mean,obs.cov,obs,X,FORECAST,ANALYSIS,plot.title=control$plot.title)
  if(control$TimeseriesPlot) PEcAn.assim.sequential:::post.analysis.ggplot.violin(settings, t, obs.times, obs.mean, obs.cov, obs, X, FORECAST, ANALYSIS)
  #if(control$TimeseriesPlot) postana.timeser.plotting.sda(settings,t,obs.times,obs.mean,obs.cov,obs,X,FORECAST,ANALYSIS)
  ###-------------------------------------------------------------------###
  ### bias diagnostics                                                  ###
  ###-------------------------------------------------------------------###----
  if(control$BiasPlot)   PEcAn.assim.sequential:::postana.bias.plotting.sda(settings,t,obs.times,obs.mean,obs.cov,obs,X,FORECAST,ANALYSIS)
  ###-------------------------------------------------------------------###
  ### process variance plots                                            ###
  ###-------------------------------------------------------------------###----- 
  if (processvar) postana.bias.plotting.sda.corr(t,obs.times,X,aqq,bqq)
  
} # sda.enkf<|MERGE_RESOLUTION|>--- conflicted
+++ resolved
@@ -20,7 +20,7 @@
 #' @export
 #' 
 
-<<<<<<< HEAD
+
 sda.enkf <- function(settings,
                      obs.mean,
                      obs.cov,
@@ -34,15 +34,7 @@
                                   debug=FALSE,
                                   pause=FALSE),
                      ...) {
-=======
-sda.enkf <- function(settings, obs.mean, obs.cov, Q = NULL, restart=F, 
-                     control=list(trace=T,
-                                  interactivePlot = FALSE,
-                                  TimeseriesPlot = FALSE,
-                                  BiasPlot = FALSE,
-                                  plot.title = NULL,
-                                  debug = FALSE),...) {
->>>>>>> bf337f2c
+
 
   if (control$debug) browser()
   ###-------------------------------------------------------------------###

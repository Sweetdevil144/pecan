##' @title analysis_sda_block
##' @name  analysis_sda_block
##' @author Dongchen Zhang
##' 
##' @param settings  pecan standard multi-site settings list.  
##' @param block.list.all Lists of forecast and analysis outputs for each time point of each block. If t=1, we initialize those outputs of each block with NULL from the `sda.enkf.multisite` function.
##' @param X A matrix contains ensemble forecasts with the dimensions of `[ensemble number, site number * number of state variables]`. The columns are matched with the site.ids and state variable names of the inside the `FORECAST` object in the `sda.enkf.multisite` script. 
##' @param obs.mean Lists of date times named by time points, which contains lists of sites named by site ids, which contains observation means for each state variables of each site for each time point. 
##' @param obs.cov   Lists of date times named by time points, which contains lists of sites named by site ids, which contains observation covariances for all state variables of each site for each time point. 
##' @param t time point in format of YYYY-MM-DD.
##' @param nt total length of time steps, corresponding to the `nt` variable in the `sda.enkf.multisite` function.
##' @param MCMC.args arguments for the MCMC sampling, details can be found in the roxygen strucutre for control list in the `sda.enkf.multisite` function.
##' @param block.list.all.pre pre-existed block.list.all object for passing the aqq and bqq to the current SDA run, the default is NULL. Details can be found in the roxygen structure for `pre_enkf_params` of the `sda.enkf.multisite` function
##' @details This function will add data and constants into each block that are needed for the MCMC sampling.
##'  
##' @description This function provides the block-based MCMC sampling approach.
##' 
##' @return It returns the `build.block.xy` object and the analysis results.
##' @importFrom dplyr %>%
analysis_sda_block <- function (settings, block.list.all, X, obs.mean, obs.cov, t, nt, MCMC.args, block.list.all.pre = NULL) {
  #convert from vector values to block lists.
  if ("try-error" %in% class(try(block.results <- build.block.xy(settings = settings, 
                                                                 block.list.all = block.list.all, 
                                                                 X = X, 
                                                                 obs.mean = obs.mean, 
                                                                 obs.cov = obs.cov, 
                                                                 t = t)))) {
    PEcAn.logger::logger.severe("Something wrong within the build.block.xy function.")
    return(0)
  }
  #grab block.list and H from the results.
  block.list.all <- block.results[[1]]
  H <- block.results[[2]]
  Y <- block.results[[3]]
  R <- block.results[[4]]
  
  #update q.
  if ("try-error" %in% class(try(block.list.all <- update_q(block.list.all, t, nt, aqq.Init = as.numeric(settings$state.data.assimilation$aqq.Init),
                                                            bqq.Init = as.numeric(settings$state.data.assimilation$bqq.Init),
                                                            MCMC_dat = NULL,
                                                            block.list.all.pre)))) {
    PEcAn.logger::logger.severe("Something wrong within the update_q function.")
    return(0)
  }
  
  #add initial conditions for the MCMC sampling.
  if ("try-error" %in% class(try(block.list.all[[t]] <- MCMC_Init(block.list.all[[t]], X)))) {
    PEcAn.logger::logger.severe("Something wrong within the MCMC_Init function.")
    return(0)
  }
  
  #update MCMC args.
  block.list.all[[t]] <- block.list.all[[t]] %>% 
    purrr::map(function(l){
      l$MCMC <- MCMC.args
      l
    })
  
  #parallel for loop over each block.
  PEcAn.logger::logger.info(paste0("Running MCMC ", "for ", length(block.list.all[[t]]), " blocks"))
  if ("try-error" %in% class(try(block.list.all[[t]] <- furrr::future_map(block.list.all[[t]], MCMC_block_function, .progress = T)))) {
    PEcAn.logger::logger.severe("Something wrong within the MCMC_block_function function.")
    return(0)
  }
  PEcAn.logger::logger.info("Completed!")
  
  #convert from block lists to vector values.
  if ("try-error" %in% class(try(V <- block.2.vector(block.list.all[[t]], X, H)))) {
    PEcAn.logger::logger.severe("Something wrong within the block.2.vector function.")
    return(0)
  }
  
  #return values
  return(list(block.list.all = block.list.all,
              mu.f = V$mu.f,
              Pf = V$Pf,
              mu.a = V$mu.a,
              Pa = V$Pa,
              Y = Y,
              R = R))
}

##' @title build.block.xy
##' @name  build.block.xy
##' @author Dongchen Zhang
##' 
##' @param settings  pecan standard multi-site settings list.  
##' @param block.list.all List contains nt empty sub-elements.
##' @param X A matrix contains ensemble forecasts.
##' @param obs.mean List of dataframe of observation means, named with observation datetime.
##' @param obs.cov   List of covariance matrices of state variables , named with observation datetime.
##' @param t time point.
##' @details This function will add data and constants into each block that are needed for the MCMC sampling.
##'  
##' @description This function split long vector and covariance matrix into blocks corresponding to the localization.
##' 
##' @return It returns the `build.block.xy` object with data and constants filled in.
build.block.xy <- function(settings, block.list.all, X, obs.mean, obs.cov, t) {
  #set q.type from settings.
  if (settings$state.data.assimilation$q.type == "vector") {
    q.type <- 3
  } else if (settings$state.data.assimilation$q.type == "wishart") {
    q.type <- 4
  }
  #grab basic arguments based on X.
  site.ids <- unique(attributes(X)$Site)
  var.names <- unique(attributes(X)$dimnames[[2]])
  mu.f <- colMeans(X)
  Pf <- stats::cov(X)
  if (length(diag(Pf)[which(diag(Pf)==0)]) > 0) {
    diag(Pf)[which(diag(Pf)==0)] <- min(diag(Pf)[which(diag(Pf) != 0)])/5 #fixing det(Pf)==0
    PEcAn.logger::logger.warn("The zero variances in Pf is being replaced by one fifth of the minimum variance in those matrices respectively.")
  }
  #distance calculations and localization
  site.locs <- settings  %>% map(~.x[['run']] ) %>%
    purrr::map('site') %>%
    purrr::map_dfr(~c(.x[['lon']],.x[['lat']]) %>% as.numeric)%>%
    t %>%
    `colnames<-`(c("Lon","Lat")) %>%
    `rownames<-`(site.ids)
  #Finding the distance between the sites
  dis.matrix <- sp::spDists(site.locs, longlat = TRUE)
  if (!is.null(settings$state.data.assimilation$Localization.FUN)) {
    Localization.FUN <- get(settings$state.data.assimilation$Localization.FUN)
    #turn that into a blocked matrix format
    blocked.dis <- block_matrix(dis.matrix %>% as.numeric(), rep(length(var.names), length(site.ids)))
    Pf <- Localization.FUN(Pf, blocked.dis, settings$state.data.assimilation$scalef %>% as.numeric())
  }
  #Handle observation
  #observation number per site
  #free run special case.
  if (is.null(obs.mean[[t]])) {
    obs_per_site <- rep(0, length(site.ids)) %>% purrr::set_names(site.ids)
  } else {
    obs_per_site <- purrr::map_int(obs.mean[[t]], length)
  }
  #if we do free run or the current obs.mean are all NULL.
  if (as.logical(settings$state.data.assimilation$free.run) | all(is.null(unlist(obs.mean[[t]])))) {
    H <- list(ind = seq_along(rep(var.names, length(site.ids))))
    Y <- rep(NA, length(H$ind))
    R <- diag(1, length(H$ind))
  } else if (!as.logical(settings$state.data.assimilation$free.run) && all(is.null(unlist(obs.mean[[t]])))) {
    PEcAn.logger::logger.error("Please set the settings$state.data.assimilation$free.run as TRUE if you don't have any observations!")
    return(0)
  } else {
    Obs.cons <- Construct.R(site.ids, var.names, obs.mean[[t]], obs.cov[[t]])
    Y <- Obs.cons$Y
    R <- Obs.cons$R
    if (length(Y) > 1) {
      if (length(diag(R)[which(diag(R)==0)]) > 0) {
        diag(R)[which(diag(R)==0)] <- min(diag(R)[which(diag(R) != 0)])/2
        PEcAn.logger::logger.warn("The zero variances in R is being replaced by half of the minimum variance in those matrices respectively.")
      }
    }
    #create matrix the describes the support for each observed state variable at time t
    min_max <- settings$state.data.assimilation$state.variables %>% 
      purrr::map(function(state.variable){
        c(as.numeric(state.variable$min_value),
          as.numeric(state.variable$max_value))
      }) %>% unlist() %>% as.vector() %>% 
      matrix(length(settings$state.data.assimilation$state.variables), 2, byrow = T) %>%
      `rownames<-`(var.names)
    #Create y.censored and y.ind
    #describing if the obs are within the defined range.
    y.ind <- y.censored <- c()
    for (i in seq_along(Y)) {
      if (Y[i] > min_max[names(Y[i]), 1]) {
        y.ind[i] = 1; y.censored[i] = Y[i]
      } else {y.ind[i] <- y.censored[i] <- 0}
    }
    #create H
    # if there is any site that has zero observation.
    if (any(obs_per_site == 0)) {
      #name matching between observation names and state variable names.
      f.2.y.ind <- obs.mean[[t]] %>% 
        purrr::map(\(x)which(var.names %in% names(x))) %>% 
        unlist %>% 
        unique
      H <- list(ind = f.2.y.ind %>% purrr::map(function(start){
        seq(start, length(site.ids) * length(var.names), length(var.names))
      }) %>% unlist() %>% sort)
    } else {
      H <- construct_nimble_H(site.ids = site.ids,
                              var.names = var.names,
                              obs.t = obs.mean[[t]],
                              pft.path = settings[[1]]$run$inputs$pft.site$path,
                              by = "block_pft_var")
    }
  }
  #start the blocking process
  #should we consider interactions between sites?
  if(as.numeric(settings$state.data.assimilation$scalef) == 0){
    block.list <- vector("list", length(site.ids))
    #loop over sites
    for (i in seq_along(site.ids)) {
      #store which block contains which sites.
      block.list[[i]]$sites.per.block <- i
      block.list[[i]]$site.ids <- site.ids[i]
      block.list[[i]]$t <- t
      #fill in mu.f and Pf
      f.start <- (i - 1) * length(var.names) + 1
      f.end <- i * length(var.names)
      block.list[[i]]$data$muf <- mu.f[f.start:f.end]
      block.list[[i]]$data$pf <- Pf[f.start:f.end, f.start:f.end]
      #find indexs for Y.
      y.start <- sum(obs_per_site[1:i])
      y.end <- y.start + obs_per_site[i] - 1
      #fill in y and r
      #if there is no observation for this site.
      if (y.end < y.start) {
        #if every site has zero observation/free run.
        if (max(obs_per_site) == 0) {
          block.list[[i]]$data$y.censored <- rep(NA, length(var.names))
          block.list[[i]]$data$r <- diag(1, length(var.names))
          block.h <- matrix(1, 1, length(var.names))
        } else {
          block.list[[i]]$data$y.censored <- rep(NA, max(obs_per_site))
          block.list[[i]]$data$r <- diag(1, max(obs_per_site))
          block.h <- matrix(1, 1, max(obs_per_site))
        }
      } else {
        block.list[[i]]$data$y.censored <- y.censored[y.start:y.end]
        block.list[[i]]$data$r <- solve(R[y.start:y.end, y.start:y.end])
        block.h <- Construct.H.multisite(site.ids[i], var.names, obs.mean[[t]])
      }
      #fill in constants.
      block.list[[i]]$H <- block.h
      block.list[[i]]$constant$H <- which(apply(block.h, 2, sum) == 1)
      block.list[[i]]$constant$N <- length(f.start:f.end)
      block.list[[i]]$constant$YN <- length(y.start:y.end)
      block.list[[i]]$constant$q.type <- q.type
    }
    names(block.list) <- site.ids
  } else {
    #find networks given TRUE/FALSE matrix representing sites' interactions.
    block.vec <- matrix_network(dis.matrix <= as.numeric(settings$state.data.assimilation$scalef))
    #check if the matrix_network function is working correctly.
    #check if the blocks are calculated correctly.
    if (block.vec %>% 
        purrr::map(function(l){length(l)}) %>%
        unlist %>%
        sum() != length(site.ids)) {
      PEcAn.logger::logger.severe("Block calculation failed, please check the matrix_network function!")
      return(0)
    }
    block.list <- vector("list", length(block.vec))
    #loop over sites
    for (i in seq_along(block.vec)) {#i is site index
      #store which block contains which sites.
      ids <- block.vec[[i]]
      block.list[[i]]$sites.per.block <- ids
      block.list[[i]]$site.ids <- site.ids[ids]
      block.list[[i]]$t <- t
      y.ind <- f.ind <- na.ind <- c()
      r.block <- y.block <- c()
      for (j in seq_along(ids)) {
        f.start <- (ids[j] - 1) * length(var.names) + 1
        f.end <- ids[j] * length(var.names)
        y.start <- sum(obs_per_site[1:ids[j]])
        y.end <- y.start + obs_per_site[ids[j]] - 1
        f.ind <- c(f.ind, f.start:f.end)
        #if the current site has greater or equal than 1 observation.
        if (y.end >= y.start) {
          # y.ind <- c(y.ind, y.start:y.end)
          y.block <- c(y.block, y.censored[y.start:y.end])
          r.block <- c(r.block, diag(R)[y.start:y.end])
        } else {
          #if the current site has zero observation.
          #if for free run.
          if (max(obs_per_site) == 0) {
            y.block <- c(y.block, rep(NA, length(var.names)))
            r.block <- c(r.block, rep(1, length(var.names)))
          } else {
            y.block <- c(y.block, rep(NA, max(obs_per_site)))
            r.block <- c(r.block, rep(1, max(obs_per_site)))
          }
        }
      }
      #if we have NA for y, we will build H differently.
      if (any(is.na(y.block))) {
        block.h <- matrix(0, 1, length(ids)*length(var.names))
        #if for free run.
        if (is.null(obs.mean[[t]])) {
          f.2.y.ind <- seq_along(var.names)
        } else {
          f.2.y.ind <- obs.mean[[t]] %>% 
            purrr::map(\(x)which(var.names %in% names(x))) %>% 
            unlist %>% 
            unique
        }
        seq.ind <- f.2.y.ind %>% purrr::map(function(start){
          seq(start, dim(block.h)[2], length(var.names))
        }) %>% unlist()
        block.h[1, seq.ind] <- 1
      } else {
        block.h <- Construct.H.multisite(site.ids[ids], var.names, obs.mean[[t]])
      }
      #fill in  mu.f and Pf
      block.list[[i]]$data$muf <- mu.f[f.ind]
      block.list[[i]]$data$pf <- GrabFillMatrix(Pf, f.ind)
      #fill in y and R
      block.list[[i]]$data$y.censored <- y.block
      if (length(r.block)  == 1) {
        block.list[[i]]$data$r <- 1/r.block
      } else {
        block.list[[i]]$data$r <- solve(diag(r.block))
      }
      block.list[[i]]$H <- block.h
      block.list[[i]]$constant$H <- which(apply(block.h, 2, sum) == 1)
      block.list[[i]]$constant$N <- length(f.ind)
      block.list[[i]]$constant$YN <- length(y.block)
      block.list[[i]]$constant$q.type <- q.type
    }
  }
  #if it's Wishart Q, we need to replace any NA Y with corresponding muf, and r with Pf.
  #also, if length of observation is 1, the Wishart Q is not suitable for the MCMC.
  #we will then need to change the Q type to 3, which is the vector Q.
  if (q.type == 4) {
    for (i in seq_along(block.list)) {
      #check length.
      if (block.list[[i]]$constant$YN == 1) {
        block.list[[i]]$constant$q.type <- 3
        next
      }
      # #check NAs.
      # na.ind <- which(is.na(block.list[[i]]$data$y.censored))
      # if (length(na.ind) > 0) {
      #     block.list[[i]]$constant$YN <- block.list[[i]]$constant$YN - length(na.ind)
      #     block.list[[i]]$constant$H <- block.list[[i]]$constant$H[-na.ind]
      #     block.list[[i]]$data$y.censored <- block.list[[i]]$data$y.censored[-na.ind]
      #     block.list[[i]]$data$r <- diag(diag(block.list[[i]]$data$r)[-na.ind])
      # }
      # na.site.ind <- which(obs_per_site[block.list[[i]]$site.ids] == 0)
      # na.ind <- which(is.na(block.list[[i]]$data$y.censored))
      # if (length(na.site.ind) > 0) {
      #   site.inds <- block.list[[i]]$sites.per.block[na.site.ind]
      #   y.2.muf.ind <- f.2.y.ind %>% purrr::map(function(start){
      #     seq(start, length(mu.f), length(var.names))[site.inds]
      #   }) %>% unlist() %>% sort()
      #   block.list[[i]]$data$y.censored[na.ind] <- mu.f[y.2.muf.ind]
      #   block.list[[i]]$data$r[na.ind, na.ind] <- Pf[y.2.muf.ind, y.2.muf.ind]
      # }
    }
  }
  #return values.
  block.list.all[[t]] <- block.list
  return(list(block.list.all = block.list.all, H = H, Y = Y, R = R))
}

##' @title MCMC_Init
##' @name  MCMC_Init
##' @author Dongchen Zhang
##' 
##' @param block.list  lists of blocks generated by the `build.block.xy` function.
##' @param X A matrix contains ensemble forecasts.
##' @details This function helps create initial conditions for the MCMC sampling.
##' 
##' @return It returns the `block.list` object with initial conditions filled in.
MCMC_Init <- function (block.list, X) {
  var.names <- unique(attributes(X)$dimnames[[2]])
  #sample mu.f from X.
  sample.mu.f <- colMeans(X)
  for (i in seq_along(block.list)) {
    #number of observations.
    num.obs <- length(block.list[[i]]$data$y.censored)
    #loop over each site within each block
    for (j in seq_along(block.list[[i]]$sites.per.block)) {
      #initialize mu.f
      start <- (block.list[[i]]$sites.per.block[j] - 1) * length(var.names) + 1
      end <- (block.list[[i]]$sites.per.block[j]) * length(var.names)
      block.list[[i]]$Inits$X.mod <- c(block.list[[i]]$Inits$X.mod, sample.mu.f[start:end])
      #initialize X
      block.list[[i]]$Inits$X <- block.list[[i]]$data$y.censored
      #initialize Xs
      block.list[[i]]$Inits$Xs <- block.list[[i]]$Inits$X.mod[block.list[[i]]$constant$H]
    }
    #initialize q.
    #if we want the vector q.
    if (block.list[[i]]$constant$q.type == 3) {
      for (j in seq_along(block.list[[i]]$data$y.censored)) {
        block.list[[i]]$Inits$q <- c(block.list[[i]]$Inits$q, stats::rgamma(1, shape = block.list[[i]]$data$aq[j], rate = block.list[[i]]$data$bq[j]))
      }
    } else if (block.list[[i]]$constant$q.type == 4) {
      #if we want the wishart Q.
      if ("try-error" %in% class(try(block.list[[i]]$Inits$q <- 
                                     stats::rWishart(1, df = block.list[[i]]$data$bq, Sigma = block.list[[i]]$data$aq)[,,1], silent = T))) {
        block.list[[i]]$Inits$q <- 
          stats::rWishart(1, df = block.list[[i]]$data$bq, Sigma = stats::toeplitz((block.list[[i]]$constant$YN:1)/block.list[[i]]$constant$YN))[,,1]
      }
    }
  }
  #return values.
  return(block.list)
}

##' @title MCMC_block_function
##' @name  MCMC_block_function
##' @author Dongchen Zhang
##' 
##' @param block  each block within the `block.list` lists.
##' 
##' @return It returns the `block` object with analysis results filled in.
MCMC_block_function <- function(block) {
  #build nimble model
  #TODO: harmonize the MCMC code between block-based and general analysis functions to reduce the complexity of code.
  model_pred <- nimble::nimbleModel(GEF.MultiSite.Nimble,
                                    data = block$data,
                                    inits = block$Inits,
                                    constants = block$constant,
                                    name = 'base')
  #configure MCMC
  conf <- nimble::configureMCMC(model_pred, print=FALSE)
  conf$setMonitors(c("X", "X.mod", "q"))
  
  #Handle samplers
  #hear we change the RW_block sampler to the ess sampler 
  #because it has a better performance of MVN sampling
  samplerLists <- conf$getSamplers()
  samplerNumberOffset <- length(samplerLists)
<<<<<<< HEAD
  if (block$constant$q.type == 3) {
    #if we have vector q
    #only X.mod should be sampled with ess sampler.
    X.mod.ind <- which(grepl("X.mod", samplerLists %>% purrr::map(~ .x$target) %>% unlist()))
    samplerLists[[X.mod.ind]]$setName("ess")
  } else if (block$constant$q.type == 4) {
=======
  if (block$constant$q.type == 4) {
>>>>>>> 45643371
    #if we have wishart q
    #everything should be sampled with ess sampler.
    samplerLists %>% purrr::map(function(l){l$setName("ess")})
  }
  conf$setSamplers(samplerLists)
  
  #add Pf as propCov in the control list of the X.mod nodes.
  X.mod.ind <- which(grepl("X.mod", samplerLists %>% purrr::map(~ .x$target) %>% unlist()))
  conf$removeSampler(samplerLists[[X.mod.ind]]$target)
  conf$addSampler(target = samplerLists[[X.mod.ind]]$target, type = "ess",
                  control = list(propCov= block$data$pf, adaptScaleOnly = TRUE,
                                 latents = "X", pfOptimizeNparticles = TRUE))
  
  #add toggle Y sampler.
  for (i in 1:block$constant$YN) {
    conf$addSampler(paste0("y.censored[", i, "]"), 'toggle', control=list(type='RW'))
  }
  conf$printSamplers()
  #compile MCMC
  Rmcmc <- nimble::buildMCMC(conf)
  Cmodel <- nimble::compileNimble(model_pred)
  Cmcmc <- nimble::compileNimble(Rmcmc, project = model_pred, showCompilerOutput = FALSE)
  
  #if we don't have any NA in the Y.
  if (!any(is.na(block$data$y.censored))) {
    #add toggle Y sampler.
    for(i in 1:block$constant$YN) {
      valueInCompiledNimbleFunction(Cmcmc$samplerFunctions[[samplerNumberOffset+i]], 'toggle', 0)
    }
  }
  
  #run MCMC
  dat <- runMCMC(Cmcmc, niter = block$MCMC$niter, nburnin = block$MCMC$nburnin, thin = block$MCMC$nthin, nchains = block$MCMC$nchain)
  #update aq, bq, mua, and pa
  M <- colMeans(dat)
  block$update$aq <- block$Inits$q
  if (block$constant$q.type == 3) {
    #if it's a vector q case
    aq <- bq <- rep(NA, length(block$data$y.censored))
    for (i in seq_along(aq)) {
      CHAR <- paste0("[", i, "]")
      aq[i] <- (mean(dat[, paste0("q", CHAR)]))^2/stats::var(dat[, paste0("q", CHAR)])
      bq[i] <- mean(dat[, paste0("q", CHAR)])/stats::var(dat[, paste0("q", CHAR)])
    }
    #update aqq and bqq
    block$aqq[,block$t+1] <- block$aqq[, block$t]
    block$aqq[block$constant$H, block$t+1] <- aq
    block$bqq[,block$t+1] <- block$bqq[, block$t]
    block$bqq[block$constant$H, block$t+1] <- bq
  } else if (block$constant$q.type == 4) {
    #previous updates
    mq <- dat[,  grep("q", colnames(dat))]  # Omega, Precision
    q.bar <- matrix(apply(mq, 2, mean),
                    length(block$constant$H),
                    length(block$constant$H)
    )
    wish.df <- function(Om, X, i, j, col) {
      (Om[i, j]^2 + Om[i, i] * Om[j, j]) / stats::var(X[, col])
    }
    col <- matrix(1:length(block$constant$H) ^ 2,
                  length(block$constant$H),
                  length(block$constant$H))
    WV  <- matrix(0, length(block$constant$H), length(block$constant$H))
    for (i in seq_along(block$constant$H)) {
      for (j in seq_along(block$constant$H)) {
        WV[i, j] <- wish.df(q.bar, X = mq, i = i, j = j, col = col[i, j])
      }
    }
    bq <- mean(WV)
    if (bq < block$constant$YN) {
      bq <- block$constant$YN
    }
    aq <- solve(q.bar) * bq
    block$aqq[,,block$t+1] <- GrabFillMatrix(block$aqq[,,block$t], block$constant$H, aq)
    block$bqq[block$t+1] <- bq
  }
  #update mua and pa; mufa, and pfa
  iX <- grep("X[", colnames(dat), fixed = TRUE)
  iX.mod <- grep("X.mod[", colnames(dat), fixed = TRUE)
  if (length(iX) == 1) {
    mua <- mean(dat[, iX])
    pa <- stats::var(dat[, iX])
  } else {
    mua <- colMeans(dat[, iX])
    pa <- stats::cov(dat[, iX])
  }
  
  if (length(iX.mod) == 1) {
    mufa <- mean(dat[, iX.mod])
    pfa <- stats::var(dat[, iX.mod])
  } else {
    mufa <- colMeans(dat[, iX.mod])
    pfa <- stats::cov(dat[, iX.mod])
  }
  
  #return values.
  block$update <- list(aq = aq, bq = bq, mua = mua, pa = pa, mufa = mufa, pfa = pfa)
  return(block)
}

##' @title update_q
##' @name  update_q
##' @author Dongchen Zhang
##' 
##' @param block.list.all  each block within the `block.list` lists.
##' @param t time point.
##' @param nt total length of time steps.
##' @param aqq.Init the initial values of aqq, the default is NULL.
##' @param bqq.Init the initial values of bqq, the default is NULL.
##' @param MCMC_dat data frame of MCMC samples, the default it NULL.
##' @param block.list.all.pre pre-existed block.list.all object for passing the aqq and bqq to the current SDA run, the default is NULL.
##' 
##' @return It returns the `block.list.all` object with initialized/updated Q filled in.
update_q <- function (block.list.all, t, nt, aqq.Init = NULL, bqq.Init = NULL, MCMC_dat = NULL, block.list.all.pre = NULL) {
  block.list <- block.list.all[[t]]
  #if it's an update.
  if (is.null(MCMC_dat)) {
    #loop over blocks
    if (t == 1) {
      for (i in seq_along(block.list)) {
        nvar <- length(block.list[[i]]$data$muf)
        nobs <- length(block.list[[i]]$data$y.censored)
        if (block.list[[i]]$constant$q.type == 3) {
          #initialize aqq and bqq for nt
          if (!is.null(aqq.Init) && !is.null(bqq.Init)) {
            block.list[[i]]$aqq <- array(aqq.Init, dim = c(nvar, nt + 1))
            block.list[[i]]$bqq <- array(bqq.Init, dim = c(nvar, nt + 1))
          } else {
            block.list[[i]]$aqq <- array(1, dim = c(nvar, nt + 1))
            block.list[[i]]$bqq <- array(1, dim = c(nvar, nt + 1))
          }
          #update aq and bq based on aqq and bqq
          block.list[[i]]$data$aq <- block.list[[i]]$aqq[block.list[[i]]$constant$H, t]
          block.list[[i]]$data$bq <- block.list[[i]]$bqq[block.list[[i]]$constant$H, t]
        } else if (block.list[[i]]$constant$q.type == 4) {
          #initialize aqq and bqq for nt
          block.list[[i]]$aqq <- array(1, dim = c(nvar, nvar, nt + 1))
          block.list[[i]]$aqq[,,t] <- stats::toeplitz((nvar:1)/nvar)
          block.list[[i]]$bqq <- rep(nobs, nt + 1)
          #update aq and bq based on aqq and bqq
          block.list[[i]]$data$aq <- GrabFillMatrix(block.list[[i]]$aqq[,,t], block.list[[i]]$constant$H)
          block.list[[i]]$data$bq <- block.list[[i]]$bqq[t]
        }
      }
    } else if (t > 1) {
      if (!is.null(block.list.all.pre)) {
        block.list.pre <- block.list.all.pre[[t - 1]]
      } else {
        #if we want to update q from previous SDA runs.
        block.list.pre <- block.list.all[[t - 1]]
      }
      for (i in seq_along(block.list)) {
        nvar <- length(block.list[[i]]$data$muf)
        nobs <- length(block.list[[i]]$data$y.censored)
        if (block.list[[i]]$constant$q.type == 3) {
          #copy previous aqq and bqq to the current t
          block.list[[i]]$aqq <- block.list.pre[[i]]$aqq
          block.list[[i]]$bqq <- block.list.pre[[i]]$bqq
          #update aq and bq
          block.list[[i]]$data$aq <- block.list[[i]]$aqq[block.list[[i]]$constant$H, t]
          block.list[[i]]$data$bq <- block.list[[i]]$bqq[block.list[[i]]$constant$H, t]
        } else if (block.list[[i]]$constant$q.type == 4) {
          #initialize aqq and bqq for nt
          block.list[[i]]$aqq <- block.list.pre[[i]]$aqq
          block.list[[i]]$bqq <- block.list.pre[[i]]$bqq
          #if previous Q is smaller than the actual YN.
          if (block.list.pre[[i]]$bqq[t] <= block.list[[i]]$constant$YN) {
            block.list[[i]]$bqq[t] <- block.list[[i]]$constant$YN
          }
          #update aq and bq based on aqq and bqq
          block.list[[i]]$data$aq <- GrabFillMatrix(block.list[[i]]$aqq[,,t], block.list[[i]]$constant$H)
          block.list[[i]]$data$bq <- block.list[[i]]$bqq[t]
        }
      }
    }
  } else {
    #TODO: Implement the feature that Q can be updated based on the pft types.
  }
  
  #return values.
  block.list.all[[t]] <- block.list
  return(block.list.all)
}

##' @title block.2.vector
##' @name  block.2.vector
##' @author Dongchen Zhang
##' 
##' @param block.list  lists of blocks generated by the `build.block.xy` function.
##' @param X A matrix contains ensemble forecasts.
##' @param H H index created by the `construct_nimble_H` function.
##' 
##' @return It returns a list of analysis results by MCMC sampling.
block.2.vector <- function (block.list, X, H) {
  site.ids <- attributes(X)$Site
  mu.f <- mu.a <- c()
  Pf <- Pa <- matrix(0, length(site.ids), length(site.ids))
  for (L in block.list) {
    ind <- c()
    for (id in L$site.ids) {
      ind <- c(ind, which(site.ids == id))
    }
    #convert mu.f and pf
    mu.a[ind] <- mu.f[ind] <- L$update$mufa
    Pa[ind, ind] <- Pf[ind, ind] <- L$update$pfa
    #convert mu.a and pa
    ind <- intersect(ind, H$H.ind)
    mu.a[ind] <- L$update$mua
    Pa[ind, ind] <- L$update$pa
  }
  return(list(mu.f = mu.f,
              Pf = Pf,
              mu.a = mu.a,
              Pa = Pa))
}<|MERGE_RESOLUTION|>--- conflicted
+++ resolved
@@ -172,9 +172,9 @@
     # if there is any site that has zero observation.
     if (any(obs_per_site == 0)) {
       #name matching between observation names and state variable names.
-      f.2.y.ind <- obs.mean[[t]] %>% 
-        purrr::map(\(x)which(var.names %in% names(x))) %>% 
-        unlist %>% 
+      f.2.y.ind <- obs.mean[[t]] %>%
+        purrr::map(\(x)which(var.names %in% names(x))) %>%
+        unlist %>%
         unique
       H <- list(ind = f.2.y.ind %>% purrr::map(function(start){
         seq(start, length(site.ids) * length(var.names), length(var.names))
@@ -283,9 +283,9 @@
         if (is.null(obs.mean[[t]])) {
           f.2.y.ind <- seq_along(var.names)
         } else {
-          f.2.y.ind <- obs.mean[[t]] %>% 
-            purrr::map(\(x)which(var.names %in% names(x))) %>% 
-            unlist %>% 
+          f.2.y.ind <- obs.mean[[t]] %>%
+            purrr::map(\(x)which(var.names %in% names(x))) %>%
+            unlist %>%
             unique
         }
         seq.ind <- f.2.y.ind %>% purrr::map(function(start){
@@ -417,16 +417,7 @@
   #because it has a better performance of MVN sampling
   samplerLists <- conf$getSamplers()
   samplerNumberOffset <- length(samplerLists)
-<<<<<<< HEAD
-  if (block$constant$q.type == 3) {
-    #if we have vector q
-    #only X.mod should be sampled with ess sampler.
-    X.mod.ind <- which(grepl("X.mod", samplerLists %>% purrr::map(~ .x$target) %>% unlist()))
-    samplerLists[[X.mod.ind]]$setName("ess")
-  } else if (block$constant$q.type == 4) {
-=======
   if (block$constant$q.type == 4) {
->>>>>>> 45643371
     #if we have wishart q
     #everything should be sampled with ess sampler.
     samplerLists %>% purrr::map(function(l){l$setName("ess")})
@@ -439,7 +430,7 @@
   conf$addSampler(target = samplerLists[[X.mod.ind]]$target, type = "ess",
                   control = list(propCov= block$data$pf, adaptScaleOnly = TRUE,
                                  latents = "X", pfOptimizeNparticles = TRUE))
-  
+
   #add toggle Y sampler.
   for (i in 1:block$constant$YN) {
     conf$addSampler(paste0("y.censored[", i, "]"), 'toggle', control=list(type='RW'))

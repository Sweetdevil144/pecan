--- conflicted
+++ resolved
@@ -8,6 +8,7 @@
 #' @param Q         Process covariance matrix given if there is no data to estimate it.
 #' @param restart   Used for iterative updating previous forecasts. When the restart is TRUE it read the object in SDA folder written from previous SDA.
 #' @param forceRun  Used to force job.sh files that were not run for ensembles in SDA (quick fix) 
+#' @param keepNC    Used for debugging issues. .nc files are usually removed after each year in the out folder. This flag will keep the .nc + .nc.var files for futher investigations.
 #' @param control   List of flags controlling the behaviour of the SDA. trace for reporting back the SDA outcomes, interactivePlot for plotting the outcomes after each step, 
 #' TimeseriesPlot for post analysis examination, BiasPlot for plotting the correlation between state variables, plot.title is the title of post analysis plots and debug mode allows for pausing the code and examinign the variables inside the function.
 #'
@@ -20,8 +21,13 @@
 #' @import nimble tictoc furrr
 #' @export
 #' 
-<<<<<<< HEAD
-sda.enkf.multisite <- function(settings, obs.mean, obs.cov, Q = NULL, restart = FALSE, forceRun = TRUE, 
+sda.enkf.multisite <- function(settings, 
+                               obs.mean, 
+                               obs.cov, 
+                               Q = NULL, 
+                               restart = FALSE, 
+                               forceRun = TRUE, 
+                               keepNC = TRUE,
                                control=list(trace = TRUE,
                                             FF = FALSE,
                                             interactivePlot = FALSE,
@@ -30,26 +36,9 @@
                                             plot.title = NULL,
                                             facet.plots = FALSE,
                                             debug = FALSE,
-                                            pause = FALSE),
-                               keepNC = TRUE,
-=======
-sda.enkf.multisite <- function(settings,
-                               obs.mean,
-                               obs.cov,
-                               Q = NULL,
-                               restart = FALSE,
-                               control=list(trace=T,
-                                            FF=F,
-                                            interactivePlot = FALSE,
-                                            TimeseriesPlot = FALSE,
-                                            BiasPlot = FALSE,
-                                            plot.title=NULL,
-                                            facet.plots = FALSE,
-                                            debug=FALSE,
                                             pause = FALSE,
                                             Profiling = FALSE,
                                             OutlierDetection=FALSE),
->>>>>>> 990aae68
                                ...) {
   plan(multiprocess)
   if (control$debug) browser()
@@ -148,57 +137,8 @@
     PEcAn.logger::logger.warn(my.split_inputs, "If your model does not need the split function you can specify that in register.Model.xml in model's inst folder by adding <exact.dates>FALSE</exact.dates> tag.")
     
   }
-  ###-------------------------------------------------------------------###
-<<<<<<< HEAD
-  ### Splitting/Cutting the mets to the start and the end  of SDA       ###
-  ###-------------------------------------------------------------------###---- 
-  conf.settings %>%
-    purrr::walk(function(settings) {
-      inputs.split <- list()
-      if (!no_split) {
-        for (i in length(settings$run$inputs$met$path)) {
-          #---------------- model specific split inputs
-          ### model specific split inputs
-          settings$run$inputs$met$path[[i]] <- do.call(
-            my.split_inputs,
-            args = list(
-              settings = settings,
-              start.time = lubridate::ymd_hms(settings$state.data.assimilation$start.date, truncated = 3),
-              stop.time = lubridate::ymd_hms(settings$state.data.assimilation$end.date, truncated = 3),
-              inputs =  settings$run$inputs$met$path[[i]],
-              overwrite = FALSE
-            )
-          )
-        }
-      } else{
-        inputs.split <- inputs
-      }
-      inputs.split
-    })
-  ###-------------------------------------------------------------------###
-=======
->>>>>>> 990aae68
-  ### tests before data assimilation                                    ###
-  ###-------------------------------------------------------------------###----  
-  obs.times <- names(obs.mean)
-  obs.times.POSIX <- lubridate::ymd_hms(obs.times)
-  
-  for (i in seq_along(obs.times)) {
-    if (is.na(obs.times.POSIX[i])) {
-      if (is.na(lubridate::ymd(obs.times[i]))) {
-        PEcAn.logger::logger.warn("Error: no dates associated with observations")
-      } else {
-        ### Data does not have time associated with dates 
-        ### Adding 12:59:59PM assuming next time step starts one second later
-        PEcAn.logger::logger.warn("Pumpkin Warning: adding one minute before midnight time assumption to dates associated with data")
-        obs.times.POSIX[i] <- lubridate::ymd_hms(paste(obs.times[i], "23:59:59"))
-      }
-    }
-  }
-  obs.times <- obs.times.POSIX
-  nt          <- length(obs.times)
-  if (nt==0) PEcAn.logger::logger.severe('There has to be at least one Obs.')
-  bqq         <- numeric(nt + 1)
+  
+
   ###-------------------------------------------------------------------###
   ### If this is a restart - Picking up were we left last time          ###
   ###-------------------------------------------------------------------###----   
@@ -226,73 +166,6 @@
     sim.time<-seq_len(nt)
   }
   
-<<<<<<< HEAD
-  ###------------------------------------------------------------------------------------------------###
-  ### loop over time                                                                                 ###
-  ###------------------------------------------------------------------------------------------------###---- 
-  if (forceRun)
-  {
-    bad_run = vector()
-  }
-  
-  for(t in seq_len(nt)){
-  
-    # do we have obs for this time - what year is it ?
-    obs <- which(!is.na(obs.mean[[t]]))
-    obs.year <- year(names(obs.mean)[t])
-    ###-------------------------------------------------------------------------###
-    ###  Taking care of Forecast. Splitting /  Writting / running / reading back###
-    ###-------------------------------------------------------------------------###-----  
-    #- Check to see if this is the first run or not and what inputs needs to be sent to write.ensemble configs
-    
-    
-    if (t > 1){
-      
-      #-Splitting the input for the models that they don't care about the start and end time of simulations and they run as long as their met file.
-      inputs.split <- conf.settings %>%
-        purrr::map2(inputs, function(settings, inputs) {
-          inputs.split <- list()
-          if (!no_split) {
-            for (i in seq_len(nens)) {
-              #---------------- model specific split inputs
-              inputs.split$samples[i] <- do.call(
-                my.split_inputs,
-                args = list(
-                  settings = settings,
-                  start.time =(lubridate::ymd_hms(obs.times[t - 1], truncated = 3) + lubridate::second(lubridate::hms("00:00:01"))),
-                  stop.time =   lubridate::ymd_hms(obs.times[t], truncated = 3),
-                  inputs = inputs$samples[[i]])
-            )
-            }
-          } else{
-            #unlink(list.files(outdir, "*.nc", recursive = TRUE, full.names = TRUE))
-            inputs.split <- inputs
-          }
-          inputs.split
-        })
-      
-      #---------------- setting up the restart argument for each site separatly and keeping them in a list
-      restart.list <- purrr::pmap(list(out.configs, conf.settings, params.list, inputs.split), 
-                                  function(configs, settings, new.params, inputs){
-                            
-                                    list(runid = configs$runs$id, 
-                                         start.time = strptime(obs.times[t-1],format="%Y-%m-%d %H:%M:%S")+ lubridate::second(lubridate::hms("00:00:01")),
-                                         stop.time = strptime(obs.times[t],format="%Y-%m-%d %H:%M:%S"), 
-                                         settings = settings,
-                                         new.state = new.state[,which(attr(X,"Site")%in%settings$run$site$id)], #!!!!!!!!!!
-                                         new.params = new.params, 
-                                         inputs = inputs, 
-                                         RENAME = TRUE,
-                                         ensemble.id=settings$ensemble$ensemble.id)
-                                  })
-      
-      
-    } else{
-      restart.list <- vector("list",length(conf.settings))
-    }
-    #-------------------------- Writing the config/Running the model and reading the outputs for each ensemble
-=======
-  ###-------------------------------------------------------------------###
   ### Splitting/Cutting the mets to the start and the end  of SDA       ###
   ###-------------------------------------------------------------------###---- 
   conf.settings<-conf.settings %>%
@@ -326,7 +199,9 @@
     })
   
   conf.settings<-PEcAn.settings::as.MultiSettings(conf.settings)
->>>>>>> 990aae68
+  
+  
+  ###-------------------------------------------------------------------###
 
   ###-------------------------------------------------------------------###
   ### set up for data assimilation                                      ###
@@ -355,80 +230,34 @@
       parent_ids = NULL 
     )
   }) 
-  
-<<<<<<< HEAD
-        # wrtting configs for each settings - this does not make a difference with the old code
-        write.ensemble.configs(
-          defaults = settings$pfts,
-          ensemble.samples = ensemble.samples,
-          settings = settings,
-          model = settings$model$type,
-          write.to.db = settings$database$bety$write,
-          restart = restart.arg
-        )
-      })
-    
-    if (t == 1)  inputs <- out.configs %>% map(~.x[['samples']][['met']]) # for any time after t==1 the met is the splitted met
-    #-------------------------------------------- RUN
-   
-    PEcAn.remote::start.model.runs(settings, settings$database$bety$write)
-    
-    if (forceRun)
-    {
-      # quick fix for job.sh files not getting run
-      folders <- list.files(path = paste0(settings$outdir, "/SDA/out"), include.dirs = TRUE, full.names = TRUE)
-      for (i in seq_along(folders))
-      {
-        files <- list.files(path = folders[i], pattern = ".nc")
-        remove <- grep(files, pattern = '.nc.var')
-        if (length(remove) > 0)
-        {
-          files <- files[-remove]
-        }
-        if (!(paste0(obs.year, '.nc') %in% files))
-        {
-          bad <- paste0("job.sh file not run for this .nc file ", folders[i], "/", obs.year, ".nc")
-          PEcAn.logger::logger.warn(paste0("WARNING: ", bad))
-          file <- paste0(gsub("out", "run", folders[i]), "/", "job.sh")
-          system(paste0("sh ", file))
-          bad_run = c(bad_run, bad)
-        }
-      }
-    }
-      #------------------------------------------- Reading the output
-      
-        
-    if (control$debug) browser()
-    #--- Reading just the first run when we have all years and for VIS
-
-    if (t == 1 & control$FF){
-      readsFF <- out.configs %>%
-        purrr::map(function(configs) {
-=======
-
+ 
   ###------------------------------------------------------------------------------------------------###
   ### loop over time                                                                                 ###
   ###------------------------------------------------------------------------------------------------###---- 
+  if (forceRun)
+  {
+    bad_run = vector()
+  }
+  
   for(t in sim.time){
-
+    
     # if it beaks at least save the trace
-   tryCatch({
+    tryCatch({
       
       tic(paste0("Writing configs for cycle = ", t))
       # do we have obs for this time - what year is it ?
       obs <- which(!is.na(obs.mean[[t]]))
       obs.t<-names(obs.mean)[t]
       obs.year <- year(obs.t)
->>>>>>> 990aae68
- 
+      
       ###-------------------------------------------------------------------------###
       ###  Taking care of Forecast. Splitting /  Writting / running / reading back###
       ###-------------------------------------------------------------------------###-----  
       #- Check to see if this is the first run or not and what inputs needs to be sent to write.ensemble configs
       if (t>1){
         #removing old simulations
-        list.files(outdir, "*.nc", recursive = T, full.names = T) %>%
-          furrr::future_map(~ unlink(.x))
+        #list.files(outdir, "*.nc", recursive = T, full.names = T) %>%
+          #furrr::future_map(~ unlink(.x))
         
         #-Splitting the input for the models that they don't care about the start and end time of simulations and they run as long as their met file.
         inputs.split <- conf.settings %>%
@@ -473,56 +302,10 @@
                                  ensemble.id = settings$ensemble$ensemble.id
                                )
                              })
-        
-<<<<<<< HEAD
-        for (i in seq_len(nens)) {
-          X_tmp[[i]] <- do.call( my.read_restart,
-                                args = list(
-                                  outdir = outdir,
-                                  runid = configs$runs$id[i] %>% as.character(),
-                                  stop.time = obs.times[t],
-                                  settings = settings,
-                                  var.names = var.names,
-                                  params = new.params[[i]]
-                                )
-                              )
-          
-        }
-        return(X_tmp)
-      })
-    
-    if (control$debug) browser()
-    #let's read the parameters of each site/ens
-    params.list <- reads %>% map(~.x %>% map("params"))
-    # Now let's read the state variables of site/ens
-    X <- reads %>% map(~.x %>% map_df(~.x[["X"]] %>% t %>% as.data.frame))
-    
-    # Now we have a matrix that columns are state variables and rows are ensembles.
-    # this matrix looks like this
-    #         GWBI    AbvGrndWood   GWBI    AbvGrndWood
-    #[1,]  3.872521     37.2581  3.872521     37.2581
-    # But therer is an attribute called `Site` which tells yout what column is for what site id - check out attr (X,"Site")
-    if (multi.site.flag)
-      X <- X %>%
-      map_dfc(~.x) %>%
-      as.matrix() %>%
-#      `colnames<-`(c(rep(var.names, length(X)))) %>%
-      `colnames<-`(c(rep(colnames(X[[names(X)[1]]]), length(X)))) %>%
-      `attr<-`('Site',c(rep(site.ids, each=length(var.names))))         
-    
-    FORECAST[[t]] <- X
-    
-    ###-------------------------------------------------------------------###
-    ###  preparing OBS                                                    ###
-    ###-------------------------------------------------------------------###---- 
-    if (any(obs)) {
-=======
-        
       } else {
         restart.list <- vector("list", length(conf.settings))
       }
-      #-------------------------- Writing the config/Running the model and reading the outputs for each ensemble
->>>>>>> 990aae68
+      
       if (control$debug) browser()
       out.configs <- conf.settings %>%
         `class<-`(c("list")) %>%
@@ -541,28 +324,39 @@
         }) %>%
         setNames(site.ids)
       
-<<<<<<< HEAD
-      Y <- Obs.cons$Y
-      R <- Obs.cons$R
-
-      # making the mapping oprator
-      H <- Construct.H.multisite(site.ids, var.names, obs.mean[[t]])
-     
-      
-      ###-------------------------------------------------------------------###
-      ### Analysis                                                          ###
-      ###-------------------------------------------------------------------###----
-=======
       #I'm rewrting the runs because when I use the parallel appraoch for wrting configs the run.txt will get messed up; because multiple cores want to write on it at the same time.
       runs.tmp <- list.dirs(rundir, full.names = F)
       writeLines(runs.tmp[runs.tmp != ''], file.path(rundir, 'runs.txt'))
->>>>>>> 990aae68
       
       #if(t==1)  inputs <- out.configs %>% map(~.x[['samples']][['met']]) # for any time after t==1 the met is the splitted met
       #-------------------------------------------- RUN
       tic(paste0("Running models for cycle = ", t))
       if (control$debug) browser()
       PEcAn.remote::start.model.runs(settings, settings$database$bety$write)
+      
+      if (forceRun)
+      {
+        # quick fix for job.sh files not getting run
+        folders <- list.files(path = paste0(settings$outdir, "/SDA/out"), include.dirs = TRUE, full.names = TRUE)
+        for (i in seq_along(folders))
+        {
+          files <- list.files(path = folders[i], pattern = ".nc")
+          remove <- grep(files, pattern = '.nc.var')
+          if (length(remove) > 0)
+          {
+            files <- files[-remove]
+          }
+          if (!(paste0(obs.year, '.nc') %in% files))
+          {
+            bad <- paste0("job.sh file not run for this .nc file ", folders[i], "/", obs.year, ".nc")
+            PEcAn.logger::logger.warn(paste0("WARNING: ", bad))
+            file <- paste0(gsub("out", "run", folders[i]), "/", "job.sh")
+            system(paste0("sh ", file))
+            bad_run = c(bad_run, bad)
+          }
+        }
+      }
+      
       tic(paste0("Preparing for Analysis for cycle = ", t))
       #------------------------------------------- Reading the output
       if (control$debug) browser()
@@ -608,7 +402,7 @@
           library(paste0("PEcAn.",model), character.only = TRUE)
           
           X_tmp <- vector("list", 2)
-
+          
           for (i in seq_len(nens)) {
             X_tmp[[i]] <- do.call( my.read_restart,
                                    args = list(
@@ -652,28 +446,6 @@
       
       FORECAST[[obs.t]] <- X
       ###-------------------------------------------------------------------###
-<<<<<<< HEAD
-      ### Trace                                                             ###
-      ###-------------------------------------------------------------------###----      
-      #-- writing Trace--------------------
-      if(control$trace) {
-        PEcAn.logger::logger.warn ("\n --------------------------- ",obs.year," ---------------------------\n")
-        PEcAn.logger::logger.warn ("\n --------------Obs mean----------- \n")
-        print(Y)
-        PEcAn.logger::logger.warn ("\n --------------Obs Cov ----------- \n")
-        print(R)
-        PEcAn.logger::logger.warn ("\n --------------Obs H ----------- \n")
-        print(H)
-        PEcAn.logger::logger.warn ("\n --------------Forecast mean ----------- \n")
-        print(enkf.params[[t]]$mu.f)
-        PEcAn.logger::logger.warn ("\n --------------Forecast Cov ----------- \n")
-        print(enkf.params[[t]]$Pf)
-        PEcAn.logger::logger.warn ("\n --------------Analysis mean ----------- \n")
-        print(t(enkf.params[[t]]$mu.a))
-        PEcAn.logger::logger.warn ("\n --------------Analysis Cov ----------- \n")
-        print(enkf.params[[t]]$Pa)
-        PEcAn.logger::logger.warn ("\n ------------------------------------------------------\n")
-=======
       ###  preparing OBS                                                    ###
       ###-------------------------------------------------------------------###---- 
       if (any(obs)) {
@@ -756,6 +528,8 @@
           print(Y)
           PEcAn.logger::logger.warn ("\n --------------Obs Cov ----------- \n")
           print(R)
+          PEcAn.logger::logger.warn ("\n --------------Obs H ----------- \n")
+          print(H)
           PEcAn.logger::logger.warn ("\n --------------Forecast mean ----------- \n")
           print(enkf.params[[obs.t]]$mu.f)
           PEcAn.logger::logger.warn ("\n --------------Forecast Cov ----------- \n")
@@ -786,7 +560,7 @@
           Pa   <- Pf + solve(q.bar)
         }
         enkf.params[[obs.t]] <- list(mu.f = mu.f, Pf = Pf, mu.a = mu.a, Pa = Pa)
->>>>>>> 990aae68
+        
       }
       
       ###-------------------------------------------------------------------###
@@ -845,20 +619,19 @@
            new.state, new.params, params.list,
            out.configs, ensemble.samples, inputs, Viz.output,
            file = file.path(settings$outdir,"SDA", "sda.output.Rdata"))
-
+      
       PEcAn.logger::logger.severe(paste0("Something just broke along the way. See if the message is helpful ", e))
     })
     
     
     
-<<<<<<< HEAD
     save(site.locs, t, FORECAST, ANALYSIS, enkf.params, new.state, new.params,
          out.configs, ensemble.samples, inputs, Viz.output,
          file = file.path(settings$outdir,"SDA", "sda.output.Rdata"))
     #writing down the image - either you asked for it or not :)
-
+    
     if (t%%2==0 || t==nt && control$TimeseriesPlot)  post.analysis.multisite.ggplot(settings, t, obs.times, obs.mean, obs.cov, FORECAST, ANALYSIS ,plot.title=control$plot.title, facetg=control$facet.plots, readsFF=readsFF)
-   
+    
     # remove files as SDA runs
     if (!(keepNC))
     {
@@ -870,8 +643,6 @@
       unlink(list.files(outdir, "*.nc", recursive = TRUE, full.names = TRUE))
     }
     
-=======
->>>>>>> 990aae68
   } ### end loop over time
   #output list of job.sh files that were force run
   if (forceRun)

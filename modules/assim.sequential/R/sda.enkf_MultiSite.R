#' @title sda.enkf.multisite
#' @name  sda.enkf.multisite
#' @author Michael Dietze and Ann Raiho \email{dietze@@bu.edu}
#' 
#' @param settings  PEcAn settings object
#' @param obs.mean  List of dataframe of observation means, named with observation datetime.
#' @param obs.cov   List of covariance matrices of state variables , named with observation datetime.
#' @param Q         Process covariance matrix given if there is no data to estimate it.
#' @param restart   Used for iterative updating previous forecasts. When the restart is TRUE it read the object in SDA folder written from previous SDA.
#' @param control   List of flags controlling the behaviour of the SDA. trace for reporting back the SDA outcomes, interactivePlot for plotting the outcomes after each step, 
#' TimeseriesPlot for post analysis examination, BiasPlot for plotting the correlation between state variables, plot.title is the title of post analysis plots and debug mode allows for pausing the code and examinign the variables inside the function.
#'
#’ @details
#’ Restart mode:  Basic idea is that during a restart (primary case envisioned as an iterative forecast), a new workflow folder is created and the previous forecast for the start_time is copied over. During restart the initial run before the loop is skipped, with the info being populated from the previous run. The function then dives right into the first Analysis, then continues on like normal.
#' 
#' @description State Variable Data Assimilation: Ensemble Kalman Filter and Generalized ensemble filter
#' 
#' @return NONE
#' @import nimble
#' @export
#' 
sda.enkf.multisite <- function(settings, obs.mean, obs.cov, Q = NULL, restart = FALSE, 
                               control=list(trace = TRUE,
                                            FF = FALSE,
					    interactivePlot = FALSE,
                                            TimeseriesPlot = FALSE,
					    BiasPlot = FALSE,
					    plot.title = NULL,
					    facet.plots = FALSE,
                                            debug=FALSE,
                                            pause=FALSE),
                               ...) {
  if (control$debug) browser()
  ###-------------------------------------------------------------------###
  ### read settings                                                     ###
  ###-------------------------------------------------------------------###
  adjustment <- settings$state.data.assimilation$adjustment
  model      <- settings$model$type
  write      <- settings$database$bety$write
  defaults   <- settings$pfts
  outdir     <- settings$modeloutdir # currently model runs locally, this will change if remote is enabled
  rundir     <- settings$host$rundir
  host       <- settings$host
  forecast.time.step <- settings$state.data.assimilation$forecast.time.step  #idea for later generalizing
  nens       <- as.numeric(settings$ensemble$size)
  processvar <- settings$state.data.assimilation$process.variance
  Localization.FUN <- settings$state.data.assimilation$Localization.FUN # localization function
  scalef <- settings$state.data.assimilation$scalef %>% as.numeric() # scale factor for localization
  var.names <- sapply(settings$state.data.assimilation$state.variable, '[[', "variable.name")
  names(var.names) <- NULL
  multi.site.flag <- PEcAn.settings::is.MultiSettings(settings)
  readsFF<-NULL # this keeps the forward forecast
  nitr.GEF <- ifelse(is.null(settings$state.data.assimilation$nitrGEF), 1e6, settings$state.data.assimilation$nitrGEF %>%as.numeric)
  nthin <- ifelse(is.null(settings$state.data.assimilation$nthin), 100, settings$state.data.assimilation$nthin %>%as.numeric)
  nburnin<- ifelse(is.null(settings$state.data.assimilation$nburnin), 1e4, settings$state.data.assimilation$nburnin %>%as.numeric)
  censored.data<-ifelse(is.null(settings$state.data.assimilation$censored.data), TRUE, settings$state.data.assimilation$censored.data %>% as.logical)
  #------------------------------Multi - site specific - settings
  #Here I'm trying to make a temp config list name and put it into map to iterate
  if(multi.site.flag){
    conf.settings<-settings
    site.ids <- conf.settings %>% map(~.x[['run']] ) %>% map('site') %>% map('id') %>% unlist() %>% as.character()
    # a matrix ready to be sent to spDistsN1 in sp package - first col is the long second is the lat and row names are the site ids
    site.locs <- conf.settings %>% map(~.x[['run']] ) %>% map('site') %>% map_dfr(~c(.x[['lon']],.x[['lat']]) %>%as.numeric)%>% 
        t %>%
      `colnames<-`(c("Lon","Lat")) %>%
        `rownames<-`(site.ids)
  }else{
    conf.settings<-list(settings)
  }
  
  #Finding the distance between the sites
  distances <- sp::spDists(site.locs, longlat=TRUE)
  #turn that into a blocked matrix format
  blocked.dis<-block_matrix(distances %>% as.numeric(), rep(length(var.names), length(site.ids)))
  
  #filtering obs data based on years specifited in setting > state.data.assimilation
  assimyears <- lubridate::year(settings$state.data.assimilation$start.date) : lubridate::year(settings$state.data.assimilation$end.date) # years that assimilations will be done for - obs will be subsetted based on this
  obs.mean <- obs.mean[sapply(year(names(obs.mean)), function(obs.year) obs.year %in% (assimyears))]
  obs.cov <- obs.cov[sapply(year(names(obs.cov)), function(obs.year) obs.year %in% (assimyears))]
  # dir address based on the end date
  if(!dir.exists("SDA")) dir.create("SDA",showWarnings = FALSE)
  #--get model specific functions
  do.call("library", list(paste0("PEcAn.", model)))
  my.write_restart <- paste0("write_restart.", model)
  my.read_restart <- paste0("read_restart.", model)
  my.split_inputs  <- paste0("split_inputs.", model)
  #- Double checking some of the inputs
  if (is.null(adjustment)) adjustment<-TRUE
  # models that don't need split_inputs, check register file for that
  register.xml <- system.file(paste0("register.", model, ".xml"), package = paste0("PEcAn.", model))
  register <- XML::xmlToList(XML::xmlParse(register.xml))
  no_split <- !as.logical(register$exact.dates)
  
  if (!exists(my.split_inputs)  &  !no_split) {
    PEcAn.logger::logger.warn(my.split_inputs, "does not exist")
    PEcAn.logger::logger.severe("please make sure that the PEcAn interface is loaded for", model)
    PEcAn.logger::logger.warn(my.split_inputs, "If your model does not need the split function you can specify that in register.Model.xml in model's inst folder by adding <exact.dates>FALSE</exact.dates> tag.")
    
  }
  ###-------------------------------------------------------------------###
  ### Splitting/Cutting the mets to the start and the end  of SDA       ###
  ###-------------------------------------------------------------------###---- 
  conf.settings %>%
    purrr::walk(function(settings) {
      inputs.split <- list()
      if (!no_split) {
        for (i in length(settings$run$inputs$met$path)) {
          #---------------- model specific split inputs
          ### model specific split inputs
          settings$run$inputs$met$path[[i]] <- do.call(
            my.split_inputs,
            args = list(
              settings = settings,
              start.time = lubridate::ymd_hms(settings$state.data.assimilation$start.date, truncated = 3),
              stop.time = lubridate::ymd_hms(settings$state.data.assimilation$end.date, truncated = 3),
              inputs =  settings$run$inputs$met$path[[i]],
              overwrite =FALSE
            )
          )
        }
      } else{
        inputs.split <- inputs
      }
      inputs.split
    })
  ###-------------------------------------------------------------------###
  ### tests before data assimilation                                    ###
  ###-------------------------------------------------------------------###----  
  obs.times <- names(obs.mean)
  obs.times.POSIX <- lubridate::ymd_hms(obs.times)
  
  for (i in seq_along(obs.times)) {
    if (is.na(obs.times.POSIX[i])) {
      if (is.na(lubridate::ymd(obs.times[i]))) {
        PEcAn.logger::logger.warn("Error: no dates associated with observations")
      } else {
        ### Data does not have time associated with dates 
        ### Adding 12:59:59PM assuming next time step starts one second later
        PEcAn.logger::logger.warn("Pumpkin Warning: adding one minute before midnight time assumption to dates associated with data")
        obs.times.POSIX[i] <- lubridate::ymd_hms(paste(obs.times[i], "23:59:59"))
      }
    }
  }
  obs.times <- obs.times.POSIX
  ###-------------------------------------------------------------------###
  ### set up for data assimilation                                      ###
  ###-------------------------------------------------------------------###-----  
  nt          <- length(obs.times)
  if (nt==0) PEcAn.logger::logger.severe('There has to be at least one Obs.')
  FORECAST    <- ANALYSIS <- list()
  enkf.params <- list()
  aqq         <- NULL
  bqq         <- numeric(nt + 1)
  CI.X1       <- matrix(0, 3, nt) # it was taken care of
  CI.X2       <- CI.X1            # it was taken care of
  #q.bar        <- NULL #default process covariance matrix
  ##### Creating matrices that describe the bounds of the state variables
  ##### interval is remade everytime depending on the data at time t
  ##### state.interval stays constant and converts new.analysis to be within the correct bounds
  interval    <- NULL
  state.interval <- cbind(as.numeric(lapply(settings$state.data.assimilation$state.variables,'[[','min_value')),
                          as.numeric(lapply(settings$state.data.assimilation$state.variables,'[[','max_value')))
  rownames(state.interval) <- var.names
  # weight matrix
  wt.mat <- matrix(NA, nrow = nens, ncol = nt)
  
  if(!file.exists(file.path(settings$outdir, "samples.Rdata"))) PEcAn.logger::logger.severe("samples.Rdata cannot be found. Make sure you generate samples by running the get.parameter.samples function before running SDA.")
  #Generate parameter needs to be run before this to generate the samples. This is hopefully done in the main workflow.
  load(file.path(settings$outdir, "samples.Rdata"))  ## loads ensemble.samples
  #reformatting params
  new.params <- list()
  for (i in seq_len(nens)) {
    new.params[[i]] <- lapply(ensemble.samples, function(x, n) {
      x[i, ] }, n = i)
  } 

  ###-------------------------------------------------------------------###
  ### If this is a restart - Picking up were we left last time          ###
  ###-------------------------------------------------------------------###----   
  if (restart){
    
    if(!file.exists(file.path(settings$outdir,"SDA", "sda.output.Rdata"))) PEcAn.logger::logger.severe("The SDA output from the older simulation doesn't exist.")
    load(file.path(settings$outdir,"SDA", "sda.output.Rdata"))
    #--- Updating the nt and etc
    if(!dir.exists(file.path(settings$outdir,"SDA",assimyears[t]))) dir.create(file.path(settings$outdir,"SDA",assimyears[t]))
    # finding/moving files to it's end year dir
    files.last.sda<-list.files.nodir(file.path(settings$outdir,"SDA"))
    #copying
    file.copy(file.path(file.path(settings$outdir,"SDA"),files.last.sda),
              file.path(file.path(settings$outdir,"SDA"),paste0(assimyears[t],"/",files.last.sda))
    )
    params<-new.params
  }else{
    t<-0
  }
  
  ###------------------------------------------------------------------------------------------------###
  ### loop over time                                                                                 ###
  ###------------------------------------------------------------------------------------------------###---- 
  for(t in seq_len(nt)){
  
    # do we have obs for this time - what year is it ?
    obs <- which(!is.na(obs.mean[[t]]))
    obs.year <- year(names(obs.mean)[t])
    ###-------------------------------------------------------------------------###
    ###  Taking care of Forecast. Splitting /  Writting / running / reading back###
    ###-------------------------------------------------------------------------###-----  
    #- Check to see if this is the first run or not and what inputs needs to be sent to write.ensemble configs
    if (t>1){
      #removing old simulations
      unlink(list.files(outdir, "*.nc", recursive = TRUE, full.names = TRUE))
      #-Splitting the input for the models that they don't care about the start and end time of simulations and they run as long as their met file.
      inputs.split <- conf.settings %>%
        purrr::map2(inputs, function(settings, inputs) {
          inputs.split <- list()
          if (!no_split) {
            for (i in seq_len(nens)) {
              #---------------- model specific split inputs
              inputs.split$samples[i] <- do.call(
                my.split_inputs,
                args = list(
                  settings = settings,
                  start.time =(lubridate::ymd_hms(obs.times[t - 1], truncated = 3) + lubridate::second(lubridate::hms("00:00:01"))),
                  stop.time =   lubridate::ymd_hms(obs.times[t], truncated = 3),
                  inputs = inputs$samples[[i]])
            )
            }
          } else{
            inputs.split <- inputs
          }
          inputs.split
        })
          
      #---------------- setting up the restart argument for each site separatly and keeping them in a list
      restart.list <- purrr::pmap(list(out.configs, conf.settings, params.list, inputs.split), 
                                  function(configs, settings, new.params, inputs){
                            
                                    list(runid = configs$runs$id, 
                                         start.time = strptime(obs.times[t-1],format="%Y-%m-%d %H:%M:%S")+ lubridate::second(lubridate::hms("00:00:01")),
                                         stop.time = strptime(obs.times[t],format="%Y-%m-%d %H:%M:%S"), 
                                         settings = settings,
                                         new.state = new.state[,which(attr(X,"Site")%in%settings$run$site$id)], #!!!!!!!!!!
                                         new.params = new.params, 
                                         inputs = inputs, 
                                         RENAME = TRUE,
                                         ensemble.id=settings$ensemble$ensemble.id)
                                  })
      
      
    }else{
      restart.list <- vector("list",length(conf.settings))
    }
    #-------------------------- Writing the config/Running the model and reading the outputs for each ensemble

    out.configs <- conf.settings %>%
      purrr::map2(restart.list, function(settings, restart.arg) {
  
        # wrtting configs for each settings - this does not make a difference with the old code
        write.ensemble.configs(
          defaults = settings$pfts,
          ensemble.samples = ensemble.samples,
          settings = settings,
          model = settings$model$type,
          write.to.db = settings$database$bety$write,
          restart = restart.arg
        )
      })
    
    if(t==1)  inputs <- out.configs %>% map(~.x[['samples']][['met']]) # for any time after t==1 the met is the splitted met
    #-------------------------------------------- RUN
   
    PEcAn.remote::start.model.runs(settings, settings$database$bety$write)
   
    #------------------------------------------- Reading the output
    if (control$debug) browser()
    #--- Reading just the first run when we have all years and for VIS

    if (t==1 & control$FF){
      readsFF <- out.configs %>%
        purrr::map(function(configs) {
 
        obs.times%>%
            purrr::map(function(stop.date){
              X_tmp <- vector("list", 2)
              
              for (i in seq_len(nens)) {
                X_tmp[[i]] <- do.call( my.read_restart,
                                       args = list(
                                         outdir = outdir,
                                         runid = configs$runs$id[i] %>% as.character(),
                                         stop.time =  stop.date,
                                         settings = settings,
                                         var.names = var.names,
                                         params = new.params[[i]]
                                       )
                )
                
              }
   
              return(X_tmp %>% map_df(~ .x[['X']] %>% t %>%
                                        as.data.frame %>% 
                                        mutate(Date=stop.date,
                                               Site=(configs$runs$id[i] %>%strsplit('-') %>% unlist())[3] ))
                     )
          }) %>% setNames(obs.times)
      
        })
   
    }
    #------------- Reading - every iteration and for SDA
    reads <- out.configs %>%
      purrr::map(function(configs) {
        X_tmp <- vector("list", 2)
        
        for (i in seq_len(nens)) {
          X_tmp[[i]] <- do.call( my.read_restart,
                                args = list(
                                  outdir = outdir,
                                  runid = configs$runs$id[i] %>% as.character(),
                                  stop.time = obs.times[t],
                                  settings = settings,
                                  var.names = var.names,
                                  params = new.params[[i]]
                                )
                              )
          
        }
        return(X_tmp)
      })
    
    if (control$debug) browser()
    #let's read the parameters of each site/ens
    params.list <- reads %>% map(~.x %>% map("params"))
    # Now let's read the state variables of site/ens
    X <- reads %>% map(~.x %>% map_df(~.x[["X"]] %>% t %>% as.data.frame))
    
    # Now we have a matrix that columns are state variables and rows are ensembles.
    # this matrix looks like this
    #         GWBI    AbvGrndWood   GWBI    AbvGrndWood
    #[1,]  3.872521     37.2581  3.872521     37.2581
    # But therer is an attribute called `Site` which tells yout what column is for what site id - check out attr (X,"Site")
    if (multi.site.flag)
    X <- X %>%
          map_dfc(~.x) %>% 
          as.matrix() %>%
          `colnames<-`(c(rep(var.names, length(X)))) %>%
          `attr<-`('Site',c(rep(site.ids, each=length(var.names))))
    
    FORECAST[[t]] <- X
    ###-------------------------------------------------------------------###
    ###  preparing OBS                                                    ###
    ###-------------------------------------------------------------------###---- 
    if (any(obs)) {
      if (control$debug) browser()
      #Making R and Y
      Obs.cons <-Construct.R(site.ids, var.names, obs.mean[[t]], obs.cov[[t]])
      
      Y <- Obs.cons$Y
      R <- Obs.cons$R

      # making the mapping oprator
      H <- Construct.H.multisite(site.ids, var.names, obs.mean[[t]])
     
      ###-------------------------------------------------------------------###
      ### Analysis                                                          ###
      ###-------------------------------------------------------------------###----
      

      if(processvar == FALSE){an.method<-EnKF.MultiSite  }else{    an.method<-GEF.MultiSite   }  
      #-analysis function
      enkf.params[[t]] <- Analysis.sda(settings,
                                       FUN=an.method,
                                       Forecast=list(Q=Q, X=X),
                                       Observed=list(R=R, Y=Y),
                                       H=H,
                                       extraArg=list(aqq=aqq,
                                                     bqq=bqq,
                                                     t=t,
                                                     nitr.GEF=nitr.GEF,
                                                     nthin=nthin,
                                                     nburnin=nburnin,
                                                     censored.data=censored.data),
                                       choose=choose,
                                       nt=nt,
                                       obs.mean=obs.mean,
                                       obs.cov=obs.cov,
                                       site.ids=site.ids,
                                       blocked.dis=blocked.dis
      )
      #Forecast
      mu.f <- enkf.params[[t]]$mu.f
      Pf <- enkf.params[[t]]$Pf
      #Analysis
      Pa <- enkf.params[[t]]$Pa
      mu.a <- enkf.params[[t]]$mu.a
      #extracting extra outputs
      if (control$debug) browser()
      if (processvar) {
        aqq<-enkf.params[[t]]$aqq
        bqq<-enkf.params[[t]]$bqq
      }
      ###-------------------------------------------------------------------###
      ### Trace                                                             ###
      ###-------------------------------------------------------------------###----      
      #-- writing Trace--------------------
      if(control$trace) {
        PEcAn.logger::logger.warn ("\n --------------------------- ",obs.year," ---------------------------\n")
        PEcAn.logger::logger.warn ("\n --------------Obs mean----------- \n")
        print(Y)
        PEcAn.logger::logger.warn ("\n --------------Obs Cov ----------- \n")
        print(R)
        PEcAn.logger::logger.warn ("\n --------------Forecast mean ----------- \n")
        print(enkf.params[[t]]$mu.f)
        PEcAn.logger::logger.warn ("\n --------------Forecast Cov ----------- \n")
        print(enkf.params[[t]]$Pf)
        PEcAn.logger::logger.warn ("\n --------------Analysis mean ----------- \n")
        print(t(enkf.params[[t]]$mu.a))
        PEcAn.logger::logger.warn ("\n --------------Analysis Cov ----------- \n")
        print(enkf.params[[t]]$Pa)
        PEcAn.logger::logger.warn ("\n ------------------------------------------------------\n")
      }
      if (control$debug) browser()
      if (control$pause) readline(prompt="Press [enter] to continue \n")
    } else {
      ###-------------------------------------------------------------------###
      ### No Observations --                                                ###----
      ###-----------------------------------------------------------------### 
      ### no process variance -- forecast is the same as the analysis ###
      if (processvar==FALSE) {
        mu.a <- mu.f
        Pa   <- Pf + Q
        ### yes process variance -- no data
      } else {
        mu.a <- mu.f
        if(is.null(q.bar)){
          q.bar <- diag(ncol(X))
          PEcAn.logger::logger.warn('Process variance not estimated. Analysis has been given uninformative process variance')
        } 
        Pa   <- Pf + solve(q.bar)
      }
      enkf.params[[t]] <- list(mu.f = mu.f, Pf = Pf, mu.a = mu.a, Pa = Pa)
    }
    
    ###-------------------------------------------------------------------###
    ### adjustement/update state matrix                                   ###
    ###-------------------------------------------------------------------###---- 
   
    if(adjustment == TRUE){
      analysis <-adj.ens(Pf, X, mu.f, mu.a, Pa)
    }else{
      analysis <- as.data.frame(rmvnorm(as.numeric(nrow(X)), mu.a, Pa, method = "svd"))
    }
    
    colnames(analysis) <- colnames(X)
    ##### Mapping analysis vectors to be in bounds of state variables
    if(processvar==TRUE){
      for(i in 1:ncol(analysis)){
        int.save <- state.interval[which(startsWith(colnames(analysis)[i],
                                                    var.names)),]
        analysis[analysis[,i] < int.save[1],i] <- int.save[1]
        analysis[analysis[,i] > int.save[2],i] <- int.save[2]
      }
    }
    ## in the future will have to be separated from analysis
    new.state  <- as.data.frame(analysis)
    ANALYSIS[[t]] <- analysis
    ###-------------------------------------------------------------------###
    ### save outputs                                                      ###
    ###-------------------------------------------------------------------###---- 
    Viz.output <- list(settings, obs.mean, obs.cov) #keeping obs data and settings for later visualization in Dashboard
    
    save(site.locs, t, FORECAST, ANALYSIS, enkf.params, new.state, new.params,
         out.configs, ensemble.samples, inputs, Viz.output,
         file = file.path(settings$outdir,"SDA", "sda.output.Rdata"))
    #writing down the image - either you asked for it or not :)
<<<<<<< HEAD
    if (t%%2==0 | t==nt)  post.analysis.multisite.ggplot(settings, t, obs.times, obs.mean, obs.cov, FORECAST, ANALYSIS ,plot.title=control$plot.title, facetg=control$facet.plots, readsFF=readsFF)
=======
    if (control$plot == T & (t%%2==0 | t==nt)) post.analysis.multisite.ggplot(settings, t, obs.times, obs.mean, obs.cov, FORECAST, ANALYSIS ,plot.title=control$plot.title, facetg=control$facet.plots, readsFF=readsFF)
   # if (t%%2==0 | t==nt)  post.analysis.multisite.ggplot(settings, t, obs.times, obs.mean, obs.cov, FORECAST, ANALYSIS ,plot.title=control$plot.title, facetg=control$facet.plots, readsFF=readsFF)
>>>>>>> 8be499e4
  } ### end loop over time
  
} # sda.enkf<|MERGE_RESOLUTION|>--- conflicted
+++ resolved
@@ -473,12 +473,9 @@
          out.configs, ensemble.samples, inputs, Viz.output,
          file = file.path(settings$outdir,"SDA", "sda.output.Rdata"))
     #writing down the image - either you asked for it or not :)
-<<<<<<< HEAD
+
     if (t%%2==0 | t==nt)  post.analysis.multisite.ggplot(settings, t, obs.times, obs.mean, obs.cov, FORECAST, ANALYSIS ,plot.title=control$plot.title, facetg=control$facet.plots, readsFF=readsFF)
-=======
-    if (control$plot == T & (t%%2==0 | t==nt)) post.analysis.multisite.ggplot(settings, t, obs.times, obs.mean, obs.cov, FORECAST, ANALYSIS ,plot.title=control$plot.title, facetg=control$facet.plots, readsFF=readsFF)
-   # if (t%%2==0 | t==nt)  post.analysis.multisite.ggplot(settings, t, obs.times, obs.mean, obs.cov, FORECAST, ANALYSIS ,plot.title=control$plot.title, facetg=control$facet.plots, readsFF=readsFF)
->>>>>>> 8be499e4
+
   } ### end loop over time
   
 } # sda.enkf
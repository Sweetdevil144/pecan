#' @title sda.enkf.multisite
#' @name  sda.enkf.multisite
#' @author Michael Dietze, Ann Raiho and Alexis Helgeson \email{dietze@@bu.edu}
#' 
#' @param settings  PEcAn settings object
#' @param obs.mean  List of dataframe of observation means, named with observation datetime.
#' @param obs.cov   List of covariance matrices of state variables , named with observation datetime.
#' @param Q         Process covariance matrix given if there is no data to estimate it.
#' @param restart   Used for iterative updating previous forecasts. Default NULL. List object includes file path to previous runs and start date for SDA
#' @param forceRun  Used to force job.sh files that were not run for ensembles in SDA (quick fix) 
#' @param keepNC    Used for debugging issues. .nc files are usually removed after each year in the out folder. This flag will keep the .nc + .nc.var files for futher investigations.
#' @param pre_enkf_params Used for carrying out SDA with pre-existed enkf.params, in which the Pf, aqq, and bqq can be used for the analysis step.
#' @param run_parallel If allows to proceed under parallel mode, default is TRUE.
#' @param ensemble.samples Pass ensemble.samples from outside to avoid GitHub check issues.
#' @param control   List of flags controlling the behaviour of the SDA. trace for reporting back the SDA outcomes, interactivePlot for plotting the outcomes after each step, 
#' TimeseriesPlot for post analysis examination, BiasPlot for plotting the correlation between state variables, plot.title is the title of post analysis plots and debug mode allows for pausing the code and examining the variables inside the function.
#'
#’ @details
#’ Restart mode:  Basic idea is that during a restart (primary case envisioned as an iterative forecast), a new workflow folder is created and the previous forecast for the start_time is copied over. During restart the initial run before the loop is skipped, with the info being populated from the previous run. The function then dives right into the first Analysis, then continues on like normal.
#' 
#' @description State Variable Data Assimilation: Ensemble Kalman Filter and Generalized ensemble filter. Check out SDA_control function for more details on the control arguments.
#' 
#' @return NONE
#' @import nimble furrr
#' @export
#' 
sda.enkf.multisite <- function(settings, 
                               obs.mean, 
                               obs.cov, 
                               Q = NULL, 
                               restart = NULL, 
                               forceRun = TRUE, 
                               keepNC = TRUE,
                               pre_enkf_params = NULL,
                               run_parallel = TRUE,
                               ensemble.samples = NULL,
                               control=list(trace = TRUE,
                                            FF = FALSE,
                                            interactivePlot = FALSE,
                                            TimeseriesPlot = FALSE,
                                            BiasPlot = FALSE,
                                            plot.title = NULL,
                                            facet.plots = FALSE,
                                            debug = FALSE,
                                            pause = FALSE,
                                            Profiling = FALSE,
                                            OutlierDetection=FALSE),
                               ...) {
  #add if/else for when restart points to folder instead if T/F set restart as T
  if(is.list(restart)){
    old.dir <- restart$filepath
    start.cut <- restart$start.cut
    restart_flag = TRUE
  }else{
    restart_flag = FALSE
  }
  if(run_parallel){
    if (future::supportsMulticore()) {
      future::plan(future::multicore)
    } else {
      future::plan(future::multisession)
    }
  }
  if (control$debug) browser()
  tictoc::tic("Prepration")
  ###-------------------------------------------------------------------###
  ### read settings                                                     ###
  ###-------------------------------------------------------------------###
  adjustment <- settings$state.data.assimilation$adjustment
  model      <- settings$model$type
  write      <- settings$database$bety$write
  defaults   <- settings$pfts
  outdir     <- settings$modeloutdir # currently model runs locally, this will change if remote is enabled
  rundir     <- settings$host$rundir
  host       <- settings$host
  
  forecast.time.step <- settings$state.data.assimilation$forecast.time.step  #idea for later generalizing
  nens       <- as.numeric(settings$ensemble$size)
  processvar <- settings$state.data.assimilation$process.variance
  if(processvar=="TRUE"){
    processvar <- TRUE
  }else{
    processvar <- FALSE
  }
  Localization.FUN <- settings$state.data.assimilation$Localization.FUN # localization function
  scalef <- settings$state.data.assimilation$scalef %>% as.numeric() # scale factor for localization
  var.names <- sapply(settings$state.data.assimilation$state.variable, '[[', "variable.name")
  names(var.names) <- NULL
  multi.site.flag <- PEcAn.settings::is.MultiSettings(settings)
  readsFF <- NULL # this keeps the forward forecast
  
  is.local <- PEcAn.remote::is.localhost(settings$host)
  #------------------Reading up the MCMC settings
  nitr.GEF <- ifelse(is.null(settings$state.data.assimilation$nitrGEF), 
                     5e4, 
                     settings$state.data.assimilation$nitrGEF %>% 
                       as.numeric)
  nthin <- ifelse(is.null(settings$state.data.assimilation$nthin), 
                  10, 
                  settings$state.data.assimilation$nthin %>% 
                    as.numeric)
  nburnin<- ifelse(is.null(settings$state.data.assimilation$nburnin), 
                   1e4, 
                   settings$state.data.assimilation$nburnin %>% 
                     as.numeric)
  censored.data<-ifelse(is.null(settings$state.data.assimilation$censored.data), 
                        TRUE, 
                        settings$state.data.assimilation$censored.data %>% 
                          as.logical)
  #--------Initialization
  FORECAST    <- ANALYSIS <- ens_weights <- list()
  enkf.params <- list()
  restart.list <- NULL
  #create SDA folder to store output
  if(!dir.exists(settings$outdir)) dir.create(settings$outdir, showWarnings = FALSE)
  
  ##### Creating matrices that describe the bounds of the state variables
  ##### interval is remade everytime depending on the data at time t
  ##### state.interval stays constant and converts new.analysis to be within the correct bounds
  interval    <- NULL
  state.interval <- cbind(as.numeric(lapply(settings$state.data.assimilation$state.variables,'[[','min_value')),
                          as.numeric(lapply(settings$state.data.assimilation$state.variables,'[[','max_value')))
  rownames(state.interval) <- var.names
  #------------------------------Multi - site specific - settings
  #Here I'm trying to make a temp config list name and put it into map to iterate
  if(multi.site.flag){
    conf.settings<-settings
<<<<<<< HEAD
    site.ids <- conf.settings$run %>% map('site') %>% map('id') %>% unlist() %>% as.character()
    # a matrix ready to be sent to spDistsN1 in sp package - first col is the long second is the lat and row names are the site ids
    site.locs <- conf.settings$run %>% map('site') %>% map_dfr(~c(.x[['lon']],.x[['lat']]) %>%as.numeric)%>% 
=======
    site.ids <- conf.settings %>% purrr::map(~.x[['run']] ) %>% purrr::map('site') %>% purrr::map('id') %>% unlist() %>% as.character()
    # a matrix ready to be sent to spDistsN1 in sp package - first col is the long second is the lat and row names are the site ids
    site.locs <- conf.settings %>% purrr::map(~.x[['run']] ) %>% purrr::map('site') %>% purrr::map_dfr(~c(.x[['lon']],.x[['lat']]) %>% as.numeric)%>% 
>>>>>>> 18658313
      t %>%
      `colnames<-`(c("Lon","Lat")) %>%
      `rownames<-`(site.ids)
    #Finding the distance between the sites
    distances <- sp::spDists(site.locs, longlat = TRUE)
    #turn that into a blocked matrix format
    blocked.dis <- block_matrix(distances %>% as.numeric(), rep(length(var.names), length(site.ids)))
    
  }else{
    conf.settings <- list(settings)
    site.ids <- as.character(settings$run$site$id)
  }
  
  
  ###-------------------------------------------------------------------###
  ### check dates before data assimilation                              ###
  ###-------------------------------------------------------------------###----  
  #filtering obs data based on years specifited in setting > state.data.assimilation
  if (restart_flag) {
    start.cut <- lubridate::ymd_hms(start.cut) #start.cut taken from restart list as date to begin runs
    Start.year <-lubridate::year(start.cut)
    
  }else{
    start.cut <- lubridate::ymd_hms(settings$state.data.assimilation$start.date, truncated = 3)
    Start.year <- (lubridate::year(settings$state.data.assimilation$start.date))
  }
  
  End.year <- lubridate::year(settings$state.data.assimilation$end.date) # dates that assimilations will be done for - obs will be subsetted based on this
  assim.sda <- Start.year:End.year
  obs.mean <- obs.mean[sapply(lubridate::year(names(obs.mean)), function(obs.year) obs.year %in% (assim.sda))] #checks obs.mean dates against assimyear dates
  obs.cov <- obs.cov[sapply(lubridate::year(names(obs.cov)), function(obs.year) obs.year %in% (assim.sda))] #checks obs.cov dates against assimyear dates
  #checking that there are dates in obs.mean and adding midnight as the time
  obs.times <- names(obs.mean)
  obs.times.POSIX <- lubridate::ymd_hms(obs.times)
  for (i in seq_along(obs.times)) {
    if (is.na(obs.times.POSIX[i])) {
      if (is.na(lubridate::ymd(obs.times[i]))) {
        PEcAn.logger::logger.warn("Error: no dates associated with observations")
      } else {
        ### Data does not have time associated with dates 
        ### Adding 12:59:59PM assuming next time step starts one second later
        PEcAn.logger::logger.warn("Pumpkin Warning: adding one minute before midnight time assumption to dates associated with data")
        obs.times.POSIX[i] <- lubridate::ymd_hms(paste(obs.times[i], "23:59:59"))
      }
    }
  }
  obs.times <- obs.times.POSIX
  read_restart_times <- c(lubridate::ymd_hms(start.cut, truncated = 3), obs.times)
  nt  <- length(obs.times) #sets length of for loop for Forecast/Analysis
  if (nt==0) PEcAn.logger::logger.severe('There has to be at least one Obs.')

# Model Specific Setup ----------------------------------------------------

  #--get model specific functions
  #my.write_restart <- paste0("PEcAn.", model, "::write_restart.", model)
  #my.read_restart <- paste0("PEcAn.", model, "::read_restart.", model)
  #my.split_inputs  <- paste0("PEcAn.", model, "::split_inputs.", model)
  do.call("library", list(paste0("PEcAn.", model)))
  my.write_restart <- paste0("write_restart.", model)
  my.read_restart <- paste0("read_restart.", model)
  my.split_inputs  <- paste0("split_inputs.", model)
  #- Double checking some of the inputs
  if (is.null(adjustment)) adjustment <- TRUE
  # models that don't need split_inputs, check register file for that
  register.xml <- system.file(paste0("register.", model, ".xml"), package = paste0("PEcAn.", model))
  register <- XML::xmlToList(XML::xmlParse(register.xml))
  no_split <- !as.logical(register$exact.dates)
  
  if (!exists(my.split_inputs)  &  !no_split) {
    PEcAn.logger::logger.warn(my.split_inputs, "does not exist")
    PEcAn.logger::logger.severe("please make sure that the PEcAn interface is loaded for", model)
    PEcAn.logger::logger.warn(my.split_inputs, "If your model does not need the split function you can specify that in register.Model.xml in model's inst folder by adding <exact.dates>FALSE</exact.dates> tag.")
    
  }
  #split met if model calls for it
  #create a folder to store extracted met files
  if(!file.exists(paste0(settings$outdir, "/Extracted_met/"))){
    dir.create(paste0(settings$outdir, "/Extracted_met/"))
  }
  
  conf.settings<-conf.settings %>%
    `class<-`(c("list")) %>% #until here, it separates all the settings for all sites that listed in the xml file
    furrr::future_map(function(settings) {
      library(paste0("PEcAn.",settings$model$type), character.only = TRUE)#solved by including the model in the settings
      inputs.split <- list()
      if (!no_split) {
        for (i in 1:length(settings$run$inputs$met$path)) {
          #---------------- model specific split inputs
          ### model specific split inputs
          settings$run$inputs$met$path[[i]] <- do.call(
            my.split_inputs,
            args = list(
              settings = settings,
              start.time = lubridate::ymd_hms(settings$run$site$met.start, truncated = 3), # This depends if we are restart or not
              stop.time = lubridate::ymd_hms(settings$run$site$met.end, truncated = 3),
              inputs =  settings$run$inputs$met$path[[i]],
              outpath = paste0(paste0(settings$outdir, "/Extracted_met/"), settings$run$site$id),
              overwrite =F
            )
          )
          # changing the start and end date which will be used for model2netcdf.model
          settings$run$start.date <- lubridate::ymd_hms(settings$state.data.assimilation$start.date, truncated = 3)
          settings$run$end.date <- lubridate::ymd_hms(settings$state.data.assimilation$end.date, truncated = 3)
          
        }
      } else{
        inputs.split <- inputs
      }
      settings
    })
  conf.settings<- PEcAn.settings::as.MultiSettings(conf.settings)
  ###-------------------------------------------------------------------###
  ### If this is a restart - Picking up were we left last time          ###
  ###-------------------------------------------------------------------###----   
  if (restart_flag){
    #TO DO grab soil files
    #add else for when sda.out.Rdata is missing
    if(file.exists(file.path(old.dir,"sda.output.Rdata"))){
      load(file.path(old.dir,"sda.output.Rdata"))
      # #this is where the old simulation will be moved to
      # old.sda <- lubridate::year(names(FORECAST)) %>% tail(1)
      # #--- Updating the nt and etc
      # if(!dir.exists(file.path(old.dir,"SDA",old.sda))) dir.create(file.path(old.dir,"SDA",old.sda))
      # # finding/moving files to it's end year dir
      # files.last.sda <- list.files(file.path(old.dir,"out"))
      # #copying
      # file.copy(file.path(file.path(old.dir,"out"),files.last.sda),
      #           file.path(file.path(settings$outdir,"SDA"),paste0(old.sda,"/",files.last.sda))
      # )
      #sim.time <-2:nt # if It's restart I added +1 from the start to nt (which is the last year of old sim) to make the first sim in restart time t=2
      #new.params and params.list are already loaded in the environment only need to grab X
      X <-FORECAST[[length(FORECAST)]]
    }else{
      PEcAn.logger::logger.info("The SDA output from the older simulation doesn't exist, assuming first SDA run with unconstrainded forecast output")
      #loading param info from previous forecast
      if(is.null(ensemble.samples)){
        load(file.path(old.dir, "samples.Rdata"))
      }
      #assuming that will only use previous unconstrained forecast runs for first run with SDA which means we are at t=1
      #sim.time<-seq_len(nt)
      #create params object using previous forecast ensemble members
      new.params <- sda_matchparam(settings, ensemble.samples, site.ids, nens)
      
      #create inputs object for met using previous forecast ensemble members
      ####add function here, pause on this feature until we add feature to model runs that saves driver ensemble members
      
      #build X using previous forecast output
      #out.configs object required to build X and restart.list object required for build X
      restart.list <- vector("list", length(conf.settings))
      out.configs <- conf.settings %>%
        `class<-`(c("list")) %>%
        furrr::future_map2(restart.list, function(settings, restart.arg) {
          # Loading the model package - this is required bc of the furrr
          library(paste0("PEcAn.",settings$model$type), character.only = TRUE)
          # wrtting configs for each settings - this does not make a difference with the old code
          PEcAn.uncertainty::write.ensemble.configs(
            defaults = settings$pfts,
            ensemble.samples = ensemble.samples,
            settings = settings,
            model = settings$model$type,
            write.to.db = settings$database$bety$write,
            restart = restart.arg
          )
        }) %>%
        stats::setNames(site.ids)
      #now all build_X args are properly formatted for the function to return X
      reads <- build_X(out.configs = out.configs, 
                       settings = settings, 
                       new.params = new.params, 
                       nens = nens, 
                       read_restart_times = read_restart_times, 
                       outdir = paste0(old.dir, "out/"), 
                       t = 1, 
                       var.names = var.names, 
                       my.read_restart = my.read_restart,
                       restart_flag = restart_flag)
      
      #let's read the parameters of each site/ens
      params.list <- reads %>% purrr::map(~.x %>% purrr::map("params"))
      # Now let's read the state variables of site/ens
      X <- reads %>% purrr::map(~.x %>% purrr::map_df(~.x[["X"]] %>% t %>% as.data.frame))
      
      # Now we have a matrix that columns are state variables and rows are ensembles.
      # this matrix looks like this
      #         GWBI    AbvGrndWood   GWBI    AbvGrndWood
      #[1,]  3.872521     37.2581  3.872521     37.2581
      # But therer is an attribute called `Site` which tells yout what column is for what site id - check out attr (X,"Site")
      if (multi.site.flag){
        X <- X %>%
          purrr::map_dfc(~.x) %>% 
          as.matrix() %>%
          `colnames<-`(c(rep(var.names, length(X)))) %>%
          `attr<-`('Site',c(rep(site.ids, each=length(var.names))))
      }
    }
  }
  
  ###-------------------------------------------------------------------###
  ### set up for data assimilation                                      ###
  ###-------------------------------------------------------------------###----
  # weight matrix
  wt.mat <- matrix(NA, nrow = nens, ncol = nt)
  # Reading param samples------------------------------- 
    #create params object using samples generated from TRAITS functions
    if(restart_flag){
      new.params <- new.params
    }else{
      if(!file.exists(file.path(settings$outdir, "samples.Rdata"))) PEcAn.logger::logger.severe("samples.Rdata cannot be found. Make sure you generate samples by running the get.parameter.samples function before running SDA.")
      #Generate parameter needs to be run before this to generate the samples. This is hopefully done in the main workflow.
      if(is.null(ensemble.samples)){
        load(file.path(settings$outdir, "samples.Rdata"))
      }
      #reformatting params
      new.params <- sda_matchparam(settings, ensemble.samples, site.ids, nens)
    }
      #sample met ensemble members
      inputs <- conf.settings %>% purrr::map(function(setting) {
        PEcAn.uncertainty::input.ens.gen(
          settings = setting,
          input = "met",
          method = setting$ensemble$samplingspace$met$method,
          parent_ids = NULL 
        )
    }) 
  ###------------------------------------------------------------------------------------------------###
  ### loop over time                                                                                 ###
  ###------------------------------------------------------------------------------------------------###
  for(t in 1:nt){
      obs.t <- as.character(lubridate::date(obs.times[t]))
      obs.year <- lubridate::year(obs.t)
      ###-------------------------------------------------------------------------###
      ###  Taking care of Forecast. Splitting /  Writting / running / reading back###
      ###-------------------------------------------------------------------------###-----  
      #- Check to see if this is the first run or not and what inputs needs to be sent to write.ensemble configs
      if (t>1){
        #for next time step split the met if model requires
        #-Splitting the input for the models that they don't care about the start and end time of simulations and they run as long as their met file.
        inputs.split <- PEcAnAssimSequential::metSplit(conf.settings, inputs, settings, model, no_split = FALSE, obs.times, t, nens, restart_flag = FALSE, my.split_inputs)
        
        #---------------- setting up the restart argument for each site separatly and keeping them in a list
        restart.list <-
          furrr::future_pmap(list(out.configs, conf.settings %>% `class<-`(c("list")), params.list, inputs.split),
                             function(configs, settings, new.params, inputs) {
                               #if the new state for each site only has one row/col.
                               #then we need to convert it to matrix to solve the indexing issue.
                               new_state_site <- new.state[, which(attr(X, "Site") %in% settings$run$site$id)]
                               if(is.vector(new_state_site)){
                                 new_state_site <- matrix(new_state_site)
                               }
                               list(
                                 runid = configs$runs$id,
                                 start.time = strptime(obs.times[t -1], format = "%Y-%m-%d %H:%M:%S") + lubridate::second(lubridate::hms("00:00:01")),
                                 stop.time = strptime(obs.times[t], format ="%Y-%m-%d %H:%M:%S"),
                                 settings = settings,
                                 new.state = new_state_site,
                                 new.params = new.params,
                                 inputs = inputs,
                                 RENAME = TRUE,
                                 ensemble.id = settings$ensemble$ensemble.id
                               )
                             })
      } else {
        restart.list <- vector("list", length(conf.settings))
      }
      #add flag for restart t=1 to skip model runs
      if(restart_flag & t == 1){
        #for restart when t=1 do not need to do model runs and X should already exist in environment by this point
        X <- X
      }else{
        if (control$debug) browser()
        out.configs <- conf.settings %>%
          `class<-`(c("list")) %>%
          furrr::future_map2(restart.list, function(settings, restart.arg) {
            # Loading the model package - this is required bc of the furrr
            library(paste0("PEcAn.",settings$model$type), character.only = TRUE)
            # wrtting configs for each settings - this does not make a difference with the old code
            PEcAn.uncertainty::write.ensemble.configs(
              defaults = settings$pfts,
              ensemble.samples = ensemble.samples,
              settings = settings,
              model = settings$model$type,
              write.to.db = settings$database$bety$write,
              restart = restart.arg,
              rename = TRUE
            )
          }) %>%
          stats::setNames(site.ids)
        
        #I'm rewrting the runs because when I use the parallel appraoch for wrting configs the run.txt will get messed up; because multiple cores want to write on it at the same time.
        runs.tmp <- list.dirs(rundir, full.names = F)
        runs.tmp <- runs.tmp[grepl("ENS-*|[0-9]", runs.tmp)] 
        writeLines(runs.tmp[runs.tmp != ''], file.path(rundir, 'runs.txt'))
        PEcAn.workflow::start_model_runs(settings, write=settings$database$bety$write)
        
        #------------- Reading - every iteration and for SDA
        
        #put building of X into a function that gets called
        reads <- build_X(out.configs = out.configs, 
                         settings = settings, 
                         new.params = new.params, 
                         nens = nens, 
                         read_restart_times = read_restart_times, 
                         outdir = outdir, 
                         t = t, 
                         var.names = var.names, 
                         my.read_restart = my.read_restart,
                         restart_flag = restart_flag)
        
        if (control$debug) browser()
        #let's read the parameters of each site/ens
        params.list <- reads %>% purrr::map(~.x %>% purrr::map("params"))
        # Now let's read the state variables of site/ens
        #don't need to build X when t=1
        X <- reads %>% purrr::map(~.x %>% purrr::map_df(~.x[["X"]] %>% t %>% as.data.frame))
        
        
        #replacing crazy outliers before it's too late
        if (control$OutlierDetection){
          X <- outlier.detector.boxplot(X)
          PEcAn.logger::logger.info("Outlier Detection.")
        } 
        
        # Now we have a matrix that columns are state variables and rows are ensembles.
        # this matrix looks like this
        #         GWBI    AbvGrndWood   GWBI    AbvGrndWood
        #[1,]  3.872521     37.2581  3.872521     37.2581
        # But therer is an attribute called `Site` which tells yout what column is for what site id - check out attr (X,"Site")
        if (multi.site.flag)
          X <- X %>%
          purrr::map_dfc(~.x) %>% 
          as.matrix() %>%
          `colnames<-`(c(rep(var.names, length(X)))) %>%
          `attr<-`('Site',c(rep(site.ids, each=length(var.names))))
        
      }  ## end else from restart & t==1
      FORECAST[[obs.t]] <- X
      
      ###-------------------------------------------------------------------###
      ###  preparing OBS                                                    ###
      ###-------------------------------------------------------------------###---- 
      if (!is.null(obs.mean[[t]][[1]])) {
        if (control$debug) browser()
        #Making R and Y
        Obs.cons <- Construct.R(site.ids, var.names, obs.mean[[t]], obs.cov[[t]])
        
        Y <- Obs.cons$Y
        R <- Obs.cons$R
        
        if (length(Y) > 1) {
          PEcAn.logger::logger.info("The zero variances in R and Pf is being replaced by half and one fifth of the minimum variance in those matrices respectively.")
          diag(R)[which(diag(R)==0)] <- min(diag(R)[which(diag(R) != 0)])/2
        }
        # making the mapping operator
        H <- Construct.H.multisite(site.ids, var.names, obs.mean[[t]])
        
        #Pass aqq and bqq.
        aqq <- NULL
        bqq <- numeric(nt + 1)
        #if t>1
        if(is.null(pre_enkf_params) && t>1){
          aqq <- enkf.params[[t-1]]$aqq
          bqq <- enkf.params[[t-1]]$bqq
          X.new<-enkf.params[[t-1]]$X.new
        }
        if(!is.null(pre_enkf_params) && t>1){
          aqq <- pre_enkf_params[[t-1]]$aqq
          bqq <- pre_enkf_params[[t-1]]$bqq
          X.new<-pre_enkf_params[[t-1]]$X.new
        }
        if(!is.null(pre_enkf_params)){
          Pf <- pre_enkf_params[[t]]$Pf
        }
        
        if(!exists('Cmcmc_tobit2space')) {
          recompileTobit = TRUE
        }else{
          recompileTobit = FALSE
        }
        
        if(!exists('Cmcmc')) {
          recompileGEF = TRUE
        }else{
          recompileGEF = FALSE
        }
        #weight list
        # This reads ensemble weights generated by `get_ensemble_weights` function from assim.sequential package
        weight_list <- list()
        if(!file.exists(file.path(settings$outdir, "ensemble_weights.Rdata"))){
          PEcAn.logger::logger.warn("ensemble_weights.Rdata cannot be found. Make sure you generate samples by running the get.ensemble.weights function before running SDA if you want the ensembles to be weighted.")
          #create null list
          for(tt in 1:length(obs.times)){
            weight_list[[tt]] <- rep(1,nens) #no weights
          }
        } else{
          load(file.path(settings$outdir, "ensemble_weights.Rdata"))  ## loads ensemble.samples
        }
        wts <- unlist(weight_list[[t]])
        ###-------------------------------------------------------------------###
        ### Analysis                                                          ###
        ###-------------------------------------------------------------------###----
        if(processvar == FALSE){an.method<-EnKF}else{an.method<-GEF.MultiSite}
        
        #-analysis function
        if(t>1){
          pre_elements <- enkf.params[[t-1]]$elements.W.Data
        }else{
          pre_elements <- NULL
        }
        enkf.params[[obs.t]] <- GEF.MultiSite(
          settings,
          FUN = an.method,
          Forecast = list(Q = Q, X = X),
          Observed = list(R = R, Y = Y),
          H = H,
          extraArg = list(
            aqq = aqq,
            bqq = bqq,
            Pf = Pf,
            t = t,
            nitr.GEF = nitr.GEF,
            nthin = nthin,
            nburnin = nburnin,
            censored.data = censored.data,
            recompileGEF = recompileGEF,
            recompileTobit = recompileTobit,
            wts = wts,
            pre_elements = pre_elements
          ),
          choose = choose,
          nt = nt,
          obs.mean = obs.mean,
          nitr = 100000,
          nburnin = 10000,
          obs.cov = obs.cov,
          site.ids = site.ids,
          blocked.dis = blocked.dis,
          distances = distances
        )
        tictoc::tic(paste0("Preparing for Adjustment for cycle = ", t))
        #Forecast
        mu.f <- enkf.params[[obs.t]]$mu.f
        Pf <- enkf.params[[obs.t]]$Pf
        #Analysis
        Pa <- enkf.params[[obs.t]]$Pa
        mu.a <- enkf.params[[obs.t]]$mu.a
        #extracting extra outputs
        if (control$debug) browser()
        if (processvar) {
          aqq <- enkf.params[[obs.t]]$aqq
          bqq <- enkf.params[[obs.t]]$bqq
        }
        # Adding obs elements to the enkf.params
        #This can later on help with diagnostics
        enkf.params[[obs.t]] <-
          c(
            enkf.params[[obs.t]],
            R = list(R),
            Y = list(Y),
            RestartList = list(restart.list %>% stats::setNames(site.ids))
          )
        
        ###-------------------------------------------------------------------###
        ### Trace                                                             ###
        ###-------------------------------------------------------------------###----      
        #-- writing Trace--------------------
        if(control$trace) {
          PEcAn.logger::logger.warn ("\n --------------------------- ",obs.year," ---------------------------\n")
          PEcAn.logger::logger.warn ("\n --------------Obs mean----------- \n")
          print(Y)
          PEcAn.logger::logger.warn ("\n --------------Obs Cov ----------- \n")
          print(R)
          PEcAn.logger::logger.warn ("\n --------------Obs H ----------- \n")
          print(H)
          PEcAn.logger::logger.warn ("\n --------------Forecast mean ----------- \n")
          print(enkf.params[[obs.t]]$mu.f)
          PEcAn.logger::logger.warn ("\n --------------Forecast Cov ----------- \n")
          print(enkf.params[[obs.t]]$Pf)
          PEcAn.logger::logger.warn ("\n --------------Analysis mean ----------- \n")
          print(t(enkf.params[[obs.t]]$mu.a))
          PEcAn.logger::logger.warn ("\n --------------Analysis Cov ----------- \n")
          print(enkf.params[[obs.t]]$Pa)
          PEcAn.logger::logger.warn ("\n ------------------------------------------------------\n")
        }
        if (control$debug) browser()
        if (control$pause) readline(prompt="Press [enter] to continue \n")
      } else {
        ###-------------------------------------------------------------------###
        ### No Observations --                                                ###----
        ###-----------------------------------------------------------------### 
        ### no process variance -- forecast is the same as the analysis ###
        if (processvar==FALSE) {
          mu.a <- mu.f
          Pa   <- Pf + Q
          ### yes process variance -- no data
        } else {
          mu.f <- colMeans(X) #mean Forecast - This is used as an initial condition
          mu.a <- mu.f
          if(is.null(Q)){
            q.bar <- diag(ncol(X))
            PEcAn.logger::logger.warn('Process variance not estimated. Analysis has been given uninformative process variance')
          }
          # Pa   <- Pf + matrix(solve(q.bar), dim(Pf)[1], dim(Pf)[2])
          #will throw an error when q.bar and Pf are different sizes i.e. when you are running with no obs and do not variance for all state variables
          #Pa <- Pf + solve(q.bar)
          #hack have Pa = Pf for now
          if(!is.null(pre_enkf_params)){
            Pf <- pre_enkf_params[[t]]$Pf
          }else{
            Pf <- stats::cov(X) # Cov Forecast - This is used as an initial condition
          }
          Pa <- Pf
        }
        enkf.params[[obs.t]] <- list(mu.f = mu.f, Pf = Pf, mu.a = mu.a, Pa = Pa)
      }
      
      ###-------------------------------------------------------------------###
      ### adjustement/update state matrix                                   ###
      ###-------------------------------------------------------------------###---- 
      tictoc::tic(paste0("Adjustment for cycle = ", t))
      if(adjustment == TRUE){
        analysis <-adj.ens(Pf, X, mu.f, mu.a, Pa)
      } else {
        analysis <- as.data.frame(mvtnorm::rmvnorm(as.numeric(nrow(X)), mu.a, Pa, method = "svd"))
      }
      analysis[analysis<0] <- 0
      colnames(analysis) <- colnames(X)
      ##### Mapping analysis vectors to be in bounds of state variables
      if(processvar==TRUE){
        for(i in 1:ncol(analysis)){
          int.save <- state.interval[which(startsWith(colnames(analysis)[i],
                                                      var.names)),]
          analysis[analysis[,i] < int.save[1],i] <- int.save[1]
          analysis[analysis[,i] > int.save[2],i] <- int.save[2]
        }
      }
      ## in the future will have to be separated from analysis
      
      new.state  <- as.data.frame(analysis)
      ANALYSIS[[obs.t]] <- analysis
      ANALYSIS <-ANALYSIS
      ens_weights[[obs.t]] <- PEcAnAssimSequential::sda_weights_site(FORECAST, ANALYSIS, t, as.numeric(settings$ensemble$size))
      ###-------------------------------------------------------------------###
      ### save outputs                                                      ###
      ###-------------------------------------------------------------------###---- 
      Viz.output <- list(settings, obs.mean, obs.cov) #keeping obs data and settings for later visualization in Dashboard
      
      save(site.locs,
           t,
           FORECAST,
           ANALYSIS,
           enkf.params,
           new.state, new.params,params.list, ens_weights,
           out.configs, ensemble.samples, inputs, Viz.output,
           file = file.path(settings$outdir, "sda.output.Rdata"))
      
      tictoc::tic(paste0("Visulization for cycle = ", t))
      
      #writing down the image - either you asked for it or nor :)
      if ((t%%2 == 0 | t == nt) & (control$TimeseriesPlot) & !is.null(obs.mean[[t]][[1]])){
        post.analysis.multisite.ggplot(settings, 
                                       t, 
                                       obs.times, 
                                       obs.mean, 
                                       obs.cov, 
                                       FORECAST, 
                                       ANALYSIS ,
                                       plot.title=control$plot.title, 
                                       facetg=control$facet.plots, 
                                       readsFF=readsFF)
      }   
      #Saving the profiling result
      if (control$Profiling) alltocs(file.path(settings$outdir,"SDA", "Profiling.csv"))
    
    # remove files as SDA runs
    if (!(keepNC))
    {
      unlink(list.files(outdir, "*.nc", recursive = TRUE, full.names = TRUE))
    } 
    # useful for debugging to keep .nc files for assimilated years. T = 2, because this loops removes the files that were run when starting the next loop
    if (keepNC && t == 1)
    {
      unlink(list.files(outdir, "*.nc", recursive = TRUE, full.names = TRUE))
    }
  } ### end loop over time
} # sda.enkf<|MERGE_RESOLUTION|>--- conflicted
+++ resolved
@@ -125,15 +125,9 @@
   #Here I'm trying to make a temp config list name and put it into map to iterate
   if(multi.site.flag){
     conf.settings<-settings
-<<<<<<< HEAD
     site.ids <- conf.settings$run %>% map('site') %>% map('id') %>% unlist() %>% as.character()
     # a matrix ready to be sent to spDistsN1 in sp package - first col is the long second is the lat and row names are the site ids
     site.locs <- conf.settings$run %>% map('site') %>% map_dfr(~c(.x[['lon']],.x[['lat']]) %>%as.numeric)%>% 
-=======
-    site.ids <- conf.settings %>% purrr::map(~.x[['run']] ) %>% purrr::map('site') %>% purrr::map('id') %>% unlist() %>% as.character()
-    # a matrix ready to be sent to spDistsN1 in sp package - first col is the long second is the lat and row names are the site ids
-    site.locs <- conf.settings %>% purrr::map(~.x[['run']] ) %>% purrr::map('site') %>% purrr::map_dfr(~c(.x[['lon']],.x[['lat']]) %>% as.numeric)%>% 
->>>>>>> 18658313
       t %>%
       `colnames<-`(c("Lon","Lat")) %>%
       `rownames<-`(site.ids)

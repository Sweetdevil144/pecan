--- conflicted
+++ resolved
@@ -63,10 +63,6 @@
     data.path <- PEcAn.DB::query.file.path(input.id[[i]], settings$host$name, bety$con)
     format_full <- format <- PEcAn.DB::query.format.vars(input.id = input.id[[i]], bety, format.id = NA, var.ids=NA)
     
-<<<<<<< HEAD
-=======
-    
->>>>>>> 111c6c72
     if(TRUE){
       # hack instead of changing the units in BETY format for now
       # I don't want load_data to convert anything
@@ -77,10 +73,6 @@
       format$vars[4,1] <-  format$vars[4,8] <- format$vars[4,10] <- "GWBI"
       format$vars[4,4] <- "kg C m-2 s-1"
     }
-<<<<<<< HEAD
-=======
-
->>>>>>> 111c6c72
     
     format$na.strings <- 'NA'
     time.row <- format$time.row

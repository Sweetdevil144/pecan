##' @title load_data_paleon_sda
##' @name  load_data_paleon_sda
##' @author Ann Raiho \email{araiho@nd.edu}
##' 
##' @param settings    PEcAn SDA settings object
##' 
##' @description Load data function for paleon SDA data products
##' 
##' @return obs.mean and obs.cov for sda.enkf
##' @export
##' 
load_data_paleon_sda <- function(settings){
  
  #### Types of Data needed
  ## STEPPS Fcomp (Work in progress)
  ## ReFAB biomass
  ## HF Tree Rings (CHECK)
  ## Tree Rings from tree ring module
  ## PLS and FIA Biomass Snapshot
  ## Wish list: eddy covariance
  
  if(file.exists(file.path(settings$outdir,'sda.obs.Rdata'))){
    load(file.path(settings$outdir,'sda.obs.Rdata'))
    return(obs.list)
  }
  
  library(plyr) #need to load to use .fnc below
  
  d <- settings$database$bety[c("dbname", "password", "host", "user")]
  bety <- src_postgres(host = d$host, user = d$user, password = d$password, dbname = d$dbname)
  
  if(settings$host$name != 'localhost') PEcAn.logger::logger.severe('ERROR: Code does not support anything but settings$host$name <- localhost at this time.')
  
  site <- PEcAn.DB::query.site(settings$run$site$id, bety$con)
  format_id <- settings$state.data.assimilation$data$format_id
  
  input.list <- list()
  input.id <- list()
  obvs <- list()
  
  var.names <- unlist(sapply(settings$state.data.assimilation$state.variable, 
                             function(x) {
                               x$variable.name
                             }, 
                             USE.NAMES = FALSE), 
                      use.names = FALSE)
  
  start_date <- settings$state.data.assimilation$start.date
  end_date   <- settings$state.data.assimilation$end.date
  
  obs.mean <- obs.mean.tmp <- list()
  obs.cov <- obs.cov.tmp <- list()

  obs.times <- seq(as.Date(start_date), as.Date(end_date), by = settings$state.data.assimilation$forecast.time.step)
  obs.times <- formatC(lubridate::year(obs.times), width = 4, format = "d", flag = "0")
  
  biomass2carbon <- 0.48
  
  for(i in seq_along(format_id)){
    input.list[[i]] <- db.query(paste("SELECT * FROM inputs WHERE site_id =",site$id ,"  AND format_id = ",format_id[[i]]), bety$con)
    input.id[[i]] <- input.list[[i]]$id
    
    data.path <- PEcAn.DB::query.file.path(input.id[[i]], settings$host$name, bety$con)
    format_full <- format <- PEcAn.DB::query.format.vars(input.id = input.id[[i]], bety, format.id = NA, var.ids=NA)
    
<<<<<<< HEAD
    ### Tree Ring Data Product
    if(format_id[[i]] == '1000000040'){
      format$na.strings <- 'NA'
      time.row <- format$time.row
      time.type <- format$vars$input_units[time.row] #THIS WONT WORK IF TIMESTEP ISNT ANNUAL
=======
    if(TRUE){
      # hack instead of changing the units in BETY format for now
      # I don't want load_data to convert anything
      # data itself is in Mg / ha 
      format$vars[1,1] <-  format$vars[1,8] <- format$vars[1,10] <- "AbvGrndWood"
      format$vars[1,4] <- "kg C m-2"
      
      format$vars[4,1] <-  format$vars[4,8] <- format$vars[4,10] <- "GWBI"
      format$vars[4,4] <- "kg C m-2 s-1"
    }
    
    format$na.strings <- 'NA'
    time.row <- format$time.row
    time.type <- format$vars$input_units[time.row] #THIS WONT WORK IF TIMESTEP ISNT ANNUAL
>>>>>>> eee724cd
    
      # ---- LOAD INPUT DATA ---- #
      PEcAn.logger::logger.info(paste('Using PEcAn.benchmark::load_data.R on format_id',format_id[[i]],'-- may take a few minutes'))
      obvs[[i]] <- PEcAn.benchmark::load_data(data.path, format, start_year = lubridate::year(start_date), end_year = lubridate::year(end_date), site)
    
      variable <- intersect(var.names,colnames(obvs[[i]]))
    
<<<<<<< HEAD
=======
    kgms2Mghayr <- (10000/1)*(1/1000)*(365.25*24*60*60) ## kg m-2 s-1 -> Mg ha-1 yr-1
    kgm2Mgha <- (10000/1)*(1/1000) ## kg m-2  -> Mg ha-1
    
    ### Tree Ring Data Product
    if(format_id[[i]] == '1000000040'){
>>>>>>> eee724cd
      obvs[[i]] <- obvs[[i]][obvs[[i]]$model_type=='Model RW + Census',]
      obvs[[i]]$AbvGrndWood <- obvs[[i]]$AbvGrndWood * biomass2carbon #* kgm2Mgha 
      obvs[[i]]$GWBI <- obvs[[i]]$GWBI * biomass2carbon  #* kgms2Mghayr 
      arguments <- list(.(year, MCMC_iteration, site_id), .(variable))
      arguments2 <- list(.(year), .(variable))
      arguments3 <- list(.(MCMC_iteration), .(variable), .(year))
      
      dataset <- obvs[[i]]
      
      ### Map species to model specific PFTs
      if(any(var.names == 'AGB.pft')){
        spp_id <- match_species_id(unique(dataset$species_id),format_name = 'usda',bety)
        pft_mat <- match_pft(spp_id$bety_species_id, settings$pfts,
                             con = bety$con, allow_missing = TRUE)
        
        x <- paste0('AGB.pft.', pft_mat$pft)
        names(x) <- spp_id$input_code
        
        PEcAn.logger::logger.info('Now, mapping data species to model PFTs')
        dataset$pft.cat <- x[dataset$species_id]
        dataset <- dataset[dataset$pft.cat!='AGB.pft.NA',]
        
        variable <- c('AbvGrndWood')
        arguments <- list(.(year, MCMC_iteration, site_id, pft.cat), .(variable))
        arguments2 <- list(.(year, pft.cat), .(variable))
        arguments3 <- list(.(MCMC_iteration), .(pft.cat, variable), .(year))
      } 
      
      PEcAn.logger::logger.info('Now, aggregating data and creating SDA input lists')
      melt_id <- colnames(dataset)[-which(colnames(dataset) %in% variable)]
      melt.test <- reshape2::melt(dataset, id = melt_id, na.rm = TRUE)
      cast.test <- reshape2::dcast(melt.test, arguments, sum, margins = variable)
      
      melt_id_next <- colnames(cast.test)[-which(colnames(cast.test) %in% variable)]
      melt.next <- reshape2::melt(cast.test, id = melt_id_next)
      mean_mat <- reshape2::dcast(melt.next, arguments2, mean)
      
      iter_mat <- reshape2::acast(melt.next, arguments3, mean)
      cov.test <- apply(iter_mat,3,function(x){cov(x)})
      
      for(t in seq_along(obs.times)){
        obs.mean.tmp[[t]] <- mean_mat[mean_mat[,time.type]==obs.times[t], -c(1)] #THIS WONT WORK IF TIMESTEP ISNT ANNUAL
        
        if(any(var.names == 'AGB.pft')){
          obs.mean.tmp[[t]] <- rep(NA, length(unique(dataset$pft.cat)))
          names(obs.mean.tmp[[t]]) <- sort(unique(dataset$pft.cat))
          for(r in seq_along(unique(dataset$pft.cat))){
            k <- mean_mat[mean_mat$year==obs.times[t] & mean_mat$pft.cat==names(obs.mean.tmp[[t]][r]), variable]
            if(any(k)){
              obs.mean.tmp[[t]][r] <- k
            }
          }
        }
        
        obs.cov.tmp[[t]] <- matrix(cov.test[,which(colnames(cov.test) %in% obs.times[t])],
                                   ncol = sqrt(dim(cov.test)[1]),
                                   nrow = sqrt(dim(cov.test)[1]))
        if(any(var.names == 'AGB.pft')){
          colnames(obs.cov.tmp[[t]]) <- names(iter_mat[1,,t]) 
        }
      }
    }
    
    ### Pollen Data Product (STEPPS)
    if(format_id[[i]] == '1000000058'){
      ncin <- ncdf4::nc_open(data.path)
      
      coords <- data.frame(x=site$lon,y=site$lat)
      sp::coordinates(coords) <- ~ x + y
      sp::proj4string(coords) <- sp::CRS('+proj=longlat +ellps=WGS84')
      
      ### site utm coordinates
      utm <- sp::spTransform(coords, CRS("+proj=utm +zone=18N ellps=WGS84"))
      utm <- as.matrix(data.frame(utm))
      
      ### find grid cell
      site.x <- which(min(abs(ncvar_get(ncin, 'x') - utm[1])) == abs(ncvar_get(ncin, 'x') - utm[1]))
      site.y <- which(min(abs(ncvar_get(ncin, 'y') - utm[2])) == abs(ncvar_get(ncin, 'y') - utm[2]))
      years <- formatC(ncvar_get(ncin, 'year'), width = 4, format = "d", flag = "0")
      
      taxa <- names(ncin$var)
      if('other'%in%taxa) taxa <- taxa[-c(grep('other',taxa))]
        
      sims.keep <- array(NA,dim=c(length(taxa),length(ncin$dim$year$vals),length(ncin$dim$sample$vals)))
      for(n in seq_along(taxa)){
        taxa.start <- ncvar_get(ncin, taxa[n])
        
        # input is a matrix 'sims', with rows as time and columns as MCMC samples
        sims.keep[n,,] <- taxa.start[site.x,site.y,,]
      }
      
      #####
      ##### Calculating Effective Sample Size #####
      #####
      
      ESS_calc <- function(ntimes, sims){
        row.means.sims <- sims - rowMeans(sims)  # center based on mean at each time to remove baseline temporal correlation 
        # (we want to estimate effective sample size effect from correlation of the errors)
        
        # compute all pairwise covariances at different times
        covars <- NULL
        for(lag in 1:(ntimes-1)){
          covars <- c(covars, rowMeans(row.means.sims[(lag+1):ntimes, , drop = FALSE] * row.means.sims[1:(ntimes-lag), , drop = FALSE])) 
        }
        vars <- apply(row.means.sims, 1, var) # pointwise post variances at each time, might not be homoscedastic
        
        # nominal sample size scaled by ratio of variance of an average
        # under independence to variance of average of correlated values
        neff <- ntimes * sum(vars) / (sum(vars) + 2 * sum(covars))
        return(neff)
      }
      
      neff.keep <- mean.keep <- list()
      pecan.pfts <- as.character(lapply(settings$pfts, function(x) x[["name"]]))
      
      for(n in taxa){
        sims.start <- ncvar_get(ncin,n)
        
        # input is a matrix 'sims', with rows as time and columns as MCMC samples
        sims <- sims.start[site.x,site.y,,]
        
        ntimes <- 10
      
        neff.keep[[n]] <- ESS_calc(ntimes = ntimes, sims = sims)
        mean.keep[[n]] <- rowMeans(sims)
       
      }
      
      var.inf <- 1000/mean(unlist(neff.keep))
      
      mean.mat <- as.data.frame(mean.keep)
      
      for(n in seq_len(ncol(mean.mat))){
        new.name <- pecan.pfts[grep(taxa[n],pecan.pfts,ignore.case = T)]
        if(any(nchar(new.name))){
          colnames(mean.mat)[n] <- paste0('Fcomp.',new.name)
        }
      }
      
      #####
      ##### Calculating Mean and Covariance
      #####

      obs.mean <- list()
      for(n in 1:nrow(mean.mat)){
        obs.mean[[n]]<- mean.mat[n,]
      }
      
      names(obs.mean) <- paste0(years,'/12/31')

      rownames(sims.keep) <- colnames(mean.mat)
      obs.cov <- list()
      for(n in 1:length(ncin$dim$year$vals)){
        obs.cov[[n]] <- cov(t(sims.keep[,n,])) #* var.inf
      }
      
      names(obs.cov) <- paste0(years,'/12/31')
      
      #### Interpolate over all years
      which.keep <- list()
      
      for(n in obs.times){
        min.vec <- na.omit(as.numeric(n) - year(as.Date(names(obs.mean))))
        which.keep[[n]] <- which(min(abs(min.vec))==abs(min.vec))
        obs.mean.tmp[[n]] <- obs.mean[[which.keep[[n]][1]]]
        obs.cov.tmp[[n]] <- obs.cov[[which.keep[[n]][1]]]
      }
      
      names(obs.mean.tmp)<-paste0(obs.times,'/12/31')
      names(obs.cov.tmp)<-paste0(obs.times,'/12/31')
      
    }
    
    ### Error Message for no data product
    if(format_id[[i]] != '1000000040' & format_id[[i]] != '1000000058'){
      PEcAn.logger::logger.severe('ERROR: This data format has not been added to this function (ツ)_/¯ ')
    }
    
  }
    
    ### Combine data if more than one type of data
    if(i > 1){
      for(t in seq_along(obs.times)){
        obs.mean[[t]] <- c(obs.mean[[t]],unlist(obs.mean.tmp[[t]]))
        obs.cov[[t]] <- magic::adiag(obs.cov[[t]],unlist(obs.cov.tmp[[t]]))
      }
    }else{
      obs.mean <- obs.mean.tmp
      obs.cov <- obs.cov.tmp
    }
    
    names(obs.mean) <- paste0(obs.times,'/12/31')
    names(obs.cov) <- paste0(obs.times,'/12/31')
  
  obs.list <- list(obs.mean = obs.mean, obs.cov = obs.cov)
  save(obs.list,file=file.path(settings$outdir,'sda.obs.Rdata'))

return(obs.list)

}<|MERGE_RESOLUTION|>--- conflicted
+++ resolved
@@ -63,14 +63,9 @@
     data.path <- PEcAn.DB::query.file.path(input.id[[i]], settings$host$name, bety$con)
     format_full <- format <- PEcAn.DB::query.format.vars(input.id = input.id[[i]], bety, format.id = NA, var.ids=NA)
     
-<<<<<<< HEAD
+
     ### Tree Ring Data Product
     if(format_id[[i]] == '1000000040'){
-      format$na.strings <- 'NA'
-      time.row <- format$time.row
-      time.type <- format$vars$input_units[time.row] #THIS WONT WORK IF TIMESTEP ISNT ANNUAL
-=======
-    if(TRUE){
       # hack instead of changing the units in BETY format for now
       # I don't want load_data to convert anything
       # data itself is in Mg / ha 
@@ -84,7 +79,6 @@
     format$na.strings <- 'NA'
     time.row <- format$time.row
     time.type <- format$vars$input_units[time.row] #THIS WONT WORK IF TIMESTEP ISNT ANNUAL
->>>>>>> eee724cd
     
       # ---- LOAD INPUT DATA ---- #
       PEcAn.logger::logger.info(paste('Using PEcAn.benchmark::load_data.R on format_id',format_id[[i]],'-- may take a few minutes'))
@@ -92,14 +86,8 @@
     
       variable <- intersect(var.names,colnames(obvs[[i]]))
     
-<<<<<<< HEAD
-=======
-    kgms2Mghayr <- (10000/1)*(1/1000)*(365.25*24*60*60) ## kg m-2 s-1 -> Mg ha-1 yr-1
-    kgm2Mgha <- (10000/1)*(1/1000) ## kg m-2  -> Mg ha-1
-    
     ### Tree Ring Data Product
     if(format_id[[i]] == '1000000040'){
->>>>>>> eee724cd
       obvs[[i]] <- obvs[[i]][obvs[[i]]$model_type=='Model RW + Census',]
       obvs[[i]]$AbvGrndWood <- obvs[[i]]$AbvGrndWood * biomass2carbon #* kgm2Mgha 
       obvs[[i]]$GWBI <- obvs[[i]]$GWBI * biomass2carbon  #* kgms2Mghayr 

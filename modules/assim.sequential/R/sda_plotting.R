--- conflicted
+++ resolved
@@ -598,20 +598,9 @@
               Means=mean(Value, na.rm=T),
               Lower=quantile(Value,0.025, na.rm=T),
               Upper = quantile(Value, 0.975,  na.rm = TRUE))
-          
-<<<<<<< HEAD
-        # dropped the "_" from "SDA_" in plot legends
-        })%>%mutate(Type=listFA,
-                    Date=rep(obs.times[t1:t], each=colnames((All.my.data[[listFA]])[[1]]) %>% length() / length(unique(site.ids)))%>% as.POSIXct()
-                    )
-        # })%>%mutate(Type=paste0("SDA ",listFA),
-        #             Date=rep(obs.times[t1:t], each=colnames((All.my.data[[listFA]])[[1]]) %>% length() / length(unique(site.ids)))%>% as.POSIXct()
-        # )
-=======
         }) %>% mutate(Type = paste0("SDA_", listFA),
                     Date = rep(as.Date(names(FORECAST)), each = colnames((All.my.data[[listFA]])[[1]]) %>% length() / length(unique(site.ids))) %>% as.POSIXct()
         )
->>>>>>> 990aae68
     
     })
       

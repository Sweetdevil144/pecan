--- conflicted
+++ resolved
@@ -15,12 +15,7 @@
     y_star <- X
     
     return(y_star)
-<<<<<<< HEAD
-  },
-  where = nimble::getLoadingNamespace()
-=======
-  }
->>>>>>> fd9bee4c
+  }
 )
 
 #' @export
@@ -33,12 +28,7 @@
     y_out <- log(y[1:(length(y) - 1)] / y[length(y)])
     
     return(y_out)
-<<<<<<< HEAD
-  },
-  where = nimble::getLoadingNamespace()
-=======
-  }
->>>>>>> fd9bee4c
+  }
 )
 
 #' @export
@@ -49,12 +39,7 @@
     y = exp(c(alr, 0)) / sum(exp(c(alr, 0)))
     
     return(y)
-<<<<<<< HEAD
-  },
-  where = nimble::getLoadingNamespace()
-=======
-  }
->>>>>>> fd9bee4c
+  }
 )
 
 #' @export
@@ -69,12 +54,7 @@
     Prob <-
       rmnorm_chol(n = 1, mean, chol(prec), prec_param = TRUE) * wt
     return(Prob)
-<<<<<<< HEAD
-  },
-  where = nimble::getLoadingNamespace()
-=======
-  }
->>>>>>> fd9bee4c
+  }
 )
 
 #' @export
@@ -100,12 +80,7 @@
     } else {
       return((exp(logProb)))
     }
-<<<<<<< HEAD
-  },
-  where = nimble::getLoadingNamespace()
-=======
-  }
->>>>>>> fd9bee4c
+  }
 )
 
 registerDistributions(list(dwtmnorm = list(
@@ -173,13 +148,8 @@
   for (i in 1:YN) {
     y.ind[i] ~ dinterval(y.censored[i], 0)
   }
-<<<<<<< HEAD
-  
-  
-=======
-  
-  
->>>>>>> fd9bee4c
+  
+  
 })
 
 #tobit.model--This does the GEF for multi Site -------------------------------------
@@ -248,12 +218,7 @@
   methods = list(
     reset = function()
       nested_sampler_list[[1]]$reset()
-<<<<<<< HEAD
-  ),
-  where = nimble::getLoadingNamespace()
-=======
   )
->>>>>>> fd9bee4c
 )
 
 #' @export

##' @title load_nimble
##' @name  load_nimble
##' @author Ann Raiho, Hamze Dokoohaki
##'
##' @description This functions is internally used to register a series of nimble functions inside GEF analysis function.
##'
#' @import nimble
#' @param X state var
#'
#' @export
y_star_create <-  nimbleFunction(
  run = function(X = double(1)) {
    returnType(double(1))
    
    y_star <- X
    
    return(y_star)
  }
)

#' Additive Log Ratio transform
#' @param y state var
#' @export
alr <-  nimbleFunction(
  run = function(y = double(1)) {
    returnType(double(1))
    
    y[y < .00001] <- .000001
    
    y_out <- log(y[1:(length(y) - 1)] / y[length(y)])
    
    return(y_out)
  }
)

#' inverse of ALR transform
#' @param alr state var
#' @export
inv.alr <-  nimbleFunction(
  run = function(alr = double(1)) {
    returnType(double(1))
    
    y = exp(c(alr, 0)) / sum(exp(c(alr, 0)))
    
    return(y)
  }
)

#' random weighted multivariate normal
#' @param n sample size
#' @param mean mean
#' @param prec precision
#' @param wt weight
#' @export
rwtmnorm <- nimbleFunction(
  run = function(n = integer(0),
                 mean = double(1),
                 prec = double(2),
                 wt = double(0)) {
    returnType(double(1))
    if (n != 1)
      nimPrint("rwtmnorm only allows n = 1; using n = 1.")
    Prob <-
      rmnorm_chol(n = 1, mean, chol(prec), prec_param = TRUE) * wt
    return(Prob)
  }
)

#' weighted multivariate normal density
#' @param x random variable
#' @param mean mean
#' @param prec precision
#' @param wt weight
#' @param log log
#' @export
dwtmnorm <- nimbleFunction(
  run = function(x = double(1),
                 mean = double(1),
                 prec = double(2),
                 wt = double(0),
                 log = integer(0, default = 0)) {
    returnType(double(0))
    
    logProb <-
      dmnorm_chol(
        x = x,
        mean = mean,
        cholesky = chol(prec),
        prec_param = TRUE,
        log = TRUE
      ) * wt
    
    if (log) {
      return((logProb))
    } else {
      return((exp(logProb)))
    }
  }
)

registerDistributions(list(dwtmnorm = list(
  BUGSdist = "dwtmnorm(mean, prec, wt)",
  types = c(
    'value = double(1)',
    'mean = double(1)',
    'prec = double(2)',
    'wt = double(0)'
  )
)))

#tobit2space.model------------------------------------------------------------------------------------------------
#' Fit tobit prior to ensemble members
#' @format TBD
#' @export
tobit2space.model <- nimbleCode({
  for (i in 1:N) {
    y.censored[i, 1:J] ~ dwtmnorm(mean = muf[1:J],
                                  prec = pf[1:J, 1:J],
                                  wt = wts[i]) #
    for (j in 1:J) {
      y.ind[i, j] ~ dinterval(y.censored[i, j], 0)
    }
  }
  
  muf[1:J] ~ dmnorm(mean = mu_0[1:J], prec = Sigma_0[1:J, 1:J])
  pf[1:J, 1:J] ~ dwish(S = lambda_0[1:J, 1:J], df = nu_0)
  
})

#tobit.model--This does the GEF ----------------------------------------------------
#' TWEnF
#' @export
#' @format TBD
tobit.model <-  nimbleCode({
  q[1:N, 1:N]  ~ dwish(R = aq[1:N, 1:N], df = bq) ## aq and bq are estimated over time
  Q[1:N, 1:N] <- inverse(q[1:N, 1:N])
  X.mod[1:N] ~ dmnorm(muf[1:N], prec = pf[1:N, 1:N]) ## Model Forecast ##muf and pf are assigned from ensembles
  
  ## add process error
  X[1:N]  ~ dmnorm(X.mod[1:N], prec = q[1:N, 1:N])
  
  #observation operator
  
  if (direct_TRUE) {
    y_star[X_direct_start:X_direct_end] <-
      y_star_create(X[X_direct_start:X_direct_end])
  } else{
    
  }
  
  if (fcomp_TRUE) {
    y_star[X_fcomp_start:X_fcomp_end] <-
      alr(X[X_fcomp_model_start:X_fcomp_model_end])
  }  else{
    
  }
  
  if (pft2total_TRUE) {
    y_star[X_pft2total_start] <-
      sum(X[X_pft2total_model_start:X_pft2total_model_end])
  }  else{
    
  }
  
  #likelihood
  y.censored[1:YN] ~ dmnorm(y_star[1:YN], prec = r[1:YN, 1:YN])
  for (i in 1:YN) {
    y.ind[i] ~ dinterval(y.censored[i], 0)
  }
  
  
})

#tobit.model--This does the GEF for multi Site -------------------------------------
#' multisite TWEnF
#' @format TBD
#' @export
GEF.MultiSite.Nimble <-  nimbleCode({
  if (q.type == 1) {
    # Sorting out qs
    qq ~ dgamma(shape = aq, rate = bq) ## aq and bq are estimated over time
    q[1:YN, 1:YN] <- qq * diag(YN)
  } else if (q.type == 2) {
    # Sorting out qs
    q[1:YN, 1:YN] ~ dwish(R = aq[1:YN, 1:YN], df = bq) ## aq and bq are estimated over time
    
  }
  
  # X model
  X.mod[1:N] ~ dmnorm(mean = muf[1:N], cov = pf[1:N, 1:N])
  
  for (i in 1:nH) {
    tmpX[i]  <- X.mod[H[i]]
    Xs[i] <- tmpX[i]
  }
  ## add process error to x model but just for the state variables that we have data and H knows who
  X[1:YN]  ~ dmnorm(Xs[1:YN], prec = q[1:YN, 1:YN])
  
  ## Likelihood
  y.censored[1:YN] ~ dmnorm(X[1:YN], prec = r[1:YN, 1:YN])
  
  # #puting the ones that they don't have q in Xall - They come from X.model
  # # If I don't have data on then then their q is not identifiable, so we use the same Xs as Xmodel
  if(nNotH > 0){
    for (j in 1:nNotH) {
      tmpXmod[j]  <- X.mod[NotH[j]]
      Xall[NotH[j]] <- tmpXmod[j]
    }
  }
  
  #These are the one that they have data and their q can be estimated.
  for (i in 1:nH) {
    tmpXH[i]  <- X[i]
    Xall[H[i]] <- tmpXH[i]
  }
  
  for (i in 1:YN) {
    y.ind[i] ~ dinterval(y.censored[i], 0)
  }
  
})

#GEF.Block.Nimble--This does the block-based SDA -------------------------------------
#' block-based TWEnF
#' @format TBD
#' @export
GEF.Block.Nimble <-  nimbleCode({
  #I think the blocked nimble has to be implemented and used instead of a long vector sampling.
  #1) due to the convergence of X.mod.
  #2) temporal efficiency. MVN sampling over a large cov matrix can be time consuming.
  #4) this data structure design allows us to implement the MCMC sampling parallely.
  
  #sample X.mod from the forecast.
  X.mod[1:N] ~ dmnorm(mean = muf[1:N], cov = pf[1:N, 1:N])
  
  #here we only consider vector Q and Wishart Q.
  if (q.type == 1) {
    for (i in 1:YN) {
      #sample Q.
      q[i] ~ dgamma(shape = aq[i], rate = bq[i])
<<<<<<< HEAD
      if (length(H) == 1){
        X[i] ~ dnorm(X.mod[H], sd = 1/sqrt(q[i]))
      } else{
      #sample latent variable X.
      X[i]  ~ dnorm(X.mod[H[i]], sd = 1/sqrt(q[i]))
=======
      if (length(H) == 1) {
        X[i]  ~ dnorm(X.mod[H], sd = 1/sqrt(q[i]))
      } else {
        #sample latent variable X.
        X[i]  ~ dnorm(X.mod[H[i]], sd = 1/sqrt(q[i]))
>>>>>>> 68cdac1b
      }
      #likelihood
      y.censored[i] ~ dnorm(X[i], sd = 1/sqrt(r[i, i]))
    }
  } else if (q.type == 2) {
    #if it's a Wishart Q.
    #sample Q.
    q[1:YN, 1:YN] ~ dwishart(R = aq[1:YN, 1:YN], df = bq)
    #sample latent variable X.
    for (i in 1:YN) {
      Xs[i] <- X.mod[H[i]]
    }
    X[1:YN] ~ dmnorm(Xs[1:YN], prec = q[1:YN, 1:YN])
    #likelihood
    y.censored[1:YN] ~ dmnorm(X[1:YN], prec = r[1:YN, 1:YN])
  }
})

#sampler_toggle------------------------------------------------------------------------------------------------
#' sampler toggling
#' @export
#' @param model model
#' @param mvSaved copied to
#' @param target thing being targetted
#' @param control unused
sampler_toggle <- nimbleFunction(
  contains = sampler_BASE,
  setup = function(model, mvSaved, target, control) {
    type <- control$type
    nested_sampler_name <- paste0('sampler_', type)
    control_new <- nimbleOptions('MCMCcontrolDefaultList')
    control_new[[names(control)]] <- control
    nested_sampler_list <- nimbleFunctionList(sampler_BASE)
    nested_sampler_list[[1]] <-
      do.call(nested_sampler_name,
              list(model, mvSaved, target, control_new))
    toggle <- 1
  },
  run = function() {
    if (toggle == 1)
      nested_sampler_list[[1]]$run()
  },
  methods = list(
    reset = function()
      nested_sampler_list[[1]]$reset()
  )
)

#' Weighted conjugate wishart
#' @param model model
#' @param mvSaved copied to
#' @param target thing being targetted
#' @param control unused
#' @export
conj_wt_wishart_sampler <-  nimbleFunction(
  contains = sampler_BASE,
  setup = function(model, mvSaved, target, control) {
    targetAsScalar <-
      model$expandNodeNames(target, returnScalarComponents = TRUE)
    d <- sqrt(length(targetAsScalar))
    
    dep_dmnorm_nodeNames <-
      model$getDependencies(target, self = F, includeData = T)
    N_dep_dmnorm <- length(dep_dmnorm_nodeNames)
    
    dep_dmnorm_nodeSize <- d #ragged problem refered to on github?
    
    calcNodes <- model$getDependencies(target)
    
    dep_dmnorm_values <-
      array(0, c(N_dep_dmnorm, dep_dmnorm_nodeSize))
    dep_dmnorm_mean <-
      array(0, c(N_dep_dmnorm, dep_dmnorm_nodeSize))
    dep_dmnorm_wt <- numeric(N_dep_dmnorm)
    
  },
  run = function() {
    #Find Prior Values
    prior_R <- model$getParam(target[1], "R")
    prior_df <- model$getParam(target[1], "df")
    
    #Loop over multivariate normal
    for (iDep in 1:N_dep_dmnorm) {
      dep_dmnorm_values[iDep, 1:dep_dmnorm_nodeSize] <<-
        model$getParam(dep_dmnorm_nodeNames[iDep],
                       "value")
      dep_dmnorm_mean[iDep, 1:dep_dmnorm_nodeSize] <<-
        model$getParam(dep_dmnorm_nodeNames[iDep],
                       "mean")
      dep_dmnorm_wt[iDep] <<-
        model$getParam(dep_dmnorm_nodeNames[iDep],
                       "wt")
      
    }
    
    #Calculate contribution parameters for wishart based on multivariate normal
    contribution_R <<- nimArray(0, dim = nimC(d, d))
    contribution_df <<- 0
    for (iDep in 1:N_dep_dmnorm) {
      tmp_diff <<-
        sqrt(dep_dmnorm_wt[iDep]) * asRow(dep_dmnorm_values[iDep, 1:d] - dep_dmnorm_mean[iDep, 1:d])
      
      contribution_R <<- contribution_R + t(tmp_diff) %*% tmp_diff
      
      contribution_df <<- contribution_df + dep_dmnorm_wt[iDep]
    }
    
    #Draw a new value based on prior and contribution parameters
    newValue <-
      rwish_chol(
        1,
        cholesky = chol(prior_R + contribution_R),
        df = prior_df + contribution_df,
        scale_param = 0
      )
    model[[target]] <<- newValue
    
    #Calculate probability
    calculate(model, calcNodes)
    nimCopy(
      from = model,
      to = mvSaved,
      row = 1,
      nodes = calcNodes,
      logProb = TRUE
    )
  },
  methods = list(
    reset = function () {
    }
  )
)

GEF_singleobs_nimble <-  nimbleCode({
  
  # Sorting out qs
  qq ~ dgamma(aq, bq) ## aq and bq are estimated over time
  q[1, 1] <- qq * diag(YN)
  
  # # X model
  X.mod[1:N] ~ dmnorm(mean = muf[1:N], cov = pf[1:N, 1:N])
  # # got rid of for loop no need when nH = 1
  Xs[1] <- X.mod[H]
  
  ## add process error to x model but just for the state variables that we have data and H knows who
  #changed model from dmnorm to dnorm to accomodate when only assimilating 1 obs
  X[1]  ~ dnorm(Xs[1], q[1, 1])
  
  ## Likelihood
  #changed model from dmnorm to dnorm to accomodate when only assimilating 1 obs
  y.censored[1] ~ dnorm(X[1], r[1, 1])
  
  #puting the ones that they don't have q in Xall - They come from X.model
  # If I don't have data on then then their q is not identifiable, so we use the same Xs as Xmodel
  for (j in 1:nNotH) {
    tmpXmod[j]  <- X.mod[NotH[j]]
    Xall[NotH[j]] <- tmpXmod[j]
  }
  # # # #These are the one that they have data and their q can be estimated
  #got rid of for loop no need when nH = 1
  Xall[H]  <- X[1]
  
  y.ind[1] ~ dinterval(y.censored[1], 0)
  
  
})<|MERGE_RESOLUTION|>--- conflicted
+++ resolved
@@ -238,19 +238,11 @@
     for (i in 1:YN) {
       #sample Q.
       q[i] ~ dgamma(shape = aq[i], rate = bq[i])
-<<<<<<< HEAD
-      if (length(H) == 1){
-        X[i] ~ dnorm(X.mod[H], sd = 1/sqrt(q[i]))
-      } else{
-      #sample latent variable X.
-      X[i]  ~ dnorm(X.mod[H[i]], sd = 1/sqrt(q[i]))
-=======
       if (length(H) == 1) {
         X[i]  ~ dnorm(X.mod[H], sd = 1/sqrt(q[i]))
       } else {
         #sample latent variable X.
         X[i]  ~ dnorm(X.mod[H[i]], sd = 1/sqrt(q[i]))
->>>>>>> 68cdac1b
       }
       #likelihood
       y.censored[i] ~ dnorm(X[i], sd = 1/sqrt(r[i, i]))

##' @title Analysis.sda
##' @name  Analysis.sda
##' @author Michael Dietze \email{dietze@@bu.edu}, Ann Raiho and Hamze Dokoohaki
##' 
##' @param settings  pecan standard settings list.  
##' @param FUN   A Function for performing the analysis step. Two available options are: 1-EnKF and 2-GEF.
##' @param Forecast A list containing the forecasts variables including Q (process variance) and X (a dataframe of forecasts state variables for different ensemble)
##' @param Observed A list containing the observed variables including R (cov of observed state variables) and Y (vector of estimated mean of observed state variables)
##' @param H is a mtrix of 1's and 0's specifying which observations go with which variables.
##' @param extraArg This argument is a list containing aqq, bqq and t. The aqq and bqq are shape parameters estimated over time for the proccess covariance and t gives the time in terms of index of obs.list. See Details.
##' @param ... Extra argument sent to the analysis function. In case you're using the `GEF` function, this function requires nt, obs.mean, obs.cov, which are the total number of steps, list of observed means and list of observed cov respectively.
##’ @details
##’  
##' 
##' @description This functions uses the FUN to perform the analysis. EnKF function is developed inside the PEcAn.assim.sequential package which can be sent to this function to perform the Ensemble Kalman Filter. 
##' The other option is GEF function inside the same package allowing to perform Generalized Ensemble kalman Filter.
##' 
##' If you're using an arbitrary function you can use the ... to send any other variables to your desired analysis function.
##' 
##' @return Returns whatever the FUN is returning. In case of EnKF and GEF, this function returns a list with estimated mean and cov matrix of forecast state variables as well as mean and cov estimated as a result of assimilation/analysis .
##' @export
Analysis.sda<-function(settings,
                       FUN,
                       Forecast=list(Pf=NULL,mu.f=NULL,Q=NULL,X=NULL),
                       Observed=list(R=NULL,Y=NULL),
                       H,
                       extraArg,
                       ...
){
  
  if (is.null(FUN)) PEcAn.logger::logger.severe('Analysis function needs to be defined !')
  FUN(settings, Forecast, Observed, H, extraArg ,...)
  
}

##' @title EnKF
##' @name  EnKF
##' @author Michael Dietze \email{dietze@@bu.edu}, Ann Raiho and Hamze Dokoohaki
##' 
##' @param settings  pecan standard settings list.  
##' @param Forecast A list containing the forecasts variables including Q (process variance) and X (a dataframe of forecasts state variables for different ensemble)
##' @param Observed A list containing the observed variables including R (cov of observed state variables) and Y (vector of estimated mean of observed state variables)
##' @param H is a mtrix of 1's and 0's specifying which observations go with which variables.
##' @param extraArg This argument is NOT used inside this function but it is a list containing aqq, bqq and t. The aqq and bqq are shape parameters estimated over time for the proccess covariance and t gives the time in terms of index of obs.list. See Details.
##' @param ... Extra argument sent to the analysis function.
##’ @details
##’  
##' 
##' @description Given the Forecast and Observed this function performs the Ensemble Kalamn Filter. 
##' 
##' @return It returns a list with estimated mean and cov matrix of forecast state variables as well as mean and cov estimated as a result of assimilation/analysis .
##' @export
EnKF<-function(setting, Forecast, Observed, H, extraArg=NULL, ...){
  
  #------------------------------Setup
  #-- reading the dots and exposing them to the inside of the function
  dots<-list(...)
  if (length(dots)>0) lapply(names(dots),function(name){assign(name,dots[[name]])})
  for(i in seq_along(dots)) assign(names(dots)[i],dots[[names(dots)[i]]])
  
  #Forecast inputs 
  Q <- Forecast$Q # process error
  X <- Forecast$X # states 
  #Observed inputs
  R <- Observed$R
  Y <- Observed$Y
  # Enkf---------------------------------------------------
  mu.f <- as.numeric(apply(X, 2, mean, na.rm = TRUE))
  Pf <- cov(X)
  
  
  diag(Pf)[which(diag(Pf) == 0)] <- 0.1 ## hack for zero variance
  # for those elements with zero value
  if (length(Y) > 1) {
    
    PEcAn.logger::logger.info("The zero variances in R and Pf is being replaced by half and one fifth of the minimum variance in those matrices respectively.")
    diag(R)[which(diag(R)==0)] <- min(diag(R)[which(diag(R) != 0)])/2
    diag(Pf)[which(diag(Pf)==0)] <- min(diag(Pf)[which(diag(Pf) != 0)])/5
  }
  
  ## process error
  if (!is.null(Q)) {
    Pf <- Pf + Q
  }
  
  ## Kalman Gain
  K <- Pf %*% t(H) %*% solve((R + H %*% Pf %*% t(H)))
  # Analysis
  mu.a <- mu.f + K %*% (Y - H %*% mu.f)
  Pa   <- (diag(ncol(X)) - K %*% H) %*% Pf
  return(list(mu.f = mu.f, Pf = Pf, mu.a = mu.a, Pa = Pa))
}

##' @title GEF
##' @name  GEF
##' @author Michael Dietze \email{dietze@@bu.edu}, Ann Raiho and Hamze Dokoohaki
##' 
##' @param settings  pecan standard settings list.  
##' @param Forecast A list containing the forecasts variables including Q (process variance) and X (a dataframe of forecast state variables for different ensemble)
##' @param Observed A list containing the observed variables including R (cov of observed state variables) and Y (vector of estimated mean of observed state variables)
##' @param extraArg This argument is a list containing aqq, bqq and t. The aqq and bqq are shape parameters estimated over time for the process covariance and t gives the time in terms of index of obs.list. See Details.
##' @param nitr Number of iterations to run each MCMC chain.
##' @param nburnin 	Number of initial, pre-thinning, MCMC iterations to discard.
##' @param ... This function requires nt, obs.mean, obs.cov, which are the total number of steps, list of observed means and list of observed cov respectively.
##’ @details 
##’  
##' 
##' @description Given the Forecast and Observed this function performs the Generalized Ensemble Kalamn Filter. The generalized ensemble filter follows generally the three steps of sequential state data assimilation. But, in the generalized ensemble filter we add a latent state vector that accounts for added process variance. Furthermore, instead of solving the analysis analytically like the EnKF, we have to estimate the mean analysis vector and covariance matrix with MCMC.
##' 
##' @return It returns a list with estimated mean and cov matrix of forecast state variables as well as mean and cov estimated as a result of assimilation/analysis .
##' @export
GEF<-function(settings, Forecast, Observed, H, extraArg, nitr=50000, nburnin=10000, ...){
  #------------------------------Setup
  #-- reading the dots and exposing them to the inside of the function
  dots<-list(...)
  if (length(dots)>0) lapply(names(dots),function(name){assign(name,dots[[name]], pos=1 )})
  #General
  var.names <- sapply(settings$state.data.assimilation$state.variable, '[[', "variable.name")
  input.vars <- sapply(settings$state.data.assimilation$inputs, '[[', "variable.name")
  operators <- sapply(settings$state.data.assimilation$inputs, '[[', "operator")
  #Loading nimbles functions
  PEcAn.assim.sequential:::load_nimble()
  #load_nimble()
  #Forecast inputs 
  Q <- Forecast$Q # process error
  X <- Forecast$X # states 
<<<<<<< HEAD
  Pf = cov(X) # Cov Forecast - Goes into tobit2space as initial condition but is re-estimated in tobit space
  
=======
  Pf = cov(X) # Cov Forecast - This is used as an initial condition
>>>>>>> 990aae68
  mu.f <- colMeans(X) #mean Forecast - This is used as an initial condition
  #Observed inputs
  R <- try(solve(Observed$R), silent = F) #putting solve() here so if not invertible error is before compiling tobit2space
  Y <- Observed$Y
  wish.df <- function(Om, X, i, j, col) {
    (Om[i, j]^2 + Om[i, i] * Om[j, j]) / var(X[, col])
  }
  #----------------------------------- GEF-----------------------------------------------------
  # Taking care of censored data ------------------------------    
  ### create matrix the describes the support for each observed state variable at time t
  path.to.models <- file.path(settings$outdir,"SDA","GEF")
  aqq <- extraArg$aqq
  bqq <- extraArg$bqq
  wts <- extraArg$wts
  interval <- NULL
  t <- extraArg$t
  intervalX <- matrix(NA, ncol(X), 2)
  rownames(intervalX) <- colnames(X)
  outdir     <- settings$modeloutdir
  
  ###Snow no snow hack
  for(ii in 1:ncol(X)){
    try(if( sum(X[,ii],na.rm=T)==0 ) X[sample(x = 1:nrow(X),size = .2*nrow(X)),ii] <- .00000001)
  }
  
  ####getting ready to calculate y.ind and x.ind
  for(i in 1:length(var.names)){
    intervalX[which(startsWith(rownames(intervalX),
                               var.names[i])), ] <- matrix(c(as.numeric(settings$state.data.assimilation$state.variables[[i]]$min_value),
                                                             as.numeric(settings$state.data.assimilation$state.variables[[i]]$max_value)),
                                                           length(which(startsWith(rownames(intervalX),
                                                                                   var.names[i]))),2,byrow = TRUE)
  }
  
  #### These vectors are used to categorize data based on censoring from the interval matrix
  x.ind <- x.censored <- matrix(NA, ncol=ncol(X), nrow=nrow(X))
  for(j in seq_along(mu.f)){
    for(n in seq_len(nrow(X))){
      x.ind[n,j] <- as.numeric(X[n,j] > 0)
      x.censored[n,j] <- as.numeric(ifelse(X[n,j] > intervalX[j,2], 0, X[n,j])) #
    }
  }
  
  recompile <- extraArg$recompile
  #browser()
  ###TO DO: needs to recompile if there are new data sources
  if(t == 1 | recompile){
    #The purpose of this step is to impute data for mu.f 
    #where there are zero values so that 
    #mu.f is in 'tobit space' in the full model
    constants.tobit2space <<- list(N = nrow(X),
                                 J = length(mu.f))
    
    data.tobit2space <<- list(y.ind = x.ind,
                            y.censored = x.censored,
                            mu_0 = rep(0,length(mu.f)),
<<<<<<< HEAD
                            lambda_0 = diag(length(mu.f),length(mu.f)+1),
                            nu_0 = 3,
                            wts = wts)#some measure of prior obs
    
    inits.tobit2space <<- list(pf = cov(X), muf = colMeans(X)) #pf = cov(X)
=======
                            lambda_0 = diag(10,length(mu.f)),
                            nu_0 = 3)#some measure of prior obs
    
    inits.tobit2space <<- list(pf = Pf, muf = colMeans(X)) #pf = cov(X)
>>>>>>> 990aae68
    #set.seed(0)
    #ptm <- proc.time()
    
    tobit2space_pred <<- nimbleModel(tobit2space.model, data = data.tobit2space,
                                     constants = constants.tobit2space, inits = inits.tobit2space,
                                     name = 'space')
    ## Adding X.mod,q,r as data for building model.
    conf_tobit2space <<- configureMCMC(tobit2space_pred, thin = 10, print=TRUE)
    conf_tobit2space$addMonitors(c("pf", "muf","y.censored")) 
    ## [1] conjugate_dmnorm_dmnorm sampler: X[1:5]
    ## important!
    ## this is needed for correct indexing later
    samplerNumberOffset_tobit2space <<- length(conf_tobit2space$getSamplers())
    
    for(j in seq_along(mu.f)){
      for(n in seq_len(nrow(X))){
        node <- paste0('y.censored[',n,',',j,']')
        conf_tobit2space$addSampler(node, 'toggle', control=list(type='RW'))
        ## could instead use slice samplers, or any combination thereof, e.g.:
        ##conf$addSampler(node, 'toggle', control=list(type='slice'))
      }
    }
    
    #conf_tobit2space$printSamplers()
    
    Rmcmc_tobit2space <<- buildMCMC(conf_tobit2space)
    
    Cmodel_tobit2space <<- compileNimble(tobit2space_pred)
    Cmcmc_tobit2space <<- compileNimble(Rmcmc_tobit2space, project = tobit2space_pred)
    
    for(i in seq_along(X)) {
      ## ironically, here we have to "toggle" the value of y.ind[i]
      ## this specifies that when y.ind[i] = 1,
      ## indicator variable is set to 0, which specifies *not* to sample
      valueInCompiledNimbleFunction(Cmcmc_tobit2space$samplerFunctions[[samplerNumberOffset_tobit2space+i]], 'toggle', 1-x.ind[i])
    }
    
  }else{
    
    Cmodel_tobit2space$wts <- wts
    Cmodel_tobit2space$y.ind <- x.ind
    Cmodel_tobit2space$y.censored <- x.censored
    
    inits.tobit2space = list(pf = Pf, muf = colMeans(X))
    Cmodel_tobit2space$setInits(inits.tobit2space)
    
    for(i in seq_along(X)) {
      ## ironically, here we have to "toggle" the value of y.ind[i]
      ## this specifies that when y.ind[i] = 1,
      ## indicator variable is set to 0, which specifies *not* to sample
      valueInCompiledNimbleFunction(Cmcmc_tobit2space$samplerFunctions[[samplerNumberOffset_tobit2space+i]], 'toggle', 1-x.ind[i])
    }
    
  }
  
<<<<<<< HEAD
  if(file.exists(file.path(outdir, paste0('dat.tobit2space',t,'.Rdata')))){
    load(file.path(outdir, paste0('dat.tobit2space',t,'.Rdata')))
  }else{
    dat.tobit2space <- runMCMC(Cmcmc_tobit2space, niter = nitr, nburnin=nburnin,  progressBar=TRUE)
    save(dat.tobit2space, file = file.path(outdir, paste0('dat.tobit2space',t,'.Rdata')))
  }
  
  pdf(file.path(outdir,paste0('assessParams',t,'.pdf')))
  try(assessParams(dat = dat.tobit2space[1000:4000,], Xt = X))
  dev.off()
  
  ## TO DO Add MCMC Diagnostics, how do we do it for pecan meta-analysis?
=======
  dat.tobit2space <- runMCMC(Cmcmc_tobit2space, niter = nitr, nburnin=nburnin,  progressBar=TRUE)
>>>>>>> 990aae68
  
  ## update parameters
  #dat.tobit2space  <- dat.tobit2space[1000:5000, ]
  imuf   <- grep("muf", colnames(dat.tobit2space))
  mu.f <- colMeans(dat.tobit2space[, imuf])
  iPf   <- grep("pf", colnames(dat.tobit2space))
  Pf <- matrix(colMeans(dat.tobit2space[, iPf]),ncol(X),ncol(X))
<<<<<<< HEAD
  #--- This is where the localization needs to happen - After imputing Pf
  
=======
>>>>>>> 990aae68
  iycens <- grep("y.censored",colnames(dat.tobit2space))
  X.new <- matrix(colMeans(dat.tobit2space[,iycens]),nrow(X),ncol(X))
  
  # if(sum(diag(Pf)-diag(cov(X))) > 10 | sum(diag(Pf)-diag(cov(X))) < -10) logger.severe('Increase Sample Size')
  
  ###-------------------------------------------------------------------###
  # Generalized Ensemble Filter                                       ###-----
  ###-------------------------------------------------------------------###
  
  #### initial conditions
  
  if(length(aqq)==0){
    aqq      <- list() #array(0, dim = c(nt,ncol(X),ncol(X)))
  }else{
    if(ncol(X)!=dim(aqq)[1]|ncol(X)!=dim(aqq)[2]){
      print('error: X has changed dimensions')
    }
  }
  if(t == 1){
    bqq    <- length(mu.f)
    aqq <- diag(length(mu.f)) * bqq #Q
  }

  ### create matrix the describes the support for each observed state variable at time t
  interval <- matrix(NA, length(obs.mean[[t]]), 2)
  rownames(interval) <- names(obs.mean[[t]])
  for(i in 1:length(input.vars)){
    interval[grep(x=rownames(interval),
                  pattern=input.vars[i]), ] <- matrix(c(as.numeric(settings$state.data.assimilation$inputs[[i]]$min_value), #needs to be inputs because sometimes the observation is on a different scale than the state variable
                                                        as.numeric(settings$state.data.assimilation$inputs[[i]]$max_value)),
                                                      length(grep(x=rownames(interval),pattern=input.vars[i])),2,byrow = TRUE)
  }
  #### These vectors are used to categorize data based on censoring 
  #### from the interval matrix
  y.ind <- as.numeric(Y > interval[,1])
  y.censored <- as.numeric(ifelse(Y > interval[,1], Y, 0))
  
<<<<<<< HEAD
  if(sum(y.censored,na.rm=T)==0){
    logger.warn('NO DATA. Check y.censored in Analysis_sda.R')
  }
  
  #which type of observation do we have at this time point?
  input.order <- lapply(input.vars, grep, x=names(obs.mean[[t]])) # not going to work if AbvGrnWood is given in two different ways like tree rings and refab
  names(input.order) <- operators
  data_available <- unlist(input.order)
  
  #browser()
  
  if(any(grep(names(data_available),pattern = 'direct'))){
    which_direct <- data_available[grep(names(data_available),pattern = 'direct')]
    X_direct_start <- which_direct[1]
    X_direct_end <- which_direct[length(which_direct)]
    direct_TRUE = TRUE
  }else{
    X_direct_start <- 0
    X_direct_end <- 0
    direct_TRUE = FALSE
  }
  
  if(any(grep(names(data_available),pattern = 'ALR'))){
    
    # browser()
    which_fcomp <- grep(names(data_available),pattern = 'ALR')
    X_fcomp_start <- which_fcomp[1]
    X_fcomp_end <- which_fcomp[length(which_fcomp)]
    X_fcomp_model <- grep(colnames(X),pattern = 'AGB.pft')
  
    fcomp_TRUE = TRUE
  }else{
    X_fcomp_start <- 0
    X_fcomp_end <- 0
    X_fcomp_model <- 0
    fcomp_TRUE = FALSE
  }
  
  if(any(grep(names(data_available),pattern = 'pft2total'))){
    which_pft2total <- grep(names(data_available),pattern = 'pft2total')
    X_pft2total_start <- which_pft2total[1]
    X_pft2total_end <- which_pft2total[length(which_pft2total)]
    X_pft2total_model <- grep(colnames(X),pattern = 'AbvGrndWood')
    pft2total_TRUE = TRUE
  }else{
    X_pft2total_start <- 0
    X_pft2total_end <- 0
    X_pft2total_model <- 0
    pft2total_TRUE = FALSE
  }
  
  
  if(t > 1 & recompile != TRUE){
    if(X_direct_start != constants.tobit$X_direct_start) recompile = TRUE
    if(X_direct_end != constants.tobit$X_direct_end) recompile = TRUE
    if(X_fcomp_end != constants.tobit$X_fcomp_end) recompile = TRUE
    if(X_fcomp_start != constants.tobit$X_fcomp_start) recompile = TRUE
  }
  
  if(t == 1 | recompile){ 
    constants.tobit <<- list(
      N = ncol(X),
      YN = length(y.ind),
      X_direct_start = X_direct_start,
      X_direct_end = X_direct_end,
      X_fcomp_start = X_fcomp_start,
      X_fcomp_end = X_fcomp_end,
      X_fcomp_model_start = X_fcomp_model[1],
      X_fcomp_model_end = X_fcomp_model[length(X_fcomp_model)],
      X_pft2total_start = X_pft2total_start,
      X_pft2total_model_start = X_pft2total_model[1],
      X_pft2total_model_end = X_pft2total_model[length(X_pft2total_model)],
      direct_TRUE = direct_TRUE,
      fcomp_TRUE = fcomp_TRUE,
      pft2total_TRUE = pft2total_TRUE
    )
    
    dimensions.tobit <<- list(X = length(mu.f), X.mod = ncol(X),
                            Q = c(length(mu.f),length(mu.f)),
                            y_star = (length(y.censored)))
    
    data.tobit <<- list(muf = as.vector(mu.f),
=======
  if(t == 1){ #TO DO need to make something that works to pick whether to compile or not
    # Contants defined in the model
    constants.tobit = list(N = ncol(X), YN = length(y.ind))
    
    dimensions.tobit = list(X = length(mu.f), X.mod = ncol(X),
                            Q = c(length(mu.f),length(mu.f)))
    # Data need to be used in the model
    data.tobit = list(muf = as.vector(mu.f),
>>>>>>> 990aae68
                      pf = solve(Pf), 
                      aq = aqq, bq = bqq,
                      y.ind = y.ind,
                      y.censored = y.censored,
<<<<<<< HEAD
                      r = R) #precision
=======
                      r = solve(R))
    #initial values
    inits.pred = list(q = diag(length(mu.f)),
                      X.mod = as.vector(mu.f),
                      X = as.vector(mu.f) # This was this before rnorm(length(mu.f),0,1), I thought the mu.f would be a better IC for something like abv ground biomass than something close to zero.
    ) #
    
    model_pred <- nimbleModel(tobit.model, data = data.tobit, dimensions = dimensions.tobit,
                              constants = constants.tobit, inits = inits.pred,
                              name = 'base')
    ## Adding X.mod,q,r as data for building model.
    conf <- configureMCMC(model_pred, print=TRUE)
    conf$addMonitors(c("X","q","Q")) 
    ## [1] conjugate_dmnorm_dmnorm sampler: X[1:5]
    ## important!
    ## this is needed for correct indexing later
    samplerNumberOffset <<- length(conf$getSamplers())
    
    for(i in 1:length(y.ind)) {
      node <- paste0('y.censored[',i,']')
      conf$addSampler(node, 'toggle', control=list(type='RW'))
      ## could instead use slice samplers, or any combination thereof, e.g.:
      ##conf$addSampler(node, 'toggle', control=list(type='slice'))
    }
    
    conf$printSamplers()
    
    ## can monitor y.censored, if you wish, to verify correct behaviour
    #conf$addMonitors('y.censored')
    
    Rmcmc <<- buildMCMC(conf)
    
    Cmodel <<- compileNimble(model_pred)
    Cmcmc <<- compileNimble(Rmcmc, project = model_pred)
    
    for(i in 1:length(y.ind)) {
      ## ironically, here we have to "toggle" the value of y.ind[i]
      ## this specifies that when y.ind[i] = 1,
      ## indicator variable is set to 0, which specifies *not* to sample
      valueInCompiledNimbleFunction(Cmcmc$samplerFunctions[[samplerNumberOffset+i]], 'toggle', 1-y.ind[i])
    }
>>>>>>> 990aae68
    
    inits.pred <<- list(q = diag(length(mu.f))*(length(mu.f)+1),
                      X.mod = rnorm(length(mu.f),mu.f,1),
                      X = rnorm(length(mu.f),mu.f,1),
                      y_star = rnorm(length(y.censored),0,1))

model_pred <- nimbleModel(tobit.model, data = data.tobit, dimensions = dimensions.tobit,
                          constants = constants.tobit, inits = inits.pred,
                          name = 'base')

model_pred$initializeInfo()
## Adding X.mod,q,r as data for building model.
conf <- configureMCMC(model_pred, print=TRUE)
conf$addMonitors(c("X","X.mod","q","Q", "y_star","y.censored")) 
## [1] conjugate_dmnorm_dmnorm sampler: X[1:5]


if(FALSE){ ### Need this for when the state variables are on different scales like NPP and AGB
  x.char <- paste0('X[1:',ncol(X),']')
  conf$removeSampler(x.char)
  propCov.means <- c(rep(1,9),1000)#signif(diag(Pf),1)#mean(unlist(lapply(obs.cov,FUN = function(x){diag(x)})))[choose]#c(rep(max(diag(Pf)),ncol(X)))#
  if(length(propCov.means)!=ncol(X)) propCov.means <- c(propCov.means,rep(1,ncol(X)-length(Y)))
  conf$addSampler(target =c(x.char),
                  control <- list(propCov = diag(ncol(X))*propCov.means),
                  type='RW_block')
}

## important!
## this is needed for correct indexing later
samplerNumberOffset <<- length(conf$getSamplers())

for(i in 1:length(y.ind)) {
  node <- paste0('y.censored[',i,']')
  conf$addSampler(node, 'toggle', control=list(type='RW'))
  ## could instead use slice samplers, or any combination thereof, e.g.:
  ##conf$addSampler(node, 'toggle', control=list(type='slice'))
}

conf$printSamplers()

## can monitor y.censored, if you wish, to verify correct behaviour
#conf$addMonitors('y.censored')

Rmcmc <<- buildMCMC(conf)

Cmodel <<- compileNimble(model_pred)
Cmcmc <<- compileNimble(Rmcmc, project = model_pred)

for(i in 1:length(y.ind)) {
  ## ironically, here we have to "toggle" the value of y.ind[i]
  ## this specifies that when y.ind[i] = 1,
  ## indicator variable is set to 0, which specifies *not* to sample
  valueInCompiledNimbleFunction(Cmcmc$samplerFunctions[[samplerNumberOffset+i]], 'toggle', 1-y.ind[i])
}

  }else{
    Cmodel$y.ind <- y.ind
    Cmodel$y.censored <- y.censored
    Cmodel$aq <- aqq
    Cmodel$bq <- bqq
    Cmodel$muf <- mu.f
    Cmodel$pf <- solve(Pf)
    Cmodel$r <- (R) #precision
    
    inits.pred = list(q = diag(length(mu.f))*(length(mu.f)+1),
                      X.mod = rnorm(length(mu.f),mu.f,1),
                      X = rnorm(ncol(X),mu.f,1),
                      y_star = rnorm(length(y.censored),mu.f,1)) #
    
    Cmodel$setInits(inits.pred)
    
    for(i in 1:length(y.ind)) {
      ## ironically, here we have to "toggle" the value of y.ind[i]
      ## this specifies that when y.ind[i] = 1,
      ## indicator variable is set to 0, which specifies *not* to sample
      valueInCompiledNimbleFunction(Cmcmc$samplerFunctions[[samplerNumberOffset+i]], 'toggle', 1-y.ind[i])
    }
    
  }
  
<<<<<<< HEAD
  dat <- runMCMC(Cmcmc, niter = 100000, nburnin=20000)
  dat_save <- dat[(nrow(dat)-250):nrow(dat),]
  save(dat_save, file = file.path(outdir, paste0('dat',t,'.Rdata')))
=======
  dat <- runMCMC(Cmcmc, niter = nitr, nburnin=nburnin)
>>>>>>> 990aae68
  
  ## update parameters
  iq   <- grep("q", colnames(dat))
  iX   <- grep("X[", colnames(dat), fixed = TRUE)
  iystar   <- grep("y_star", colnames(dat), fixed = TRUE)
  iX.mod <- grep("X.mod", colnames(dat), fixed = TRUE)
  
  mu.a <- colMeans(dat[, iX])
  HACK = FALSE
  if(HACK==TRUE){
    adjusts <- sum(mu.a[1:9]) / sum(mu.f[mu.f[1:9]>0]) #+ rnorm(1, 0, sigma_biomass_process)
    mu.a[1:9] <- colMeans(dat[, iX[1:9]] / adjusts)
    if(sum(mu.a[1:9])<=0) browser()
  }

  ystar.a <- colMeans(dat[, iystar])
  Pa   <- cov(dat[, iX])
  Pa[is.na(Pa)] <- 0
  
  mq <- dat[, iq]  # Omega, Precision
  q.bar <- matrix(apply(mq, 2, mean), length(mu.f), length(mu.f))  # Mean Omega, Precision
  
  col <- matrix(1:length(mu.f) ^ 2, length(mu.f), length(mu.f))
  WV  <- matrix(0, length(mu.f), length(mu.f))
  for (i in seq_along(mu.f)) {
    for (j in seq_along(mu.f)) {
      WV[i, j] <- wish.df(q.bar, X = mq, i = i, j = j, col = col[i, j])
    }
  }
  
  n <- mean(WV)
  if (n < length(mu.f)) {
    n <- length(mu.f)
  }
<<<<<<< HEAD
  V <- solve(q.bar) * n 
  
  aqq   <- V
  bqq   <- n
  
  pdf(file.path(outdir, paste0('dat_plot', t, '.pdf')))
  par(mfrow = c(2, 2))
  for (rr in 1:length(iX)) {
    plot(dat[, iX[rr]], typ = 'l')
  }
  for (rr in 1:length(iystar)) {
    plot(dat[,iystar[rr]], type = 'l')
    abline(h=(mu.a)[rr],col='red')
  }
  for (rr in 1:length(iX)) {
    plot(dat[,iX.mod[rr]], type = 'l')
    abline(h=mu.f[rr],col='red')
  }
  dev.off()
=======
  V <- solve(q.bar) * n
  
  if (t<nt){
    aqq[t + 1, , ]   <- V
    bqq[t + 1]       <- n
  }
>>>>>>> 990aae68
  
  return(list(mu.f = mu.f,
              Pf = Pf,
              mu.a = mu.a,
              Pa = Pa,
              q.bar = q.bar,
              n = n,
              X.new=X.new,
              aqq=aqq,
              bqq=bqq,
              y.censored=y.censored,
              R=R
  )
  )
}



##' @title Construc_H
##' @name  Construc_H
##' @author Hamze Dokoohaki
##' 
##' @param choose  a vector of observations indices oredered based on their appearances in the list of state variable names.
##' @param Y vector of observations
##' @param X Dataframe or matrix of forecast state variables for different ensembles.
##’ @details
##’  
##' 
##' @description This function creates a mtrix mapping obsereved data to their forecast state variable.
##' 
##' @return This returns a mtrix specifying which observation go with which state variables.
##' @export
Construct_H <- function(choose, Y, X){
  ## design matrix
  H <- matrix(0, length(Y), ncol(X)) #H maps true state to observed data
  #linear
  for (i in choose) {
    H[i, i] <- 1
  }
  
  return(H)
}
<|MERGE_RESOLUTION|>--- conflicted
+++ resolved
@@ -124,12 +124,8 @@
   #Forecast inputs 
   Q <- Forecast$Q # process error
   X <- Forecast$X # states 
-<<<<<<< HEAD
   Pf = cov(X) # Cov Forecast - Goes into tobit2space as initial condition but is re-estimated in tobit space
   
-=======
-  Pf = cov(X) # Cov Forecast - This is used as an initial condition
->>>>>>> 990aae68
   mu.f <- colMeans(X) #mean Forecast - This is used as an initial condition
   #Observed inputs
   R <- try(solve(Observed$R), silent = F) #putting solve() here so if not invertible error is before compiling tobit2space
@@ -186,18 +182,11 @@
     data.tobit2space <<- list(y.ind = x.ind,
                             y.censored = x.censored,
                             mu_0 = rep(0,length(mu.f)),
-<<<<<<< HEAD
                             lambda_0 = diag(length(mu.f),length(mu.f)+1),
                             nu_0 = 3,
                             wts = wts)#some measure of prior obs
     
-    inits.tobit2space <<- list(pf = cov(X), muf = colMeans(X)) #pf = cov(X)
-=======
-                            lambda_0 = diag(10,length(mu.f)),
-                            nu_0 = 3)#some measure of prior obs
-    
-    inits.tobit2space <<- list(pf = Pf, muf = colMeans(X)) #pf = cov(X)
->>>>>>> 990aae68
+    inits.tobit2space <<- list(pf = cov(X), muf = colMeans(X))
     #set.seed(0)
     #ptm <- proc.time()
     
@@ -253,7 +242,6 @@
     
   }
   
-<<<<<<< HEAD
   if(file.exists(file.path(outdir, paste0('dat.tobit2space',t,'.Rdata')))){
     load(file.path(outdir, paste0('dat.tobit2space',t,'.Rdata')))
   }else{
@@ -266,9 +254,6 @@
   dev.off()
   
   ## TO DO Add MCMC Diagnostics, how do we do it for pecan meta-analysis?
-=======
-  dat.tobit2space <- runMCMC(Cmcmc_tobit2space, niter = nitr, nburnin=nburnin,  progressBar=TRUE)
->>>>>>> 990aae68
   
   ## update parameters
   #dat.tobit2space  <- dat.tobit2space[1000:5000, ]
@@ -276,11 +261,9 @@
   mu.f <- colMeans(dat.tobit2space[, imuf])
   iPf   <- grep("pf", colnames(dat.tobit2space))
   Pf <- matrix(colMeans(dat.tobit2space[, iPf]),ncol(X),ncol(X))
-<<<<<<< HEAD
   #--- This is where the localization needs to happen - After imputing Pf
   
-=======
->>>>>>> 990aae68
+
   iycens <- grep("y.censored",colnames(dat.tobit2space))
   X.new <- matrix(colMeans(dat.tobit2space[,iycens]),nrow(X),ncol(X))
   
@@ -318,7 +301,6 @@
   y.ind <- as.numeric(Y > interval[,1])
   y.censored <- as.numeric(ifelse(Y > interval[,1], Y, 0))
   
-<<<<<<< HEAD
   if(sum(y.censored,na.rm=T)==0){
     logger.warn('NO DATA. Check y.censored in Analysis_sda.R')
   }
@@ -401,65 +383,11 @@
                             y_star = (length(y.censored)))
     
     data.tobit <<- list(muf = as.vector(mu.f),
-=======
-  if(t == 1){ #TO DO need to make something that works to pick whether to compile or not
-    # Contants defined in the model
-    constants.tobit = list(N = ncol(X), YN = length(y.ind))
-    
-    dimensions.tobit = list(X = length(mu.f), X.mod = ncol(X),
-                            Q = c(length(mu.f),length(mu.f)))
-    # Data need to be used in the model
-    data.tobit = list(muf = as.vector(mu.f),
->>>>>>> 990aae68
                       pf = solve(Pf), 
                       aq = aqq, bq = bqq,
                       y.ind = y.ind,
                       y.censored = y.censored,
-<<<<<<< HEAD
                       r = R) #precision
-=======
-                      r = solve(R))
-    #initial values
-    inits.pred = list(q = diag(length(mu.f)),
-                      X.mod = as.vector(mu.f),
-                      X = as.vector(mu.f) # This was this before rnorm(length(mu.f),0,1), I thought the mu.f would be a better IC for something like abv ground biomass than something close to zero.
-    ) #
-    
-    model_pred <- nimbleModel(tobit.model, data = data.tobit, dimensions = dimensions.tobit,
-                              constants = constants.tobit, inits = inits.pred,
-                              name = 'base')
-    ## Adding X.mod,q,r as data for building model.
-    conf <- configureMCMC(model_pred, print=TRUE)
-    conf$addMonitors(c("X","q","Q")) 
-    ## [1] conjugate_dmnorm_dmnorm sampler: X[1:5]
-    ## important!
-    ## this is needed for correct indexing later
-    samplerNumberOffset <<- length(conf$getSamplers())
-    
-    for(i in 1:length(y.ind)) {
-      node <- paste0('y.censored[',i,']')
-      conf$addSampler(node, 'toggle', control=list(type='RW'))
-      ## could instead use slice samplers, or any combination thereof, e.g.:
-      ##conf$addSampler(node, 'toggle', control=list(type='slice'))
-    }
-    
-    conf$printSamplers()
-    
-    ## can monitor y.censored, if you wish, to verify correct behaviour
-    #conf$addMonitors('y.censored')
-    
-    Rmcmc <<- buildMCMC(conf)
-    
-    Cmodel <<- compileNimble(model_pred)
-    Cmcmc <<- compileNimble(Rmcmc, project = model_pred)
-    
-    for(i in 1:length(y.ind)) {
-      ## ironically, here we have to "toggle" the value of y.ind[i]
-      ## this specifies that when y.ind[i] = 1,
-      ## indicator variable is set to 0, which specifies *not* to sample
-      valueInCompiledNimbleFunction(Cmcmc$samplerFunctions[[samplerNumberOffset+i]], 'toggle', 1-y.ind[i])
-    }
->>>>>>> 990aae68
     
     inits.pred <<- list(q = diag(length(mu.f))*(length(mu.f)+1),
                       X.mod = rnorm(length(mu.f),mu.f,1),
@@ -540,13 +468,9 @@
     
   }
   
-<<<<<<< HEAD
   dat <- runMCMC(Cmcmc, niter = 100000, nburnin=20000)
   dat_save <- dat[(nrow(dat)-250):nrow(dat),]
   save(dat_save, file = file.path(outdir, paste0('dat',t,'.Rdata')))
-=======
-  dat <- runMCMC(Cmcmc, niter = nitr, nburnin=nburnin)
->>>>>>> 990aae68
   
   ## update parameters
   iq   <- grep("q", colnames(dat))
@@ -581,7 +505,7 @@
   if (n < length(mu.f)) {
     n <- length(mu.f)
   }
-<<<<<<< HEAD
+
   V <- solve(q.bar) * n 
   
   aqq   <- V
@@ -601,14 +525,6 @@
     abline(h=mu.f[rr],col='red')
   }
   dev.off()
-=======
-  V <- solve(q.bar) * n
-  
-  if (t<nt){
-    aqq[t + 1, , ]   <- V
-    bqq[t + 1]       <- n
-  }
->>>>>>> 990aae68
   
   return(list(mu.f = mu.f,
               Pf = Pf,

--- conflicted
+++ resolved
@@ -113,16 +113,9 @@
   #---------------------------------------------------------------
   # Creating a new folder
   #---------------------------------------------------------------
-<<<<<<< HEAD
+
   fname_p1 <- basename(settings$outdir)
-  
-=======
-  if (!is.null(settings$sitegroups)) {
-    fname_p1 <- settings$sitegroups
-  } else {
-    fname_p1 <- settings$run$site$id
-  }
->>>>>>> e4cbeee9
+
   
   if (!is.null( settings$workflow$id)) {
     fname_p2<-settings$workflow$id

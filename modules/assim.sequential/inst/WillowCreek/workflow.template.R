# ----------------------------------------------------------------------
# Load required libraries
# ----------------------------------------------------------------------
library(PEcAn.all)
library(PEcAn.utils)
library(RCurl)
library(REddyProc)
library(purrr)
#------------------------------------------
setwd("/fs/data3/kzarada/pecan/modules/assim.sequential/inst/WillowCreek")
#setwd("/fs/data3/kzarada/pecan/modules/assim.sequential/inst/WillowCreek")
source('Utils.R')
source('download_WCr_flux.R')
source('download_WCr_met.R')
source("gapfill_WCr.R")
source('prep.data.assim.R')
outputPath <- "/fs/data3/kzarada/Projects/WillowCreek"
xmlPath <-"gefs.sipnet.template.xml"
#------------------------------------------------------ Preparing the pecan xml
# Open and read in settings file for PEcAn run.
args <- commandArgs(trailingOnly = TRUE)
if (is.na(args[1])){
  settings <- PEcAn.settings::read.settings(xmlPath) 
} else {
  settings.file = args[1]
  settings <- PEcAn.settings::read.settings(settings.file)
}

#--------------------------- Calling in prepped data 
sda.start <- as.Date("2018-05-15")
<<<<<<< HEAD
sda.end <- as.Date("2018-11-15")
=======
sda.end <- as.Date("2018-11-18")
>>>>>>> cdd1819c


prep.data <- prep.data.assim(sda.start, sda.end, numvals = 100, vars = c("NEE", "LE"), data.len = 72) 
#--------------------------- Preparing OBSdata
obs.raw <-prep.data$rawobs
prep.data<-prep.data$obs

<<<<<<< HEAD
met.start <- head(obs.raw$Date, 1)%>% lubridate::round_date("1 hour")
met.end <- obs.raw$Date[length(obs.raw$Date)-1]
=======
met.start <- head(obs.raw$Date, 1)%>% lubridate::floor_date("hour")
met.end <- tail(obs.raw$Date,1) %>% lubridate::round_date("hour")
>>>>>>> cdd1819c
#--------- DOwnloading met
#met.raw <- download_US_WCr_met(met.start, met.end)
# Using the found dates to run - this will help to download mets
settings$run$start.date <- as.character(met.start)
settings$run$end.date <- as.character(met.end)
# Setting dates in assimilation tags - This will help with preprocess split in SDA code
settings$state.data.assimilation$start.date <-as.character(met.start)
settings$state.data.assimilation$end.date <-as.character(met.end)
#info
settings$info$date <- paste0(format(Sys.time(), "%Y/%m/%d %H:%M:%S"), " +0000")
#-- Setting the out dir
settings$outdir <- file.path(outputPath, Sys.time() %>% as.numeric())
print(settings$outdir)
#--------- Making a plot
# obs.plot <- obs.raw %>%
#             tidyr::gather(Param, Value, -c(Date)) %>%
#             filter(!(Param %in% c("FjDay", "U","Day","DoY","FC","FjFay","Hour","Month",
#                                   "SC","Ustar","Year","H","Flag")),
#                    Value!=-999) %>%
#             #filter((Date %>% as.Date) %in% (names(prep.data) %>% as.Date())) %>%
#             ggplot(aes(Date, Value)) +
#             geom_line(aes(color = Param), lwd = 1) +
#             geom_point(aes(color = Param), size = 3) +
#             facet_wrap( ~ Param, scales = "free",ncol = 1) +
#             scale_x_datetime(breaks = scales::date_breaks("1 hour"),labels = scales::date_format("%j-%H"))+
#             scale_color_brewer(palette = "Set1") +
#             theme_minimal(base_size = 15) +
#             labs(y = "") +
#             theme(legend.position = "none",
#                   axis.text.x = element_text(angle = 90, hjust = 1))
# 
# # Make sure you have the premission - chmod is right
# if (!dir.exists(settings$outdir)) dir.create(settings$outdir)
# ggsave(file.path(settings$outdir,"Obs_plot.pdf"), obs.plot , width = 18, height = 10)


# ----------------------------------------------------------------------
# PEcAn Workflow
# ----------------------------------------------------------------------

# Check for additional modules that will require adding settings
if("benchmarking" %in% names(settings)){
  library(PEcAn.benchmark)
  settings <- papply(settings, read_settings_BRR)
}
if("sitegroup" %in% names(settings)){
  if(is.null(settings$sitegroup$nSite)){
    settings <- PEcAn.settings::createSitegroupMultiSettings(settings, sitegroupId = settings$sitegroup$id)
  } else {
    settings <- PEcAn.settings::createSitegroupMultiSettings(settings, sitegroupId = settings$sitegroup$id,nSite = settings$sitegroup$nSite)
  }
  settings$sitegroup <- NULL ## zero out so don't expand a second time if re-reading
}
# Update/fix/check settings. Will only run the first time it's called, unless force=TRUE
settings <- PEcAn.settings::prepare.settings(settings, force=FALSE)
# Write pecan.CHECKED.xml
PEcAn.settings::write.settings(settings, outputfile = "pecan.CHECKED.xml")
# start from scratch if no continue is passed in
statusFile <- file.path(settings$outdir, "STATUS")
if (length(which(commandArgs() == "--continue")) == 0 && file.exists(statusFile)) {
  file.remove(statusFile)
}
# Do conversions
settings <- PEcAn.workflow::do_conversions(settings, T, T, T)

# # Query the trait database for data and priors
# if (PEcAn.utils::status.check("TRAIT") == 0) {
#   PEcAn.utils::status.start("TRAIT")
#   settings <- PEcAn.workflow::runModule.get.trait.data(settings)
#   PEcAn.settings::write.settings(settings, outputfile = 'pecan.TRAIT.xml')
#   PEcAn.utils::status.end()
# } else if (file.exists(file.path(settings$outdir, 'pecan.TRAIT.xml'))) {
#   settings <-
#     PEcAn.settings::read.settings(file.path(settings$outdir, 'pecan.TRAIT.xml'))
# }
# 
# 
# # Run the PEcAn meta.analysis
# if (!is.null(settings$meta.analysis)) {
#   if (PEcAn.utils::status.check("META") == 0) {
#     PEcAn.utils::status.start("META")
#     PEcAn.MA::runModule.run.meta.analysis(settings)
#     PEcAn.utils::status.end()
#   }
# }
# 
# 
# # Write model specific configs
# # if (PEcAn.utils::status.check("CONFIG") == 0){
# #   PEcAn.utils::status.start("CONFIG")
# #   settings <- runModule.run.write.configs(settings)
# #   PEcAn.settings::write.settings(settings, outputfile='pecan.CONFIGS.xml')
# #   PEcAn.utils::status.end()
# # } else if (file.exists(file.path(settings$outdir, 'pecan.CONFIGS.xml'))) {
# #   settings <- PEcAn.settings::read.settings(file.path(settings$outdir, 'pecan.CONFIGS.xml'))
# # }
# # print("---------- Wrtting Configs Completed ----------")
# 
# obs.mean <-
#   prep.data %>% map('means') %>% setNames(names(prep.data))
# obs.cov <- prep.data %>% map('covs') %>% setNames(names(prep.data))
# 
# 
# 
# # Run state data assimilation
# if ('state.data.assimilation' %in% names(settings)) {
#   if (PEcAn.utils::status.check("SDA") == 0) {
#     PEcAn.utils::status.start("SDA")
#     settings <- PEcAn.assim.sequential::sda.enkf(
#       settings,
#       obs.mean = obs.mean,
#       obs.cov = obs.cov,
#       control = list(
#         trace = T,
#         interactivePlot =
#           F,
#         TimeseriesPlot =
#           T,
#         BiasPlot =
#           F,
#         plot.title =
#           paste("WCr SDA for between ", start_date, "to", end_date),
#         debug = T
#       )
#     )
#     PEcAn.utils::status.end()
#   }
# }<|MERGE_RESOLUTION|>--- conflicted
+++ resolved
@@ -28,11 +28,9 @@
 
 #--------------------------- Calling in prepped data 
 sda.start <- as.Date("2018-05-15")
-<<<<<<< HEAD
+
 sda.end <- as.Date("2018-11-15")
-=======
-sda.end <- as.Date("2018-11-18")
->>>>>>> cdd1819c
+
 
 
 prep.data <- prep.data.assim(sda.start, sda.end, numvals = 100, vars = c("NEE", "LE"), data.len = 72) 
@@ -40,13 +38,10 @@
 obs.raw <-prep.data$rawobs
 prep.data<-prep.data$obs
 
-<<<<<<< HEAD
+
 met.start <- head(obs.raw$Date, 1)%>% lubridate::round_date("1 hour")
 met.end <- obs.raw$Date[length(obs.raw$Date)-1]
-=======
-met.start <- head(obs.raw$Date, 1)%>% lubridate::floor_date("hour")
-met.end <- tail(obs.raw$Date,1) %>% lubridate::round_date("hour")
->>>>>>> cdd1819c
+
 #--------- DOwnloading met
 #met.raw <- download_US_WCr_met(met.start, met.end)
 # Using the found dates to run - this will help to download mets

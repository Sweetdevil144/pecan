--- conflicted
+++ resolved
@@ -240,14 +240,9 @@
                          type = "SIPNET",
                          revision = "ssr",
                          delete.raw = FALSE,
-<<<<<<< HEAD
                          binary = "/usr2/postdoc/istfer/SIPNET/trunk//sipnet_if",
                          jobtemplate = "~/sipnet_geo.job",
-                         leaf_phenology=structure(list(outdir="..."))
-=======
-                         binary = model_binary,
-                         jobtemplate = "~/sipnet_geo.job"
->>>>>>> 45643371
+                         leaf_phenology=structure(list(outdir="USER_DEFINED"))
   )),
   
   ###########################################################################

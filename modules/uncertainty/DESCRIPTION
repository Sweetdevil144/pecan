--- conflicted
+++ resolved
@@ -52,8 +52,4 @@
 LazyLoad: yes
 LazyData: FALSE
 Encoding: UTF-8
-<<<<<<< HEAD
-RoxygenNote: 7.1.1
-=======
-RoxygenNote: 7.1.2
->>>>>>> f5194f84
+RoxygenNote: 7.1.2
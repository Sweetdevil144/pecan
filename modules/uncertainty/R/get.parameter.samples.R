
##' Convert priors / MCMC samples to chains that can be sampled for model parameters 
##' 
##' @name get.parameter.samples
##' @title Sample from priors or posteriors
##' @param pfts the pfts node of the list of pecan settings
##' @export
##'
##' @author David LeBauer, Shawn Serbin, Istem Fer
### Identify PFTs in the input settings.xml file
get.parameter.samples <- function(settings, 
                                  posterior.files = rep(NA, length(settings$pfts)), 
                                  ens.sample.method = "uniform") {
  pfts      <- settings$pfts
  num.pfts  <- length(settings$pfts)
  pft.names <- list()
  outdirs   <- list()
  ## Open database connection
  con <- try(PEcAn.DB::db.open(settings$database$bety))
  on.exit(try(PEcAn.DB::db.close(con), silent = TRUE), add = TRUE)
  
  # If we fail to connect to DB then we set to NULL
  if (inherits(con, "try-error"))  {
    con <- NULL
    PEcAn.logger::logger.warn("We were not able to successfully establish a connection with Bety ")
  }
  
  for (i.pft in seq_along(pfts)) {
    pft.names[i.pft] <- settings$pfts[[i.pft]]$name
    
    ### If no PFT(s) are specified insert NULL to warn user
    if (length(pft.names) == 0) {
      pft.names[1] <- "NULL"
    }
    
    ### Get output directory info
    if(!is.null(settings$pfts[[i.pft]]$outdir)){
      outdirs[i.pft] <- settings$pfts[[i.pft]]$outdir
    } else { 
      outdirs[i.pft] <- unique(PEcAn.DB::dbfile.check(type = "Posterior",container.id = settings$pfts[[i.pft]]$posteriorid,con=con)$file_path)
    }
    
  }  ### End of for loop to extract pft names
  
  PEcAn.logger::logger.info("Selected PFT(s): ", pft.names)
  
  ## Generate empty list arrays for output.
  trait.samples <- sa.samples <- ensemble.samples <- env.samples <- runs.samples <- param.names <- list()
  
  # flag determining whether samples are independent (e.g. when params fitted individually)
  independent <- TRUE
  
  ## Load PFT priors and posteriors
  for (i in seq_along(pft.names)) {
    
    distns = new.env()

    ## Load posteriors
    if (!is.na(posterior.files[i])) {
      # Load specified file
<<<<<<< HEAD
      load(posterior.files[i])
      fname <- file.path(outdirs[i], "post.distns.Rdata")
      if (file.exists(fname)) {
        load(fname)
        prior.distns <- post.distns
=======
      load(posterior.files[i], envir = distns)
      if (is.null(distns$prior.distns) & !is.null(distns$post.distns)) {
        distns$prior.distns <- distns$post.distns
>>>>>>> 45643371
      }
      if (exists("trait.mcmc") & exists("post.distns")) {
        post.distns <- post.distns[!(row.names(post.distns) %in% names(trait.mcmc)),]
      }
    } else {
      # Default to most recent posterior in the workflow, or the prior if there is none
      fname <- file.path(outdirs[i], "post.distns.Rdata")
      if (file.exists(fname)) {
        load(fname, envir = distns)
        distns$prior.distns <- distns$post.distns
      } else {
        load(file.path(outdirs[i], "prior.distns.Rdata"), envir = distns)
      }
    }
    
    ### Load trait mcmc data (if exists, either from MA or PDA)
    if (!is.null(settings$pfts[[i]]$posteriorid) && !inherits(con, "try-error")) {# first check if there are any files associated with posterior ids
      files <- PEcAn.DB::dbfile.check("Posterior",
                                      settings$pfts[[i]]$posteriorid, 
                                      con, settings$host$name, return.all = TRUE)
      tid <-  grep("trait.mcmc.*Rdata", files$file_name)
      if (length(tid) > 0) {
        trait.mcmc.file <- file.path(files$file_path[tid], files$file_name[tid])
        ma.results <- TRUE
        load(trait.mcmc.file, envir = distns)


        # PDA samples are fitted together, to preserve correlations downstream let workflow know they should go together
        if(grepl("mcmc.pda", trait.mcmc.file)) independent <- FALSE 
        # NOTE: Global MA samples will also be together, right?
        
        
      }else{
        PEcAn.logger::logger.info("No trait.mcmc file is associated with this posterior ID.")
        ma.results <- FALSE
      }
    }else if ("trait.mcmc.Rdata" %in% dir(unlist(outdirs[i]))) {
      PEcAn.logger::logger.info("Defaulting to trait.mcmc file in the pft directory.")
      ma.results <- TRUE
      load(file.path(outdirs[i], "trait.mcmc.Rdata"), envir = distns)
    } else {
      ma.results <- FALSE
    }
    
    pft.name <- unlist(pft.names[i])
    
    ### When no ma for a trait, sample from prior
    ### Trim all chains to shortest mcmc chain, else 20000 samples
<<<<<<< HEAD
    if(exists("post.distns") & exists("trait.mcmc")){
      priors <- c(names(trait.mcmc), rownames(post.distns))
      prior.distns <- post.distns
    }else{
      priors <- rownames(prior.distns)
    }
    #priors <- names(trait.mcmc)
  
    if (exists("trait.mcmc")) {
      param.names[[i]] <- names(trait.mcmc)
=======
    if(!is.null(distns$prior.distns)){
      priors <- rownames(distns$prior.distns)
    } else {
      priors <- NULL
    }  
    if (!is.null(distns$trait.mcmc)) {
      param.names[[i]] <- names(distns$trait.mcmc)
>>>>>>> 45643371
      names(param.names)[i] <- pft.name
      
      samples.num <- min(sapply(distns$trait.mcmc, function(x) nrow(as.matrix(x))))
      
      ## report which traits use MA results, which use priors
      if (length(param.names[[i]]) > 0) {
        PEcAn.logger::logger.info("PFT", pft.names[i], "has MCMC samples for:\n",
                                  paste0(param.names[[i]], collapse = "\n "))
      }
      if (!all(priors %in% param.names[[i]])) {
        PEcAn.logger::logger.info("PFT", pft.names[i], "will use prior distributions for:\n", 
                                  paste0(priors[!priors %in% param.names[[i]]], collapse = "\n "))
      }
    } else {
      param.names[[i]] <- list()
      samples.num <- 20000
      PEcAn.logger::logger.info("No MCMC results for PFT", pft.names[i])
      PEcAn.logger::logger.info("PFT", pft.names[i], "will use prior distributions for", 
                                priors)
    }
    if(is.null(priors)) priors = param.names[[i]]
    
    PEcAn.logger::logger.info("using ", samples.num, "samples per trait")
    if (ens.sample.method == "halton") {
      q_samples <- randtoolbox::halton(n = samples.num, dim = length(priors))
    } else if (ens.sample.method == "sobol") {
      q_samples <- randtoolbox::sobol(n = samples.num, dim = length(priors), scrambling = 3)
    } else if (ens.sample.method == "torus") {
      q_samples <- randtoolbox::torus(n = samples.num, dim = length(priors))
    } else if (ens.sample.method == "lhc") {
      q_samples <- PEcAn.emulator::lhc(t(matrix(0:1, ncol = length(priors), nrow = 2)), samples.num)
    } else if (ens.sample.method == "uniform") {
      q_samples <- matrix(stats::runif(samples.num * length(priors)),
                               samples.num, 
                               length(priors))
    } else {
      PEcAn.logger::logger.info("Method ", ens.sample.method, " has not been implemented yet, using uniform random sampling")
      # uniform random
      q_samples <- matrix(stats::runif(samples.num * length(priors)),
                          samples.num, 
                          length(priors))
    }
    for (prior in priors) {
      if (prior %in% param.names[[i]]) {
        samples <- distns$trait.mcmc[[prior]] %>%
          purrr::map(~ .x[,'beta.o']) %>%
          unlist() %>%
          as.matrix()
      } else {
        samples <- PEcAn.priors::get.sample(distns$prior.distns[prior, ], samples.num, q_samples[ , priors==prior])
      }
      trait.samples[[pft.name]][[prior]] <- samples
    }
  }  ### End for loop
  
  # if samples are independent, set param.names to NULL
  # this is important for downstream, when param.names is not NULL MCMC will be sampled accordingly
  if(independent){
    param.names <- NULL
  }
  
  if ("sensitivity.analysis" %in% names(settings)) {
    
    ### Get info on the quantiles to be run in the sensitivity analysis (if requested)
    quantiles <- PEcAn.utils::get.quantiles(settings$sensitivity.analysis$quantiles)
    ### Get info on the years to run the sensitivity analysis (if requested)
    sa.years <- data.frame(sa.start = settings$sensitivity.analysis$start.year, 
                           sa.end = settings$sensitivity.analysis$end.year)
    
    PEcAn.logger::logger.info("\n Selected Quantiles: ", PEcAn.utils::vecpaste(round(quantiles, 3)))
    
    ### Generate list of sample quantiles for SA run
    sa.samples <- PEcAn.utils::get.sa.sample.list(pft = trait.samples, env = env.samples, 
                                     quantiles = quantiles)
  }
  if ("ensemble" %in% names(settings)) {
    if (settings$ensemble$size == 1) {
      ## run at median if only one run in ensemble
      ensemble.samples <- PEcAn.utils::get.sa.sample.list(pft = trait.samples, env = env.samples, 
                                             quantiles = 0.5)
      #if it's not there it's one probably
      if (is.null(settings$ensemble$size)) settings$ensemble$size<-1
    } else if (settings$ensemble$size > 1) {
      
      ## subset the trait.samples to ensemble size using Halton sequence
      ensemble.samples <- get.ensemble.samples(settings$ensemble$size, trait.samples, 
                                               env.samples, ens.sample.method, param.names)
    }
  }
  
  save(ensemble.samples, trait.samples, sa.samples, runs.samples, env.samples, 
       file = file.path(settings$outdir, "samples.Rdata"))
} # get.parameter.samples<|MERGE_RESOLUTION|>--- conflicted
+++ resolved
@@ -58,17 +58,11 @@
     ## Load posteriors
     if (!is.na(posterior.files[i])) {
       # Load specified file
-<<<<<<< HEAD
       load(posterior.files[i])
       fname <- file.path(outdirs[i], "post.distns.Rdata")
       if (file.exists(fname)) {
         load(fname)
         prior.distns <- post.distns
-=======
-      load(posterior.files[i], envir = distns)
-      if (is.null(distns$prior.distns) & !is.null(distns$post.distns)) {
-        distns$prior.distns <- distns$post.distns
->>>>>>> 45643371
       }
       if (exists("trait.mcmc") & exists("post.distns")) {
         post.distns <- post.distns[!(row.names(post.distns) %in% names(trait.mcmc)),]
@@ -117,7 +111,6 @@
     
     ### When no ma for a trait, sample from prior
     ### Trim all chains to shortest mcmc chain, else 20000 samples
-<<<<<<< HEAD
     if(exists("post.distns") & exists("trait.mcmc")){
       priors <- c(names(trait.mcmc), rownames(post.distns))
       prior.distns <- post.distns
@@ -128,15 +121,6 @@
   
     if (exists("trait.mcmc")) {
       param.names[[i]] <- names(trait.mcmc)
-=======
-    if(!is.null(distns$prior.distns)){
-      priors <- rownames(distns$prior.distns)
-    } else {
-      priors <- NULL
-    }  
-    if (!is.null(distns$trait.mcmc)) {
-      param.names[[i]] <- names(distns$trait.mcmc)
->>>>>>> 45643371
       names(param.names)[i] <- pft.name
       
       samples.num <- min(sapply(distns$trait.mcmc, function(x) nrow(as.matrix(x))))

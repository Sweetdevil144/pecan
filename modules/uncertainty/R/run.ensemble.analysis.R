--- conflicted
+++ resolved
@@ -63,19 +63,9 @@
     logger.warn(paste0("Currently performs ensemble analysis on only one variable at a time. Using first (", 
                        variable, ")"))
   }
-<<<<<<< HEAD
-
-  print(paste("----- Variable: ",variable,sep=""))
-
-=======
-  
-  cflux <- c("GPP", "NPP", "NEE", "TotalResp", "AutoResp", "HeteroResp", 
-             "DOC_flux", "Fire_flux")  # converted to gC/m2/s
-  wflux <- c("Evap", "TVeg", "Qs", "Qsb", "Rainf")  # kgH20 m-2 s-1
-  
+
   print(paste0("----- Variable: ", variable))
-  
->>>>>>> 841331e6
+
   #units <- lapply(variable, function(x) { paste0(x, " (", mstmipvar(x, silent=TRUE)$units, ")") })
   units <- paste0(variable[1], " (", mstmipvar(variable[1], silent = TRUE)$units, ")")
   
@@ -87,15 +77,12 @@
                              start.year = start.year, 
                              end.year = end.year)
   load(fname)
-<<<<<<< HEAD
+
   my.dat = unlist(ensemble.output)
   if(is.null(my.dat)){
     logger.warn("no data in ensemble.output")
     return()
   }
-=======
->>>>>>> 841331e6
-  
   
   ### ------------------- Start ensemble analysis -------------------
   ensemble.results <- list()
@@ -113,35 +100,18 @@
                              start.year = start.year, 
                              end.year = end.year)
   
-<<<<<<< HEAD
-  pdf(file=fname,width=13,height=6)
-  par(mfrow=c(1,2),mar=c(4,4.8,1,2.0)) # B, L, T, R
+  pdf(file = fname, width = 13, height = 6)
+  par(mfrow = c(1, 2), mar = c(4, 4.8, 1, 2))  # B, L, T, R
   
   hist(my.dat,xlab=units,
        main="",cex.axis=1.1,cex.lab=1.4,col="grey85")
+  box(lwd = 2.2)
+  
+  boxplot(my.dat,ylab=units,
+          boxwex=0.6,col="grey85", cex.axis=1.1,range=2,
+          pch=21,cex=1.4, bg="black",cex.lab=1.5)
   box(lwd=2.2)
   
-  boxplot(my.dat,ylab=units,
-          boxwex=0.6,col="grey85", cex.axis=1.1,range=2,pch=21,cex=1.4, bg="black",cex.lab=1.5)
-  box(lwd=2.2)
-
-=======
-  pdf(file = fname, width = 13, height = 6)
-  par(mfrow = c(1, 2), mar = c(4, 4.8, 1, 2))  # B, L, T, R
-  
-  hist(unlist(ensemble.output), 
-       xlab = units, main = "", 
-       cex.axis = 1.1, cex.lab = 1.4, 
-       col = "grey85")
-  box(lwd = 2.2)
-  
-  boxplot(unlist(ensemble.output), ylab = units,
-          boxwex = 0.6, col = "grey85", 
-          cex.axis = 1.1, range = 2, 
-          pch = 21, cex = 1.4, bg = "black", cex.lab = 1.5)
-  box(lwd = 2.2)
-  
->>>>>>> 841331e6
   dev.off()
   
   print("----- Done!")

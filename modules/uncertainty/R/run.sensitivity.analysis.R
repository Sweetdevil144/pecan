--- conflicted
+++ resolved
@@ -21,21 +21,13 @@
 ##' 
 ##' @export
 ##' @author David LeBauer, Shawn Serbin, Ryan Kelly
-<<<<<<< HEAD
 ##'
-run.sensitivity.analysis <- function(settings,plot=TRUE, ensemble.id=NULL, variable=NULL, start.year=NULL, end.year=NULL, ...){
-                        
-  if(FALSE) {
-    plot=TRUE
-    ensemble.id=variable=start.year=end.year=NULL
-=======
 run.sensitivity.analysis <- function(settings, plot = TRUE, ensemble.id = NULL, 
-                                     variable = NULL, start.year = NULL, end.year = NULL) {
+                                     variable = NULL, start.year = NULL, end.year = NULL, ...) {
   
   if (FALSE) {
     plot <- TRUE
     ensemble.id <- variable <- start.year <- end.year <- NULL
->>>>>>> 9d40a616
   }
   if (!exists("settings")) {
     logger.severe("no settings file found")
@@ -103,20 +95,15 @@
     }
     
     ### Load parsed model results
-<<<<<<< HEAD
     variables <- convert.expr(variable)
     variable.fn <- variables$variable.drv
     
-    fname <- sensitivity.filename(settings, "sensitivity.output", "Rdata", all.var.yr = FALSE,
-      ensemble.id = ensemble.id, variable = variable.fn, start.year = start.year, end.year = end.year)
-=======
     fname <- sensitivity.filename(settings, "sensitivity.output", "Rdata",
                                   all.var.yr = FALSE, 
                                   ensemble.id = ensemble.id, 
-                                  variable = variable, 
+                                  variable = variable.fn, 
                                   start.year = start.year, 
                                   end.year = end.year)
->>>>>>> 9d40a616
     load(fname)
     
     ### Generate SA output and diagnostic plots
@@ -192,7 +179,6 @@
                                       start.year = start.year, 
                                       end.year = end.year)
         
-<<<<<<< HEAD
         ### Plotting - Optional
         if(plot){
           fname <- sensitivity.filename(settings, "sensitivity.analysis", "pdf", 
@@ -222,28 +208,16 @@
           dev.off()
         }
 
-=======
-        pdf(fname, width = 11, height = 8)
-        do.call(grid.arrange, c(vd.plots, ncol = 4))
-        dev.off()
-      }
->>>>>>> 9d40a616
     }  ## end if sensitivity analysis
     
     fname <- sensitivity.filename(settings, "sensitivity.results", "Rdata", 
-<<<<<<< HEAD
-      all.var.yr=FALSE, pft=NULL, ensemble.id=ensemble.id, variable=variable.fn,
-      start.year=start.year, end.year=end.year)
-
-=======
                                   all.var.yr = FALSE, 
                                   pft = NULL, 
                                   ensemble.id = ensemble.id,
-                                  variable = variable, 
+                                  variable = variable.fn, 
                                   start.year = start.year, 
                                   end.year = end.year)
     
->>>>>>> 9d40a616
     save(sensitivity.results, file = fname)
   }
 } # run.sensitivity.analysis
@@ -254,7 +228,7 @@
   if (is.MultiSettings(settings)) {
     return(papply(settings, runModule.run.sensitivity.analysis, ...))
   } else if (is.Settings(settings)) {
-    return(run.sensitivity.analysis(settings, ...))
+    run.sensitivity.analysis(settings, ...)
   } else {
     stop("runModule.run.sensitivity.analysis only works with Settings or MultiSettings")
   }

Package: PEcAn.data.mining
Type: Package
Title: PEcAn functions used for exploring model residuals and structures
<<<<<<< HEAD
Description: (Temporary description) PEcAn functions used for exploring model residuals and structures
Version: 1.4.10
Date: 2017-03-27
=======
Version: 1.4.10.1
Date: 2017-04-18
>>>>>>> 7888631b
Author: Mike Dietze
Maintainer: Mike Dietze <dietze@bu.edu>
Description: 
Depends:
    dplR
Suggests:
    PEcAn.utils,
    testthat (>= 1.0.2)
License: FreeBSD + file LICENSE
Copyright: Authors
LazyLoad: yes
LazyData: FALSE
Collate:
RoxygenNote: 6.0.1<|MERGE_RESOLUTION|>--- conflicted
+++ resolved
@@ -1,14 +1,9 @@
 Package: PEcAn.data.mining
 Type: Package
 Title: PEcAn functions used for exploring model residuals and structures
-<<<<<<< HEAD
 Description: (Temporary description) PEcAn functions used for exploring model residuals and structures
-Version: 1.4.10
-Date: 2017-03-27
-=======
 Version: 1.4.10.1
 Date: 2017-04-18
->>>>>>> 7888631b
 Author: Mike Dietze
 Maintainer: Mike Dietze <dietze@bu.edu>
 Description: 

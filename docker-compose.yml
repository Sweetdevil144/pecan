version: "3"

services:

  # webserver to handle all traffic. This can use let's encrypt to generate a SSL cert.
  traefik:
    image: traefik:latest
    command:
      - --loglevel=INFO
      - --api
      # Entrypoints
      - --defaultentrypoints=https,http
      - --entryPoints=Name:http Address::${TRAEFIK_HTTP_PORT:-8000} ${TRAEFIK_HTTP_REDIRECT:-""}
      - --entryPoints=Name:https Address::${TRAEFIK_HTTPS_PORT:-8443} ${TRAEFIK_HTTPS_OPTIONS:-TLS}
      # Configuration for acme (https://letsencrypt.org/)
      - --acme=${TRAEFIK_ACME_ENABLE:-false}
      #- --acme.caserver=https://acme-staging-v02.api.letsencrypt.org/directory
      - --acme.email=${TRAEFIK_ACME_EMAIL:-""}
      - --acme.entrypoint=https
      - --acme.onhostrule=true
      - --acme.storage=/config/acme.json
      - --acme.httpchallenge.entrypoint=http
      - --acme.storage=/config/acme.json
      - --acme.acmelogging=true
      # DOCKER
      - --docker=true
      - --docker.endpoint=unix:///var/run/docker.sock
      - --docker.exposedbydefault=false
      - --docker.watch=true
    restart: unless-stopped
    networks:
      - pecan
    ports:
      - "${TRAEFIK_HTTP_PORT-8000}:${TRAEFIK_HTTP_PORT:-8000}"
      - "${TRAEFIK_HTTPS_PORT-8443}:${TRAEFIK_HTTPS_PORT:-8443}"
    labels:
      - "traefik.enable=true"
      - "traefik.backend=traefik"
      - "traefik.port=8080"
      - "traefik.frontend.rule=${TRAEFIK_FRONTEND_RULE:-}PathPrefixStrip: /traefik"
      - "traefik.website.frontend.whiteList.sourceRange=${TRAEFIK_IPFILTER:-172.16.0.0/12}"
    volumes:
      - /var/run/docker.sock:/var/run/docker.sock:ro
      - traefik:/config

  # Allow to see all docker containers running, restart and see log files.
  portainer:
    image: portainer/portainer:latest
    command:
      - --admin-password=${PORTAINER_PASSWORD:-}
      - --host=unix:///var/run/docker.sock
    restart: unless-stopped
    networks:
      - pecan
    labels:
      - "traefik.enable=true"
      - "traefik.backend=portainer"
      - "traefik.frontend.rule=${TRAEFIK_FRONTEND_RULE:-}PathPrefixStrip: /portainer"
      - "traefik.website.frontend.whiteList.sourceRange=${TRAEFIK_IPFILTER:-172.16.0.0/12}"
    volumes:
      - /var/run/docker.sock:/var/run/docker.sock
      - portainer:/data

  # ----------------------------------------------------------------------
  # Access to the files generated and used by PEcAn, both through a
  # web interface (minio) as well using the thredds server.
  # ----------------------------------------------------------------------

  # webserver to handle access to data
  minio:
    image: minio/minio:latest
    command: server /data
    restart: unless-stopped
    networks:
      - pecan
    environment:
      - MINIO_ACCESS_KEY=${MINIO_ACCESS_KEY:-carya}
      - MINIO_SECRET_KEY=${MINIO_SECRET_KEY:-illinois}
    labels:
      - "traefik.enable=true"
      - "traefik.backend=minio"
      - "traefik.port=9000"
      - "traefik.frontend.rule=${TRAEFIK_FRONTEND_RULE:-}PathPrefix:/minio/"
    volumes:
      - pecan:/data

  # THREDDS data server
  thredds:
    image: pecan/thredds:${PECAN_VERSION:-latest}
    restart: unless-stopped
    networks:
      - pecan
    volumes:
      - pecan:/data
    labels:
      - "traefik.enable=true"
      - "traefik.port=8080"
      - "traefik.frontend.rule=${TRAEFIK_FRONTEND_RULE:-}PathPrefix:/thredds"
      - "traefik.backend=thredds"

  # ----------------------------------------------------------------------
  # Job management system. Jobs are distributed through the message
  # system. PEcAn uses this to distribute the work/load across multiple
  # containers.
  # ----------------------------------------------------------------------

  # rabbitmq to connect to extractors
  rabbitmq:
    image: rabbitmq:management
    restart: unless-stopped
    networks:
      - pecan
    environment:
      - RABBITMQ_SERVER_ADDITIONAL_ERL_ARGS=-rabbitmq_management path_prefix "/rabbitmq"
      - RABBITMQ_DEFAULT_USER=${RABBITMQ_DEFAULT_USER:-guest}
      - RABBITMQ_DEFAULT_PASS=${RABBITMQ_DEFAULT_PASS:-guest}
    labels:
      - "traefik.enable=true"
      - "traefik.backend=rabbitmq"
      - "traefik.port=15672"
      - "traefik.frontend.rule=${TRAEFIK_FRONTEND_RULE:-}PathPrefix:/rabbitmq"
      - "traefik.website.frontend.whiteList.sourceRange=${TRAEFIK_IPFILTER:-172.16.0.0/12}"
    volumes:
      - rabbitmq:/var/lib/rabbitmq

  # ----------------------------------------------------------------------
  # Database to hold the data from PEcAn and BETY.
  # ----------------------------------------------------------------------

  # postgresql + postgis to hold all the data
  postgres:
    image: mdillon/postgis:9.5
    restart: unless-stopped
    networks:
      - pecan
    volumes:
      - postgres:/var/lib/postgresql/data

  # ----------------------------------------------------------------------
  # BETY rails frontend to the database
  # ----------------------------------------------------------------------
  bety:
    image: pecan/bety:${BETY_VERSION:-latest}
    restart: unless-stopped
    networks:
      - pecan
    environment:
      - UNICORN_WORKER_PROCESSES=1
      - SECRET_KEY_BASE=${BETY_SECRET_KEY:-notasecret}
      - RAILS_RELATIVE_URL_ROOT=/bety
      - LOCAL_SERVER=${BETY_LOCAL_SERVER:-99}
    depends_on:
      - postgres
    labels:
      - "traefik.enable=true"
      - "traefik.frontend.rule=${TRAEFIK_FRONTEND_RULE:-}PathPrefix:/bety/"
      - "traefik.backend=bety"

  # ----------------------------------------------------------------------
  # RStudio
  # ----------------------------------------------------------------------
  rstudio-nginx:
    image: pecan/rstudio-nginx:${PECAN_VERSION:-latest}
    networks:
      - pecan
    labels:
      - "traefik.enable=true"
      - "traefik.backend=rstudio"
      - "traefik.port=80"
      - "traefik.frontend.rule=${TRAEFIK_FRONTEND_RULE:-}PathPrefix:/rstudio"
      - "traefik.website.frontend.whiteList.sourceRange=${TRAEFIK_IPFILTER:-172.16.0.0/12}"

  rstudio:
    image: pecan/base:${PECAN_VERSION:-latest}
    restart: unless-stopped
    networks:
      - pecan
    environment:
      - USER=${PECAN_RSTUDIO_USER:-carya}
      - PASSWORD=${PECAN_RSTUDIO_PASS:-ilinois}
    entrypoint: /init
    volumes:
      - pecan:/data
      - rstudio:/home
 
  # ----------------------------------------------------------------------
  # PEcAn application
  # ----------------------------------------------------------------------

  # PEcAn documentation as well as PEcAn home page
  docs:
    image: pecan/docs:${PECAN_VERSION:-latest}
    restart: unless-stopped
    networks:
      - pecan
    labels:
      - "traefik.enable=true"
      - "traefik.frontend.rule=${TRAEFIK_FRONTEND_RULE:-}PathPrefix:/"
      - "traefik.backend=docs"

  # PEcAn web front end, this is just the PHP code
  web:
    image: pecan/web:${PECAN_VERSION:-latest}
    restart: unless-stopped
    networks:
      - pecan
    environment:
      - RABBITMQ_URI=${RABBITMQ_URI:-amqp://guest:guest@rabbitmq/%2F}
      - FQDN=${PECAN_FQDN:-docker}
      - NAME=${PECAN_NAME:-docker}
    depends_on:
       - postgres
       - rabbitmq
    labels:
      - "traefik.enable=true"
      - "traefik.frontend.rule=${TRAEFIK_FRONTEND_RULE:-}PathPrefix:/pecan/"
      - "traefik.backend=pecan"
    volumes:
      - pecan:/data
      - pecan:/var/www/html/pecan/data

  # PEcAn model monitor
  monitor:
    image: pecan/monitor:${PECAN_VERSION:-latest}
    restart: unless-stopped
    networks:
      - pecan
    ports:
      - 9999:9999
    environment:
      - RABBITMQ_URI=${RABBITMQ_URI:-amqp://guest:guest@rabbitmq/%2F}
      - FQDN=${PECAN_FQDN:-docker}
    depends_on:
       - rabbitmq
    labels:
      - "traefik.enable=true"
      - "traefik.frontend.rule=${TRAEFIK_FRONTEND_RULE:-}PathPrefixStrip:/monitor/"
      - "traefik.backend=monitor"
    volumes:
      - pecan:/data

  # PEcAn executor, executes jobs. Does not the actual models
  executor:
    image: pecan/executor:${PECAN_VERSION:-latest}
    restart: unless-stopped
    networks:
      - pecan
    environment:
      - RABBITMQ_URI=${RABBITMQ_URI:-amqp://guest:guest@rabbitmq/%2F}
      - FQDN=${PECAN_FQDN:-docker}
    depends_on:
       - postgres
       - rabbitmq
    volumes:
      - pecan:/data

  # ----------------------------------------------------------------------
  # PEcAn models, list each model you want to run below
  # ----------------------------------------------------------------------

  # PEcAn sipnet model runner
  sipnet:
    image: pecan/model-sipnet-136:${PECAN_VERSION:-latest}
    restart: unless-stopped
    networks:
      - pecan
    environment:
      - RABBITMQ_URI=${RABBITMQ_URI:-amqp://guest:guest@rabbitmq/%2F}
    depends_on:
       - rabbitmq
    volumes:
      - pecan:/data

  # PEcAn ED model runner
  ed2:
    image: pecan/model-ed2-git:${PECAN_VERSION:-latest}
    restart: unless-stopped
    networks:
      - pecan
    environment:
      - RABBITMQ_URI=${RABBITMQ_URI:-amqp://guest:guest@rabbitmq/%2F}
    depends_on:
       - rabbitmq
    volumes:
      - pecan:/data

  # PEcAn MAESPA model runner
  maespa:
    image: pecan/model-maespa-git:${PECAN_VERSION:-latest}
    restart: unless-stopped
    networks:
      - pecan
    environment:
      - RABBITMQ_URI=${RABBITMQ_URI:-amqp://guest:guest@rabbitmq/%2F}
    depends_on:
       - rabbitmq
    volumes:
      - pecan:/data

# ----------------------------------------------------------------------
# Name of network to be used by all containers
# ----------------------------------------------------------------------
networks:
  pecan:

# ----------------------------------------------------------------------
# Volumes used by the PEcAn stack. These volumes are used to make sure
# we have persistent data. You can use add the commented section to your
# docker-compose.override.yml to have the docker volumes placed at a
# specific location.
# ----------------------------------------------------------------------
volumes:
  traefik:
  postgres:
  rabbitmq:
  pecan:
<<<<<<< HEAD
    # driver_opts:
    #   type: none
    #   device: ${DATA_DIR:-/tmp}/pecan
    #   o: bind
  portainer:
    # driver_opts:
    #   type: none
    #   device: ${DATA_DIR:-/tmp}/portainer
    #   o: bind
  rstudio:
=======
  portainer:
>>>>>>> 2e9d2ba6
<|MERGE_RESOLUTION|>--- conflicted
+++ resolved
@@ -314,17 +314,5 @@
   postgres:
   rabbitmq:
   pecan:
-<<<<<<< HEAD
-    # driver_opts:
-    #   type: none
-    #   device: ${DATA_DIR:-/tmp}/pecan
-    #   o: bind
   portainer:
-    # driver_opts:
-    #   type: none
-    #   device: ${DATA_DIR:-/tmp}/portainer
-    #   o: bind
-  rstudio:
-=======
-  portainer:
->>>>>>> 2e9d2ba6
+  rstudio:
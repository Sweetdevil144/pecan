--- conflicted
+++ resolved
@@ -1,10 +1,7 @@
 NCPUS ?= 1
 
 BASE := logger utils db settings visualization qaqc remote workflow
-<<<<<<< HEAD
-=======
 
->>>>>>> c75c59d8
 MODELS := biocro clm45 dalec ed fates gday jules linkages \
 				lpjguess maat maespa preles sipnet dvmdostem template
 
